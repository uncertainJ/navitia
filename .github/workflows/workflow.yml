name: CI

on:
  push:
    branches:
      - dev
  pull_request:
  release:
    types:
      - created


jobs:
  check_submodules:
    runs-on: ubuntu-latest
    steps:
    - uses: actions/checkout@v1
    - name: get submodule
      run: |
        sed -i 's,git\@github.com:\([^/]*\)/\(.*\).git,https://github.com/\1/\2,' .gitmodules
        git submodule update --init --recursive
    - name: check submodules
      run: ./source/scripts/check_submodules.sh


  build:
    runs-on: ubuntu-latest

<<<<<<< HEAD
    container:
      image: navitia/debian8_dev
=======
    strategy:
        matrix:
            docker_image: [navitia/debian8_dev, navitia/debian9_dev]

    container:
        image: ${{matrix.docker_image}}
>>>>>>> 1732a6c7

    services:
      rabbitmq:
        image: rabbitmq:3-alpine
        ports:
          - 5672:5672

    steps:
    - uses: actions/checkout@v1
    - name: get submodule
      run: |
        sed -i 's,git\@github.com:\([^/]*\)/\(.*\).git,https://github.com/\1/\2,' .gitmodules
        git submodule update --init --recursive
    - name: Install dependencies
      run: pip install -r source/jormungandr/requirements_dev.txt
    - name: configure
      run: cmake source
    - name: make
      run:  make -j $(nproc)
    - name: tests
      run: |
        export JORMUNGANDR_BROKER_URL='amqp://guest:guest@rabbitmq:5672//'
        export KRAKEN_RABBITMQ_HOST='rabbitmq'
        ctest --output-on-failure
    - name: install tyr dependencies
      run: |
        pip install -r source/tyr/requirements_dev.txt
        pip install -r source/sql/requirements.txt
    - name: docker_test
      run: |
        export NAVITIA_CHAOS_DUMP_PATH=$(echo $GITHUB_WORKSPACE/source/tests/chaos/chaos_loading.sql.gz | sed -e 's#__w#home/runner/work#')
        echo $NAVITIA_CHAOS_DUMP_PATH
        make docker_test
      env:
        NAVITIA_DOCKER_NETWORK: ${{ job.container.network }}
        TYR_CELERY_BROKER_URL: 'amqp://guest:guest@rabbitmq:5672//'


  precommit:
    runs-on: ubuntu-latest
    container:
      image: ubuntu:18.04
      # we need python 3.6 and clang-format-6.0
      # we should be able to use no container once https://github.com/actions/virtual-environments/issues/46 is
      # resolved
    steps:
    - uses: actions/checkout@v1
    - name: install dependencies
      run: |
        apt update && apt install -y protobuf-compiler python python-pip python3  python3-pip clang-format-6.0 git 2to3
        pip install -r requirements_pre-commit.txt --upgrade
    - name: get submodule
      run: |
        sed -i 's,git\@github.com:\([^/]*\)/\(.*\).git,https://github.com/\1/\2,' .gitmodules
        git submodule update --init --recursive
    - name: Build Protobuf
      run: bash source/scripts/build_protobuf.sh
    - name: Pre-commit Run
      env:
        LC_ALL: C.UTF-8
        LANG: C.UTF-8
      run: |
        pre-commit install --install-hooks
        pre-commit run --all --show-diff-on-failure


  check_artemis:
    runs-on: ubuntu-latest
    steps:
    - uses: actions/checkout@v1
    - name: check artemis
      run: ./source/scripts/checkJenkinsJob.sh Artemis
    - name: check artemis IDFM
      run: ./source/scripts/checkJenkinsJob.sh Artemis_idfm
<|MERGE_RESOLUTION|>--- conflicted
+++ resolved
@@ -26,17 +26,12 @@
   build:
     runs-on: ubuntu-latest
 
-<<<<<<< HEAD
-    container:
-      image: navitia/debian8_dev
-=======
     strategy:
         matrix:
             docker_image: [navitia/debian8_dev, navitia/debian9_dev]
 
     container:
         image: ${{matrix.docker_image}}
->>>>>>> 1732a6c7
 
     services:
       rabbitmq:
