--- conflicted
+++ resolved
@@ -1,5 +1,3 @@
-<<<<<<< HEAD
-=======
 navitia2 (2.69.0) unstable; urgency=low
 
   * Distributed: Update distances once the details are computed  <https://github.com/CanalTP/navitia/pull/2624>
@@ -21,7 +19,6 @@
 
  -- Benoit Brisset <benoit.brisset@gmail.com>  Thu, 20 Dec 2018 11:12:53 +0100
 
->>>>>>> 1849ff4b
 navitia2 (2.68.2) unstable; urgency=low
 
   * jormun: disable uwsgi timer waiting for proper fix <https://github.com/CanalTP/navitia/pull/2618>
