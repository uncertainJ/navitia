--- conflicted
+++ resolved
@@ -1,5 +1,3 @@
-<<<<<<< HEAD
-=======
 navitia2 (0.100.2) unstable; urgency=low
 
   * fare: Fix a bug when currencies are diffrent
@@ -7,7 +5,6 @@
 
  -- Vincent Lara <vincent.lara@canaltp.fr>  Thu, 28 Jul 2014 18:00:13 +0100
 
->>>>>>> a473edcf
 navitia2 (0.100.1) unstable; urgency=low
 
   * autocomplete: correction calculation quality  <https://github.com/CanalTP/navitia/pull/442> 
