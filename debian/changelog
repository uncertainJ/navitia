--- conflicted
+++ resolved
@@ -1,4 +1,10 @@
-<<<<<<< HEAD
+navitia2 (0.71.0) unstable; urgency=low
+
+   [ Vincent Lara ]
+  * Modification de l'emplacement de la v0
+
+ -- vlara <vincent.lara@canaltp.fr>  Tue, 22 Oct 2013 15:26:08 +0200
+
 navitia2 (0.70) UNRELEASED; urgency=low
 
   * Separation des paquets
@@ -12,14 +18,6 @@
   * Ajout de broke et Sindri
 
  -- vlara <vlara@vlara-OptiPlex-790>  Mon, 21 Oct 2013 14:10:14 +0200
-=======
-navitia2 (0.71.0) unstable; urgency=low
-
-   [ Vincent Lara ]
-  * Modification de l'emplacement de la v0
-
- -- vlara <vincent.lara@canaltp.fr>  Tue, 22 Oct 2013 15:26:08 +0200
->>>>>>> c973ae4a
 
 navitia2 (0.63.00) unstable; urgency=low
 
