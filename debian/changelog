--- conflicted
+++ resolved
@@ -1,10 +1,3 @@
-<<<<<<< HEAD
-navitia2 (1.20.2) unstable; urgency=low
-
- * same as 1.20.1 
-
- -- Alexandre Jacquin <alexandre.jacquin@canaltp.fr>  Tue, 23 Jun 2015 20:06:46 +0100
-=======
 navitia2 (1.21.0) unstable; urgency=low
 
   * All: Partial terminus handling for stop schedule  <https://github.com/CanalTP/navitia/pull/1075>
@@ -13,7 +6,12 @@
   * Doc: Update readme.rst  <https://github.com/CanalTP/navitia/pull/1067>
 
  -- antoine-de <antoine.desbordes@gmail.com>  Mon, 29 Jun 2015 10:06:50 +0100
->>>>>>> d9534d66
+
+navitia2 (1.20.2) unstable; urgency=low
+
+ * same as 1.20.1 
+
+ -- Alexandre Jacquin <alexandre.jacquin@canaltp.fr>  Tue, 23 Jun 2015 20:06:46 +0100
 
 navitia2 (1.20.1) unstable; urgency=low
 
