--- conflicted
+++ resolved
@@ -1,12 +1,9 @@
-<<<<<<< HEAD
-=======
 navitia2 (0.81.0) unstable; urgency=low
 
  * Add email validation to tyr
 
  -- Vincent Lara <vincent.lara@canaltp.fr>  Thu, 13 Feb 2014 14:02:24 +0100
 
->>>>>>> 9eb3548c
 navitia2 (0.80.5) unstable; urgency=low
 
  * Fix migration script
