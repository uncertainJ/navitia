<<<<<<< HEAD
=======
navitia2 (1.0.0) unstable; urgency=low

  * Jormungandr: take crow fly mode a a fall back mode in tags  <https://github.com/CanalTP/navitia/pull/524>
  * timezone: Technical implementation of time zone in
    <https://github.com/CanalTP/navitia/pull/493> , but some stuff still need
    to be done, so it has been deactivated by <https://github.com/CanalTP/navitia/pull/512> 
    and timezone hidden in json results by  <https://github.com/CanalTP/navitia/pull/523>
  * Routing: add more tests on stay in  <https://github.com/CanalTP/navitia/pull/522>
  * Georef: add test to djikstra limit  <https://github.com/CanalTP/navitia/pull/521>
  * improvement of stay in connection  <https://github.com/CanalTP/navitia/pull/520>
  * all: remove warnings  <https://github.com/CanalTP/navitia/pull/519>
  * all: remove warnings  <https://github.com/CanalTP/navitia/pull/518>
  * Cmake: test empty removed  <https://github.com/CanalTP/navitia/pull/517>
  * Fix direct path  <https://github.com/CanalTP/navitia/pull/516>
  * Only do crowfly if we leave the requested area  <https://github.com/CanalTP/navitia/pull/515>
  * ed: support pqxx v3 and v4  <https://github.com/CanalTP/navitia/pull/514>
  * Jormungandr: modification of sort order for journeys  <https://github.com/CanalTP/navitia/pull/513>
  * Ed: deletion of a unneeded and malformed exception block in migration.sql  <https://github.com/CanalTP/navitia/pull/511>
  * Jormungandr: set car speed to 40km/h, before it was 60km/h  <https://github.com/CanalTP/navitia/pull/510>
  * Persist vj  <https://github.com/CanalTP/navitia/pull/509>
  * update test on validity pattern  <https://github.com/CanalTP/navitia/pull/508>
  * Jormun: sqlalchemy scripts corrections  <https://github.com/CanalTP/navitia/pull/507>
  * Fix UTC conversion in GTFS  <https://github.com/CanalTP/navitia/pull/506>
  * Doc: delete type from journeys  <https://github.com/CanalTP/navitia/pull/505>
  * Add crowfly to nonpt  <https://github.com/CanalTP/navitia/pull/504>
  * Fix calendar split  <https://github.com/CanalTP/navitia/pull/503>
  * Fare: publish 'found' boolean on tickets
    <https://github.com/CanalTP/navitia/pull/502> and some fare fixes <https://github.com/CanalTP/navitia/pull/494>
  * Jormun: fix prev/next bug on V0  <https://github.com/CanalTP/navitia/pull/501>
  * Default network  <https://github.com/CanalTP/navitia/pull/500>
  * Ed: fix build of validityPattern in gtfsParser  <https://github.com/CanalTP/navitia/pull/499>
  * Jormun v0 datetime pickup  <https://github.com/CanalTP/navitia/pull/498>
  * No car direct path  <https://github.com/CanalTP/navitia/pull/497>
  * Load fare while loading fusio if possible  <https://github.com/CanalTP/navitia/pull/496>
  * Fusio2ed: fix a segfault when a line is not associated with a network  <https://github.com/CanalTP/navitia/pull/495>

 -- antoine-de <antoine.desbordes@gmail.com>  Tue, 02 Sep 2014 17:09:29 +0100

>>>>>>> 0c2c7b44
navitia2 (0.102.2) unstable; urgency=low

  * cherry pick of commits from <https://github.com/CanalTP/navitia/pull/497>
  * Fare: hand made corrections from <https://github.com/CanalTP/navitia/pull/496> (it was not possible to really cherry-pick because of conflict)

 -- Antoine Desbordes <antoine.desbordes@canaltp.fr>  Mon, 25 Aug 2014 10:44:13 +0100

navitia2 (0.102.1) unstable; urgency=low

  * Gtfs: fix segfault on fusio2ed <https://github.com/CanalTP/navitia/pull/495>

 -- Antoine Desbordes <antoine.desbordes@canaltp.fr>  Wed, 21 Aug 2014 10:44:13 +0100

navitia2 (0.102.0) unstable; urgency=low

  * Fare: fix cg37 fare <https://github.com/CanalTP/navitia/pull/494> 

 -- Antoine Desbordes <antoine.desbordes@canaltp.fr>  Wed, 20 Aug 2014 16:44:13 +0100

navitia2 (0.101.2) unstable; urgency=low

  * Kraken: Fix a bug in path building

 -- Vincent Lara <vincent.lara@canaltp.fr>  Mon, 12 Aug 2014 11:44:13 +0100

navitia2 (0.101.1) unstable; urgency=low

  * Kraken: Add routing dependency to pb_lib

 -- Vincent Lara <vincent.lara@canaltp.fr>  Mon, 11 Aug 2014 17:17:13 +0100

navitia2 (0.101.0) unstable; urgency=low

  * Jormungandr: display stop_points of a route  <https://github.com/CanalTP/navitia/pull/481>
  * Always do direct path  <https://github.com/CanalTP/navitia/pull/480>
  * Kraken: Improve overlapping check  <https://github.com/CanalTP/navitia/pull/479>
  * Kraken: Add transfer arrival_time  <https://github.com/CanalTP/navitia/pull/478>
  * Kraken: autocomplete: some accented characters added  <https://github.com/CanalTP/navitia/pull/477>
  * Kraken: revert stop_times  <https://github.com/CanalTP/navitia/pull/476>
  * Ed check if there is no error when writing the .nav  <https://github.com/CanalTP/navitia/pull/475>
  * Kraken: log the version of kraken on startup  <https://github.com/CanalTP/navitia/pull/474>
  * Connector at: Disable debug log of sqlalchemy  <https://github.com/CanalTP/navitia/pull/473>
  * Kraken: you can now pass the path to the config file of kraken on startup  <https://github.com/CanalTP/navitia/pull/472>
  * Kraken: fix production_period in navitia  <https://github.com/CanalTP/navitia/pull/472>
  * Ed: The default network was already created  <https://github.com/CanalTP/navitia/pulls/470>
  * Tyr: User api didn't return the real authorizations  <https://github.com/CanalTP/navitia/pulls/469>
  * Kraken: fix crow_fly_duration of BSS

 -- Vincent Lara <vincent.lara@canaltp.fr>  Mon, 11 Aug 2014 15:29:13 +0100

navitia2 (0.100.2) unstable; urgency=low

  * fare: Fix a bug when currencies are diffrent
  * next_departures: Retrieve the right number of departures

 -- Vincent Lara <vincent.lara@canaltp.fr>  Thu, 28 Jul 2014 18:00:13 +0100

navitia2 (0.100.1) unstable; urgency=low

  * autocomplete: correction calculation quality  <https://github.com/CanalTP/navitia/pull/442> 

 -- Vincent Lara <vincent.lara@canaltp.fr>  Thu, 25 Jul 2014 16:26:13 +0100

navitia2 (0.100.0) unstable; urgency=low

  * fare : currency serialization  <https://github.com/CanalTP/navitia/pull/455>
  * Add coherence bss  <https://github.com/CanalTP/navitia/pull/454>
  * Fix isochrones  <https://github.com/CanalTP/navitia/pull/452>
  * Ed: error message when no pt data in db  <https://github.com/CanalTP/navitia/pull/451>
  * Tyr: Change url to flask restful to https  <https://github.com/CanalTP/navitia/pull/450>
  * Jormungandr: Change url to flask restful to https  <https://github.com/CanalTP/navitia/pull/449>
  * Jormungandr: add kombu dependency  <https://github.com/CanalTP/navitia/pull/448>
  * Kraken: Better handling of departure that are also destinations  <https://github.com/CanalTP/navitia/pull/447>
  * Remove unused members of JourneyPatternPoint  <https://github.com/CanalTP/navitia/pull/446>
  * Use std::fill instead of assign  <https://github.com/CanalTP/navitia/pull/445>
  * Move frequency paramaters to VJ   <https://github.com/CanalTP/navitia/pull/444>
  * Add coherence to sections  <https://github.com/CanalTP/navitia/pull/441>
  * Autocomplete test functional init  <https://github.com/CanalTP/navitia/pull/440>
  * Revert 437 autocomplete test functional init  <https://github.com/CanalTP/navitia/pull/439>
  * Cli: factorize loading  <https://github.com/CanalTP/navitia/pull/438>
  * Autocomplete test functional init  <https://github.com/CanalTP/navitia/pull/437>
  * Add requirements in cmake to help compilation preparation  <https://github.com/CanalTP/navitia/pull/436>
  * Doc install  <https://github.com/CanalTP/navitia/pull/435>
  * Cli  <https://github.com/CanalTP/navitia/pull/434>
  * Tyr: do not run load_data async  <https://github.com/CanalTP/navitia/pull/433>
  * Add debug tools  <https://github.com/CanalTP/navitia/pull/432>
  * Assert on reversal errors  <https://github.com/CanalTP/navitia/pull/430>
  * Use constants instead of double negation  <https://github.com/CanalTP/navitia/pull/429>
  * Navitiacommon&tyr: remove coordinates from ptobjects  <https://github.com/CanalTP/navitia/pull/428>
  * Stay in fixes  <https://github.com/CanalTP/navitia/pull/427>
  * Translation <https://github.com/CanalTP/navitia/pull/426> and <https://github.com/CanalTP/navitia/pull/422>
  * Remove poipoitype  <https://github.com/CanalTP/navitia/pull/424>

 -- Vincent Lara <vincent.lara@canaltp.fr>  Thu, 24 Jun 2014 18:26:13 +0100

navitia2 (0.99.0) unstable; urgency=low

  * Fix auth uri  <https://github.com/CanalTP/navitia/pull/417>
  * Ed: ignore line without a network  <https://github.com/CanalTP/navitia/pull/416>
  * Attempt to remove libgeos warning  <https://github.com/CanalTP/navitia/pull/410>
  * Jormungandr: don't abort stat if no token  <https://github.com/CanalTP/navitia/pull/409>
  * jormungandr: correct filter  <https://github.com/CanalTP/navitia/pull/408>
  * Add schema to route  <https://github.com/CanalTP/navitia/pull/407>
  * Jormungandr: fix journey sort  <https://github.com/CanalTP/navitia/pull/406>
  * Jormungandr: fix a typo in get_filter  <https://github.com/CanalTP/navitia/pull/405>
  * Best filtering  <https://github.com/CanalTP/navitia/pull/403>

 -- antoine-de <antoine.desbordes@gmail.com>  Thu, 26 Jun 2014 18:06:13 +0100

navitia2 (0.98.3) unstable; urgency=low

  * Jormungandr: authentication changes for lines api 

 -- antoine-de <antoine.desbordes@gmail.com>  Thu, 26 Jun 2014 17:06:20 +0100

navitia2 (0.98.1) unstable; urgency=low

  * Ed: change data version 

 -- antoine-de <antoine.desbordes@gmail.com>  Tue, 24 Jun 2014 18:06:06 +0100

navitia2 (0.98.0) unstable; urgency=low

  * Attempt to remove libgeos warning  <https://github.com/CanalTP/navitia/pull/410>
  * Jormungandr: don't abort stat if no token  <https://github.com/CanalTP/navitia/pull/409>
  * jormungandr: correct filter  <https://github.com/CanalTP/navitia/pull/408>
  * Add schema to route  <https://github.com/CanalTP/navitia/pull/407>
  * Jormungandr: fix journey sort  <https://github.com/CanalTP/navitia/pull/406>
  * Jormungandr: fix a typo in get_filter  <https://github.com/CanalTP/navitia/pull/405>
  * Best filtering  <https://github.com/CanalTP/navitia/pull/403>
  * Doc: update <https://github.com/CanalTP/navitia/pull/401>
  * ed: route name  <https://github.com/CanalTP/navitia/pull/400>
  * Visu: removal  <https://github.com/CanalTP/navitia/pull/396>
  * Jormungandr: Add param show_codes to v0/Ptref  <https://github.com/CanalTP/navitia/pull/395>
  * PTReferential: ForbiddenUri  <https://github.com/CanalTP/navitia/pull/394>
  * Check consistency of vehicle journeys  <https://github.com/CanalTP/navitia/pull/393>
  * Doc update  <https://github.com/CanalTP/navitia/pull/392>
  * Manage odt  <https://github.com/CanalTP/navitia/pull/391>
  * geopal2ed : rm update boundary admins  <https://github.com/CanalTP/navitia/pull/390>
  * jormungandr: Error handling in stat_manger for RabbitMQ  <https://github.com/CanalTP/navitia/pull/388>
  * Navitiaii 856  <https://github.com/CanalTP/navitia/pull/386>
  * Jormungandr: add param to force https in link  <https://github.com/CanalTP/navitia/pull/385>
  * Navitiaii 768 harminisation  <https://github.com/CanalTP/navitia/pull/384>
  * Jormungandr: remove 'allow_odt' parameter  <https://github.com/CanalTP/navitia/pull/383>
  * ed: better error handling  <https://github.com/CanalTP/navitia/pull/382>
  * Fix get walking solutions  <https://github.com/CanalTP/navitia/pull/379>

 -- antoine-de <antoine.desbordes@gmail.com>  Tue, 24 Jun 2014 16:06:58 +0100

navitia2 (0.97.5) unstable; urgency=low

  * Jormungandr: hotfix for show codes and V0 

 -- antoine-de <antoine.desbordes@gmail.com>  Tue, 17 Jun 2014 10:06:06 +0100

navitia2 (0.97.4) unstable; urgency=low

  * Jormungandr: second hotfix for demo.navitia.io 

 -- antoine-de <antoine.desbordes@gmail.com>  Mon, 16 Jun 2014 16:06:13 +0100

navitia2 (0.97.3) unstable; urgency=low

  * Jormungandr: V0 hotfix for demo.navitia.io 

 -- antoine-de <antoine.desbordes@gmail.com>  Mon, 16 Jun 2014 16:06:42 +0100

navitia2 (0.97.2) unstable; urgency=low

  * Jormungandr: multi coverage handling 
  * Stats: add recovery for rabbitmq
  * Jormungandr: better reverse proxy handling (http/https in link)

 -- antoine-de <antoine.desbordes@gmail.com>  Wed, 11 Jun 2014 11:06:12 +0100

navitia2 (0.97.1) unstable; urgency=low

  * Fix bugs parse file bug in fusio2ed
  * Add is_free configuration to tyr

 -- Vincent Lara <lara.vincent@gmail.com>  Wed, 04 Jun 2014 15:06:16 +0100

navitia2 (0.97.0) unstable; urgency=low

  * Kraken: fix poi_type on places_nearby API
  * kraken : not display "pick_up only" if first stoptime
  * Jormungandr: Correct error handling
  * Fix Gtfs csvreader
  * TimeTable: change exceptions
  * documentation: Add other journey planners
  * Tyr: Add load_data command
  * Kraken: force malloc release
  * Jormungandr: remove useless variable
  * Jormungandr: filter similar journeys
  * Kraken: Change protobuff placemark from address to POI for BSS stations.
  * Release script improvement

 -- Vincent Lara <lara.vincent@gmail.com>  Mon, 02 Jun 2014 12:06:37 +0100

navitia2 (0.96.10) unstable; urgency=low

  * Jormungandr: Fix sort of journeys

 -- Vincent Lara <vincent.lara@canaltp.fr>  Tue, 27 May 2014 09:05:34 +0100

navitia2 (0.96.9) unstable; urgency=low

  * Fusio2ed: Check existence of comment column

 -- Vincent Lara <vincent.lara@canaltp.fr>  Mon, 26 May 2014 18:05:17 +0100

navitia2 (0.96.8) unstable; urgency=low

  * Kraken: Improve BSS handling
  * Jormungandr: fix a regression

 -- Vincent Lara <vincent.lara@canaltp.fr>  Mon, 19 May 2014 17:05:59 +0100

navitia2 (0.96.7) unstable; urgency=low

  * Stat_peristor: change stat_peristor.py in stat_persit.py

 -- Vincent Lara <vincent.lara@canaltp.fr>  Mon, 19 May 2014 17:05:18 +0100

navitia2 (0.96.6) unstable; urgency=low

  * Stat_persitor: fix typo in install

 -- Vincent Lara <vincent.lara@canaltp.fr>  Mon, 19 May 2014 15:05:13 +0100

navitia2 (0.96.5) unstable; urgency=low

  * Stat_peristor: move stat_persistor_service in Stat_peristor.py

 -- Vincent Lara <vincent.lara@canaltp.fr>  Mon, 19 May 2014 15:05:01 +0100

navitia2 (0.96.4) unstable; urgency=low

  * Stat_peristor: add all packages

 -- Vincent Lara <vincent.lara@canaltp.fr>  Mon, 19 May 2014 14:05:08 +0100

navitia2 (0.96.3) unstable; urgency=low

  * Scripts: Moved init_db from ed to navitiacommon

 -- antoine-de <antoine.desbordes@gmail.com>  Fri, 16 May 2014 17:05:39 +0100

navitia2 (0.96.2) unstable; urgency=low

  * Stat_persistor: Fix typo

 -- Vincent Lara <vincent.lara@canaltp.fr>  Fri, 16 May 2014 14:05:52 +0100

navitia2 (0.96.1) unstable; urgency=low

  * Stat_persistor: fix package

 -- Vincent Lara <vincent.lara@canaltp.fr>  Fri, 16 May 2014 14:05:54 +0100

navitia2 (0.96.0) unstable; urgency=low

  * Kraken: Fix rabbitmq bug after a reload of data
  * Jormungandr: Better handling of rabbitmq connection
  * Cmake improvements
  * Fix Clang compilation
  * Kraken: work on memory consumption
  * OSM2Ed: SQL optimizations
  * Kraken: fix bugs on validity pattern
  * Kraken: fix format of name
  * GTFS2ed: Fix behaviour when a stoppoint doesn't have a stop area
  * OSM2ed: Parse platform ways
  * GTFS2ed: Parse platform codes
  * Tyr: Fix schema name of admin and poi
  * Jormungandr: max waiting duration
  * Tyr: Fix synonyms integration
  * Jormungandr: fix journey sorting
  * Kraken: Improvement on build path
  * Jormungandr: Introduction of statistics
  * Kraken: Improvements on autocomplete
  * Kraken: Start from main stop area when a admin is asked

 -- Vincent Lara <vincent.lara@canaltp.fr>  Fri, 16 May 2014 11:05:47 +0100

navitia2 (0.95.0) unstable; urgency=low

  * ed : move poi table in georef schema
  * Kraken: delete of old, useless file
  * kraken: Correction for API place with uri
  * Kraken: use utils/zmq_compat.h for supporting zmq 3 and zmq 2
  * Kraken: Fix reverse connections
  * Jormungandr: chmod +x on manage.py
  * Set GTFS bikes allowed property in VehicleJourney
  * sql: navitia.admin has become georef.admin
  * Fix for Ubuntu 14.04
  * Documentation: add a 'how to contribute section'
  * Ouistiti: add licences
  * Move admin in georef
  * Jormungandr: we want uniq journeys
  * Jormungandr: check ACL on URI api
  * Ed: line sort
  * Add tests on journeys
  * Kraken: remove valgrind
  * Ed: remove hiredis dependency
  * Jormungandr: Sort journeys
  * Connector at auth
  * Jormungandr: prev&next one minutes before/after
  * Kraken: switch bss rent/putback section for arrival
  * Add commands tyr
  * Kraken: bug on arrival streetnetwork section
  * Kraken: fix reverse path angles

 -- Vincent Lara <vincent.lara@canaltp.fr>  Wed, 30 Apr 2014 10:04:16 +0100

navitia2 (0.94.1) unstable; urgency=low

  * Ed: Do bulk insert on stop times every 150000 inserts

 -- Vincent Lara <vincent.lara@canaltp.fr>  Thu, 24 Apr 2014 14:04:36 +0100

navitia2 (0.94.0) unstable; urgency=low

  * Jormungandr: change default fallback modes

 -- Vincent Lara <vincent.lara@canaltp.fr>  Tue, 22 Apr 2014 10:04:43 +0100

navitia2 (0.93.0) unstable; urgency=low

  * Kraken: fix order bug
  * Kraken: Use one file for aliases and synonyms
  * Jormungandr: Some improvement on performances
  * Jormungandr: log cleanup
  * Jormungandr: Add integration test
  * Kraken: add structure for mock kraken
  * Kraken : manage address POI
  * Kraken/Ed: Add key/value properties to POI

 -- Vincent Lara <vincent.lara@canaltp.fr>  Tue, 22 Apr 2014 09:04:53 +0100

navitia2 (0.93.3) unstable; urgency=low

  * Kraken: Fix journeys beginning by a stop_area

 -- Vincent Lara <vincent.lara@canaltp.fr>  Tue, 15 Apr 2014 15:04:36 +0100

navitia2 (0.91.2) unstable; urgency=low

  * Jormungandr: rapid journeys cannot be non_pt

 -- Vincent Lara <vincent.lara@canaltp.fr>  Mon, 14 Apr 2014 18:04:49 +0100

navitia2 (0.92.1) unstable; urgency=low

  * Upgrade data version

 -- Vincent Lara <vincent.lara@canaltp.fr>  Mon, 14 Apr 2014 16:04:47 +0100

navitia2 (0.92.0) unstable; urgency=low

  * Jormungandr: Journey's type refactoring
  * Jormungandr: add tags to journeys to better qualify them
  * All: change bss sections type (BSS_RENT and BSS_LANDING)
  * Jormungandr: fix previous departure behavior
  * Ed: fix poi type
  * Jormungandr: add min|max_nb_journeys parameter
  * Jormungandr: add show code param in varius apis
  * Kraken: natural sort on lines

 -- Vincent Lara <vincent.lara@canaltp.fr>  Mon, 14 Apr 2014 16:04:06 +0100

navitia2 (0.91.1) unstable; urgency=low

  * Jormungandr: fix bugs in scripts
  * Kraken: Fix init of wordweight

 -- Vincent Lara <vincent.lara@canaltp.fr>  Mon, 07 Apr 2014 18:04:11 +0100

navitia2 (0.91.0) unstable; urgency=low

  * Jormungandr: log improvements
  * Jormungandr: Improve exception management of calendars
  * Jormungandr: Adapt scenarios for a arrival before request
  * Jormungandr: Fix typing of sections
  * Jormungandr: New script configuration for call to planner
  * Kraken: Add crowfly projection in streetnetwork sections
  * Kraken: Add parameter depth in departure_board
  * Kraken: Fix get_walking_solutions
  * Kraken: Change raptor_init to raptor solution
  * Kraken: Add external codes
  * Kraken: Add addresses in POI and stop_point
  * Kraken: Fix retrieval of direct path
  * Ed: Compute relation between objects and admins in binarisation
  * Ed: New connector for POIs
  * Ed: Fix graph loading
  * All: Use forward declare in data
  * All: Use of share_ptr
  * All: Remove lock
  * Jormungandr: Fix next link

 -- Vincent Lara <vincent.lara@canaltp.fr>  Mon, 07 Apr 2014 15:04:08 +0100

navitia2 (0.90.8) unstable; urgency=low

  * Connector_at: add number of messages and Disruptions send

 -- Vincent Lara <vincent.lara@canaltp.fr>  Wed, 26 Mar 2014 11:03:58 +0100

navitia2 (0.90.7) unstable; urgency=low

  * Sindri: add number of messages pushed

 -- Vincent Lara <vincent.lara@canaltp.fr>  Wed, 26 Mar 2014 10:03:14 +0100

navitia2 (0.90.6) unstable; urgency=low

  * Debian: override dh_python2

 -- Vincent Lara <vincent.lara@canaltp.fr>  Tue, 25 Mar 2014 17:03:20 +0100

navitia2 (0.90.5) unstable; urgency=low

  * Jormungandr: add debian/navitia-jormungandr.pydist

 -- Vincent Lara <vincent.lara@canaltp.fr>  Tue, 25 Mar 2014 15:03:40 +0100

navitia2 (0.90.4) unstable; urgency=low

  * Jormungandr: python version >= 2.7

 -- Vincent Lara <vincent.lara@canaltp.fr>  Tue, 25 Mar 2014 11:03:09 +0100

navitia2 (0.90.3) unstable; urgency=low

  * Jormungandr: really fix python version problem

 -- Vincent Lara <vincent.lara@canaltp.fr>  Fri, 21 Mar 2014 18:03:01 +0100

navitia2 (0.90.2) unstable; urgency=low

  * Jormungandr: fix journey tagging

 -- Vincent Lara <vincent.lara@canaltp.fr>  Fri, 21 Mar 2014 17:03:52 +0100

navitia2 (0.90.1) unstable; urgency=low

  * Jormungandr: fix ResourceUri

 -- Vincent Lara <vincent.lara@canaltp.fr>  Fri, 21 Mar 2014 10:03:48 +0100

navitia2 (0.90.0) unstable; urgency=low

  * Monitor: Fix a typo
  * Kraken: For odt vj, we want to display only the first and last stop time
  * kraken : Add main destination to stop schedules
  * Jormungandr: We can now request models by external_code and type
  * Kraken: fix connection duration for intra stop area connections
  * OSMReader: improve the osm tags handling for bike
  * Ed2Nav: fix way filtering
  * Kraken: add facilities for qgis debuging
  * Jormungandr: Fix tagging of cheap journeys
  * Kraken: Some journeys were still begginning by a transfer
  * Kraken: fix setting of sn params of destination
  * jormungandr : test of from argument
  * Merge pull request #206 from l-vincent-l/fix_visible_sa
  * Ed: set visible value only if we have the column
  * jormungandr : add comment property
  * kraken : add comment property
  * CMake: python tests outputed in differents files
  * CMake: output all test in xml for jenkins
  * Jormungandr: manage terminus on stop schedule
  * Kraken: reverse order of validity pattern on display
  * Kraken: fix calendar API
  * Kraken: Penalize objects without cities
  * Jormungandr: filter corrected in places_nearby for POI

 -- Vincent Lara <vincent.lara@canaltp.fr>  Thu, 20 Mar 2014 17:03:50 +0100

navitia2 (0.89.2) unstable; urgency=low

  * Fix jormungandr unit tests

 -- Vincent Lara <vincent.lara@canaltp.fr>  Wed, 12 Mar 2014 09:03:53 +0100

navitia2 (0.89.1) unstable; urgency=low

  * Fix kraken version

 -- Vincent Lara <vincent.lara@canaltp.fr>  Tue, 11 Mar 2014 18:03:56 +0100

navitia2 (0.89.0) unstable; urgency=low

  * Jormungandr: add status API to v1
  * Jormungandr: fix resource uri
  * connecteur_at : filter modified.
  * kraken: add sort disruption by line and network
  * kraken: add sort line and network by weigth
  * Tyr: add navitia schema to ed tables.
  * Jormungandr: we always compare with lower case
  * kraken : return exceptions dates of associated_calendar
  * jormungandr : manage exceptions dates in stop_schedule
  * kraken : add calendar_exceptions in stop_schedule
  * kraken: add sort line and network by weigth
  * georef : Show reasons why stop points are excluded.
  * Buid fix on get_stop_times
  * Route_schedules: fix for frequency routes
  * Jormungandr: Add journey_pattern API
  * Kraken&Jormungandr: change walking default speed
  * jormungandr : status of stop_time is in response
  * Kraken: add schema navitia during query
  * Ed: Add column "sort" to tables company, network, and "website"
  * Ed: Add column "website" to the table "network"

 -- Vincent Lara <vincent.lara@canaltp.fr>  Tue, 11 Mar 2014 17:03:49 +0100

navitia2 (0.88.1) unstable; urgency=low

  * corrections on at loggers

 -- Vincent Lara <vincent.lara@canaltp.fr>  Thu, 06 Mar 2014 16:03:08 +0100

navitia2 (0.88.0) unstable; urgency=low

  * Stop schedule for calendars
  * Add logger for connector AT

 -- Vincent Lara <vincent.lara@canaltp.fr>  Thu, 06 Mar 2014 16:03:12 +0100

navitia2 (0.87.2) unstable; urgency=low

  * Fix connector_at

 -- Vincent Lara <vincent.lara@canaltp.fr>  Thu, 06 Mar 2014 14:03:25 +0100

navitia2 (0.87.1) unstable; urgency=low

  * Several fixes on connector at
  * Fix an url_for on the build of disruption link

 -- Vincent Lara <vincent.lara@canaltp.fr>  Thu, 06 Mar 2014 12:03:31 +0100

navitia2 (0.87.0) unstable; urgency=low

  * ed : normalize uri edges
  * ed : save way_id in house_number
  * build: tyr doesn't depends of request, but it's at_connector
  * Jormungandr: change the maximum duration a journey to 24h
  * Tyr: add a new process launching reload_at in case of message for an instance
  * Tyr: add a command for trigger reload of realtime information by kraken
  * Tyr: move aggregatePlaceCommand in a "command" submodule
  * Ed: build admin map
  * Autocomplete : upper-case accented caracters added
  * Jormugandr: default bike speed is 15 km/h (4.1m/s)

 -- Vincent Lara <vincent.lara@canaltp.fr>  Wed, 05 Mar 2014 18:03:36 +0100

navitia2 (0.86.2) unstable; urgency=low

  * Fix bike speed (for real !)

 -- Vincent Lara <vincent.lara@canaltp.fr>  Wed, 05 Mar 2014 11:03:50 +0100

navitia2 (0.86.1) unstable; urgency=low

  * Change bike speed to 15km/h (4.1 m/s)

 -- Vincent Lara <vincent.lara@canaltp.fr>  Wed, 05 Mar 2014 09:03:56 +0100

navitia2 (0.86.0) unstable; urgency=low

  * Kraken: Avoid journey to finish by a transfer
  * Tyr: add aggregate_places command
  * Kraken: speed of a bike is now 20km/h (i.e 5.6m/s)
  * Kraken: fix journey from and to poi.
  * Jormungandr: check if both origin and destination are in the same instance
  * Jormungandr: remove prefix from poi and admin id
  * Jormungandr: add headsign field to v1 interface

 -- Vincent Lara <vincent.lara@canaltp.fr>  Tue, 04 Mar 2014 18:03:53 +0100

navitia2 (0.85.0) unstable; urgency=low

  * Krakeni/Ed: correction on the ways fusion. Ignore those without name
  * SQL: remove useless script
  * Jormungandr: fix previous journey
  * Calendar: add data exposition apis
 -- Vincent Lara <vincent.lara@canaltp.fr>  Tue, 04 Mar 2014 11:03:58 +0100

navitia2 (0.84.0) unstable; urgency=low

  * Add maintenance API
  * Fix tyr logging
  * Add a file to run tyr

 -- Vincent Lara <vincent.lara@canaltp.fr>  Mon, 03 Mar 2014 15:03:24 +0100

navitia2 (0.83.12) unstable; urgency=low

  * Remove the grouping of edges by connected components

 -- Vincent Lara <vincent.lara@canaltp.fr>  Mon, 03 Mar 2014 15:03:58 +0100

navitia2 (0.83.11) unstable; urgency=low

  * Fix a bug on merge of ways

 -- Vincent Lara <vincent.lara@canaltp.fr>  Mon, 03 Mar 2014 10:03:38 +0100

navitia2 (0.83.10) unstable; urgency=low

  * Tyr: typo fix
  * Jormungandr: fix id of addresses
  * Ed: change insert of uri of admins, poi, poi_types
  * Ed: Faster merge of ways

 -- Vincent Lara <vincent.lara@canaltp.fr>  Fri, 28 Feb 2014 16:02:35 +0100

navitia2 (0.83.9) unstable; urgency=low

  * Fix aggregate places
  * Fix journeys

 -- Vincent Lara <vincent.lara@canaltp.fr>  Thu, 27 Feb 2014 16:02:24 +0100

navitia2 (0.83.8) unstable; urgency=low

  * Fix connector_at

 -- Vincent Lara <vincent.lara@canaltp.fr>  Wed, 26 Feb 2014 18:02:19 +0100

navitia2 (0.83.7) unstable; urgency=low

  * Disable id encoding

 -- Vincent Lara <vincent.lara@canaltp.fr>  Wed, 26 Feb 2014 15:02:43 +0100

navitia2 (0.83.6) unstable; urgency=low

  * Add python-requests dependency

 -- Vincent Lara <vincent.lara@canaltp.fr>  Tue, 25 Feb 2014 18:02:10 +0100

navitia2 (0.83.5) unstable; urgency=low

  * fix connector_at

 -- Vincent Lara <vincent.lara@canaltp.fr>  Tue, 25 Feb 2014 18:02:11 +0100

navitia2 (0.83.4) unstable; urgency=low

  * fix packages in connector-at

 -- Vincent Lara <vincent.lara@canaltp.fr>  Tue, 25 Feb 2014 16:55:57 +0100

navitia2 (0.83.3) unstable; urgency=low

  * Deploy connector-at

 -- Vincent Lara <vincent.lara@canaltp.fr>  Mon, 24 Feb 2014 12:55:57 +0100

navitia2 (0.83.2) unstable; urgency=low

  * fix qualifier

 -- Vincent Lara <vincent.lara@canaltp.fr>  Mon, 24 Feb 2014 18:02:57 +0100

navitia2 (0.83.1) unstable; urgency=low

  * Fix fare tests

 -- Vincent Lara <vincent.lara@canaltp.fr>  Mon, 24 Feb 2014 17:02:50 +0100

navitia2 (0.83.0) unstable; urgency=low

  * Tyr: add bitly
  * Jormungandr: new API to get objects from an external_code
  * Fare: Adapt fare to bitly
  * Connector: call external_code API
  * Conector at: Get object from their external_code
  * Connector_at: add config of last-exec-time-file
  * Tyr: set the charset of url.
  * Kraken: fare bug correction

 -- Vincent Lara <vincent.lara@canaltp.fr>  Mon, 24 Feb 2014 12:02:53 +0100

navitia2 (0.82.5) unstable; urgency=low

  * Fix tyr

 -- Vincent Lara <vincent.lara@canaltp.fr>  Thu, 20 Feb 2014 10:02:13 +0100

navitia2 (0.82.4) unstable; urgency=low

  * Fare hotfix

 -- Vincent Lara <vincent.lara@canaltp.fr>  Wed, 19 Feb 2014 15:02:22 +0100

navitia2 (0.82.3) unstable; urgency=low

  * Temporary delete configuration of auth_ttl

 -- Vincent Lara <vincent.lara@canaltp.fr>  Tue, 18 Feb 2014 10:02:28 +0100

navitia2 (0.82.2) unstable; urgency=low

  * Journeys: Correct V0

 -- Vincent Lara <vincent.lara@canaltp.fr>  Mon, 17 Feb 2014 18:02:12 +0100

navitia2 (0.82.1) unstable; urgency=low

  * Kraken : Change output dates format

 -- Vincent Lara <vincent.lara@canaltp.fr>  Mon, 17 Feb 2014 12:02:56 +0100

navitia2 (0.82.0) unstable; urgency=low

  * Tyr : better logging
  * Tyr: log action for one instance in separate file
  * Ed : import pois of geopal
  * Ed : Improved coordinate conversion
  * Ed : fix a bug on delete connected components

 -- Vincent Lara <vincent.lara@canaltp.fr>  Fri, 14 Feb 2014 17:02:56 +0100

navitia2 (0.81.4) unstable; urgency=low

  * hotfix for sql functions

 -- Vincent Lara <vincent.lara@canaltp.fr>  Fri, 14 Feb 2014 11:02:51 +0100

navitia2 (0.81.3) unstable; urgency=low

  * Hotfix for stop_point projection

 -- Vincent Lara <vincent.lara@canaltp.fr>  Fri, 14 Feb 2014 09:02:55 +0100

navitia2 (0.81.1) unstable; urgency=low

  * Hotfix for date format in protobuff

 -- Vincent Lara <vincent.lara@canaltp.fr>  Thu, 13 Feb 2014 17:02:50 +0100

navitia2 (0.81.0) unstable; urgency=low

  * Add email validation to tyr

 -- Vincent Lara <vincent.lara@canaltp.fr>  Thu, 13 Feb 2014 14:02:24 +0100

navitia2 (0.80.5) unstable; urgency=low

  * Fix migration script

 -- Vincent Lara <vincent.lara@canaltp.fr>  Thu, 13 Feb 2014 11:02:33 +0100

navitia2 (0.80.4) unstable; urgency=low

  * Deploy migration sql script

 -- Vincent Lara <vincent.lara@canaltp.fr>  Thu, 13 Feb 2014 11:02:04 +0100

navitia2 (0.80.3) unstable; urgency=low

  * Fix import in script/default

 -- Vincent Lara <vincent.lara@canaltp.fr>  Thu, 13 Feb 2014 10:02:12 +0100

navitia2 (0.80.2) unstable; urgency=low

  * Install geopal2ed

 -- Vincent Lara <vincent.lara@canaltp.fr>  Thu, 13 Feb 2014 09:02:29 +0100

navitia2 (0.80.1) unstable; urgency=low

  * Bug fix in tyr

 -- Vincent Lara <vincent.lara@canaltp.fr>  Wed, 12 Feb 2014 19:02:15 +0100

navitia2 (0.80.0) unstable; urgency=low

  * Add Fare
  * Add Geopal

 -- Vincent Lara <vincent.lara@canaltp.fr>  Wed, 12 Feb 2014 16:02:36 +0100

navitia2 (0.79.0) unstable; urgency=low

  * Fix on journeys duration
  * Fix on type journey parameter
  * Documentation update
  * New Tyr (we deleted pyed)
  * Fixes in ed
  * Add vehicle_journeys API
  * Add comment on stop time
  * Several improvements in Disruptions(comment, stopAreaList, links)
  * Several improvements in streetnetwork

 -- Antoine Desbordes <antoine.desbordes@canaltp.fr>  Thu, 06 Feb 2014 14:10:57 +0100

navitia2 (0.78.12) unstable; urgency=low

  * Fix commercial modes in Fusio2ed
  * Fix arrival date times

 -- Vincent Lara <vincent.lara@canaltp.fr>  Thu, 16 Jan 2014 17:43:00 +0100

navitia2 (0.78.11) unstable; urgency=low

  * Fix CMakeLists

 -- Vincent Lara <vincent.lara@canaltp.fr>  Thu, 16 Jan 2014 12:38:34 +0100

navitia2 (0.78.10) unstable; urgency=low

  * Fix build path of georef
  * Small fixes in Jormungandr

 -- Vincent Lara <Vincent Lara>  Thu, 16 Jan 2014 12:19:10 +0100

navitia2 (0.78.9) unstable; urgency=low

  * Fix in streetnetwork
  * Fixes in Jormungandr

 -- Vincent Lara <vincent.lara@canaltp.fr>  Wed, 15 Jan 2014 10:05:30 +0100

navitia2 (0.78.8) unstable; urgency=low

  * Fix arrival date time in kraken

 -- Vincent Lara <vincent.lara@canaltp.fr>  Fri, 10 Jan 2014 10:14:45 +0100

navitia2 (0.78.7) unstable; urgency=low

  * We now have bike sharing

 -- Vincent Lara <vincent.lara@canaltp.fr>  Thu, 09 Jan 2014 16:15:09 +0100

navitia2 (0.78.6) unstable; urgency=low

  * Ed fixes

 -- Vincent Lara <vincent.lara@canaltp.fr>  Thu, 09 Jan 2014 14:41:28 +0100

navitia2 (0.78.5) unstable; urgency=low

  * Improve of auth caching

 -- Vincent Lara <vincent.lara@canaltp.fr>  Wed, 08 Jan 2014 14:30:30 +0100

navitia2 (0.78.4) unstable; urgency=low

  * Autocomplete fix
  * Ed fix
  * Kraken build path fix

 -- Vincent lara <vincent.lara@canaltp.fr>  Tue, 07 Jan 2014 17:50:38 +0100

navitia2 (0.78.3) unstable; urgency=low

  * Better authentication handle

 -- Vincent Lara <vincent.lara@canaltp.fr>  Mon, 06 Jan 2014 19:10:15 +0100

navitia2 (0.78.2) unstable; urgency=low

  * No more pep8

 -- Vincent Lara <vincent.lara@canaltp.fr>  Mon, 06 Jan 2014 18:52:55 +0100

navitia2 (0.78.1) unstable; urgency=low

  * Fix pep8 compliance of connectors

 -- Vincent Lara <vincent.lara@canaltp.fr>  Mon, 06 Jan 2014 16:55:07 +0100

navitia2 (0.78.0) unstable; urgency=low

  * Add disruption_list

 -- Vincent Lara <vincent.lara@canaltp.fr>  Mon, 06 Jan 2014 14:46:32 +0100

navitia2 (0.77.5) unstable; urgency=low

  * Fixed fusio2ed and pyed packaging

 -- Vincent Lara <vincent.lara@canaltp.fr>  Wed, 18 Dec 2013 10:15:25 +0100

navitia2 (0.77.4) unstable; urgency=low

  * Fixed control file

 -- vlara <vincent.lara@canaltp.fr>  Tue, 17 Dec 2013 18:27:34 +0100

navitia2 (0.77.3) unstable; urgency=low

  * Fusio2ed packaging

 -- vlara <vincent.lara@canaltp.fr>  Tue, 17 Dec 2013 17:59:30 +0100

navitia2 (0.77.2) unstable; urgency=low

  * Pyed packaging

 -- vlara <vincent.lara@canaltp.fr>  Tue, 17 Dec 2013 16:29:42 +0100

navitia2 (0.77.0) unstable; urgency=low

  * Fusio2ed

 -- vlara <vincent.lara@canaltp.fr>  Tue, 17 Dec 2013 11:50:24 +0100

navitia2 (0.75.3) unstable; urgency=low

  * Ajout d'un index

 -- Vincent Lara <vincent.lara@canaltp.fr>  Fri, 15 Nov 2013 14:13:44 +0100

navitia2 (0.75.2) unstable; urgency=low

  * Ajout api dans v0

 -- Vincent Lara <vincent.lara@canaltp.fr>  Fri, 15 Nov 2013 13:45:43 +0100

navitia2 (0.75.1) unstable; urgency=low

  * hotfix : We go back to connections at the endings of journeys

 -- Vincent Lara <vincent.lara@canaltp.fr>  Fri, 15 Nov 2013 09:21:55 +0100

navitia2 (0.75.0) unstable; urgency=low

  * Accessibilite

 -- Vincent Lara <vincent.lara@canaltp.fr>  Thu, 14 Nov 2013 16:59:55 +0100

navitia2 (0.74.1) unstable; urgency=low

  * On a du vrai multithread
  *

 -- vlara <vlara@vlara-OptiPlex-790>  Thu, 14 Nov 2013 15:57:16 +0100

navitia2 (0.73.2) unstable; urgency=low

  * De l'authentification

 -- vlara <vincent.lara@canaltp.fr>  Mon, 28 Oct 2013 10:29:22 +0100

navitia2 (0.72.4) unstable; urgency=low

  * Amelioration de la stabilite de osm2ed

 -- vlara <vlara@vlara-OptiPlex-790>  Thu, 24 Oct 2013 09:14:23 +0200

navitia2 (0.72.3) unstable; urgency=low

  * Amelioration des sorts
  * Ajout des symboles de debug

 -- vlara <vincent.lara@canaltp.fr>  Wed, 23 Oct 2013 17:21:28 +0200

navitia2 (0.72.2) stable; urgency=low

  * Patch mineur

 -- vlara <vincent.lara@canaltp.fr>  Wed, 23 Oct 2013 14:13:00 +0200

navitia2 (0.72.1) unstable; urgency=low

  * Patch sur l'import des pois

 -- vlara <vincent.lara@canaltp.fr>  Wed, 23 Oct 2013 11:30:11 +0200

navitia2 (0.72) unstable; urgency=low

  * Correction ed2nav

 -- vlara <vlara@vlara-OptiPlex-790>  Wed, 23 Oct 2013 11:03:42 +0200

navitia2 (0.71.0) unstable; urgency=low

   [ Vincent Lara ]
  * Modification de l'emplacement de la v0

 -- vlara <vincent.lara@canaltp.fr>  Tue, 22 Oct 2013 15:26:08 +0200

navitia2 (0.70) UNRELEASED; urgency=low

  * Separation des paquets
  * Prolongements de service
  * Correction des itineraires
  * Amelioration de places nearby
  * Prise en compte des aeroports
  * Meilleure gestion des horaires en frequences
  * Retro compatibilite de la v0
  * Sortie JSONP
  * Ajout de broke et Sindri

 -- vlara <vlara@vlara-OptiPlex-790>  Mon, 21 Oct 2013 14:10:14 +0200

navitia2 (0.63.00) unstable; urgency=low

  [ Alexandre Jacquin ]
  * Debian : Ajout de pyed
  *

 -- Alexandre Jacquin <alexandre.jacquin@canaltp.fr>  Thu, 10 Oct 2013 11:58:55 +0200

navitia2 (0.62.41) unstable; urgency=low

  [ Vincent Lara ]
  * Debian : Ajout de la dépendance à python-six
  * Jormungandr : Correction des fichiers à installer

 -- Vincent Lara <vincent.lara@canaltp.fr>  Tue, 10 Sep 2013 11:40:18 +0200

kraken (0.62.40) quantal; urgency=low

  * Debut de qqc
  * Jörmungandr : Suppression de apis et validation
  * Instance manager : On ne va plus lire des valeurs par défaut dans la conf
  * Jörmungandr : Definition des apis appelables dans le script
  * ptref : On enlève un std::cout
  * PbConverter : Début de lintage
  * Jörmungandr : Mega refacto qui utilise une version custome de flask-restfull
  * Add module flask-restful
  * Jormungandr : Gestion des listes vides
  * Submodule update
  * Pulled down update to libutils
  * Transverse : Compilation de utils en premier
  * Raptor : Un bout de debug qui trainait
  * Jormungandr : Prise en compte de nonnull
  * Updated flask-restful
  * Ptdata : get type ne renvoyait pas le bon type pour les adresses
  * Jormungandr : Maj des CmakeLists
  * Raptor : Hacke pour avoir des résultats

 -- Vincent Lara <vincent.lara@canaltp.fr>  Wed, 04 Sep 2013 19:09:59 +0200

kraken (0.62.38) squeeze; urgency=low

  * Autocomplete : Ajout des informations de pagination
  * Kraken : Ajout de la pagination dans ptref
  * Jörmungandr : Bouchon stop_schedules
  * Jörmungandr : startPage devient start_page
  * Jörmungandr : La pagination se fait maintenant dans kraken
  * Jörmungandr : Lintage

 -- Vincent Lara <vincent.lara@canaltp.fr>  Tue, 13 Aug 2013 16:36:11 +0200

kraken (0.62.37) quantal; urgency=low

  [ Vincent Lara ]
  * Debian : Correction du packaging de ed
  * Jormungandr : Ajout de bouchons

 -- Vincent Lara <vincent.lara@canaltp.fr>  Tue, 13 Aug 2013 09:55:32 +0200

kraken (0.62.36) quantal; urgency=low

  [ l-vincent-l ]
  * Update install.rst

  [ Vincent Lara ]
  * Ed : Gestion de mauvaises coordonnées
  * Debian : Correction des dépendences de navitia-ed
  * Jörmungandr : Hotfix pour les route_schedules
  * Jormungandr : lintage output_v1

 -- Vincent Lara <vincent.lara@canaltp.fr>  Mon, 12 Aug 2013 18:46:07 +0200

kraken (0.62.35) quantal; urgency=low

  [ l-vincent-l ]
  * Update install.rst

  [ Vincent Lara ]
  * Ed : Gestion de mauvaises coordonnées
  * Debian : Correction des dépendences de navitia-ed
  * Jörmungandr : Hotfix pour les route_schedules
  * Jormungandr : lintage output_v1

 -- Vincent Lara <vincent.lara@canaltp.fr>  Mon, 12 Aug 2013 18:46:00 +0200

kraken (0.62.35) quantal; urgency=low

  * Debian : Correction des fichiers d'install
  * Scripts : on les rend executable
  * Version 0.62.34
  * Jörmungandr : Suppression du deadlock sur jormungandr

 -- Vincent Lara <vincent.lara@canaltp.fr>  Fri, 02 Aug 2013 16:53:11 +0200

kraken (0.62.34) quantal; urgency=low

  * Cmake : Ajout de droit d'execution sur les programmes

 -- Vincent Lara <vincent.lara@canaltp.fr>  Fri, 02 Aug 2013 10:46:15 +0200

kraken (0.62.33) quantal; urgency=low

  * Version 0.62.31
  * Debian : On enleve le postinst
  * Version 0.62.33

 -- Vincent Lara <vincent.lara@canaltp.fr>  Thu, 01 Aug 2013 18:31:25 +0200

kraken (0.62.31) quantal; urgency=low

  [ Vincent Lara ]
  * Ptref : Ajout de AFTER
  * Build Helper : Ajout d'idx pour tous les objets
  * Jormungandr : Correction du wsgi
  * Version 0.62.30

  [ Abderrahim Azime ]
  * Definition d'un itérateur sur les segments d'un graph
  * Ajout de trois listes temporaires pour ne pas binariser les graphes secondaires

  [ Vincent Lara ]
  * Kraken : Ajout de tcmalloc
  * Debian : Découpe des paquets
  * Kraken : Ajout de la dépendence à tcmalloc
  * Debian : Version 0.62.31

 -- Vincent Lara <vincent.lara@canaltp.fr>  Thu, 01 Aug 2013 16:39:23 +0200

kraken (0.62.30) squeeze; urgency=low

  * Pyed : Version 0.38.3
  * Kraken : Version 0.62.21
  * Scripts : On doit être postgres pour les runner
  * Jormungandr : le signal de kill n'est catché qu'en standalone
  * Version 0.62.30

 -- Vincent Lara <vincent.lara@canaltp.fr>  Thu, 01 Aug 2013 10:04:42 +0200

kraken (0.62.21) squeeze; urgency=low

  * Pyed: Suppression de dameon
  * Debian : Suppression de l'installation de pyed dans le postinst
  * Debian : Ajout du répertoire source et options de compilation
  * Debian : Ajout de fichiers install
  * Dépendences : Ajout de libpq

 -- Vincent Lara <vincent.lara@canaltp.fr>  Wed, 31 Jul 2013 10:31:20 +0200

kraken (0.62.20debian) squeeze; urgency=low

  * Debian : fichier rules plus conventionnel

 -- Vincent Lara <vincent.lara@canaltp.fr>  Tue, 30 Jul 2013 10:56:41 +0200

kraken (0.62.20ubuntu1) quantal; urgency=low

  * Debian : rules plus conventionnel
  * Debian : version 0.62.16
  * Pyed : Suppression daemon
  * Cmake : déplacement à la racine

 -- Vincent Lara <vincent.lara@canaltp.fr>  Tue, 30 Jul 2013 10:56:41 +0200

kraken (0.62.20) squeeze; urgency=low

  [ Abderrahim Azime ]
  * Amélioration du flux "journeys" : 	1) Ajout des commentaires sur les horaires 	2) affichage de la direction dans StreetNetwork 	3) Ajout de l'heure de départ et d'arrivé dans StreetNetwork 	4) Ajout des informations PICK_UP_ONLY, DROP_OFF_ONLY, ON_DEMAND_TRANSPORT, DATE_TIME_ESTIMATED au niveau de l'horaire
  * Mutualisation de la proporiété "AdditionalInformations" entre "journeys" et "route_schedules"
  * ajout de "additional_information" dans une section de type odt
  * Ajoute des équipements de la circulation dans le flux de "route_schedules"
  * Modification des links dans "journeys"

  [ Vincent Lara ]
  * Pyed : Ajout de target file
  * Cmake : ajout de postinst
  * Debian : Ajout de changelog et de control
  * Debian : Ajout de postinst
  * Streetnetwork : Correction de la longueur d'un chemin

  [ Abderrahim Azime ]
  * Ajout de la table des contributeurs
  * Ajout du type contributor, chargement dans la base et sa binarisation
  * Suppression du contenu de la table contributor avant les insertions
  * Création d'une compagnie par défaut : le TAD n'a pas de compagnie
  * Ajout des contributor dans le flux de status

  [ Vincent Lara ]
  * Version 0.62.16ubuntu1

 -- Vincent Lara <vincent.lara@canaltp.fr>  Tue, 30 Jul 2013 10:38:13 +0200

kraken (0.62.16ubuntu1) quantal; urgency=low

  [ Abderrahim Azime ]
  * - Prise en compte des coordonnées dans "journeys" - Création de l'origin et la destination dans la section "street_network"
  * Import des données OSM : Ajout des voies qui ne sont pas dans la table de fusion

  [ Vincent Lara ]
  * Version 0.62.16
  * Pyed : On mv avant de unzip
  * Pyed : Erreurs d'inattention
  * Pyed : version 0.37
  * Jormungandr wsgi : On set les variables d'environnement

 -- Vincent Lara <vincent.lara@canaltp.fr>  Wed, 24 Jul 2013 10:30:06 +0200

kraken (0.62.16) quantal; urgency=low

  [ Abderrahim Azime ]
  * refactoring de "route_schedule"
  * Suppression des commentaires inutils, ajout des stoptimes dans le cas où est nuls
  * faute d'orthographe
  * Ajout de l'accessibilté dans le flux au niveau de la circulation (VehicleJourney)
  * Amélioration de l'interface V1 de "journeys"
  * Remplacement de "pt_display_informations" par "display_informations" pour journeys
  * Binarisation de l'information "odt_type_id" de la circulation
  * Nommage des types de TAD
  * Intitialisation de l'odt_type de la circulation par "regular_line"
  * Amélioration de l'interface V1 de l'api "journeys"
  * Ajout des links dans l'api "journeys"

  [ Vincent Lara ]

 -- Vincent Lara <vincent.lara@canaltp.fr>  Mon, 22 Jul 2013 16:53:10 +0200

kraken (0.62.15) quantal; urgency=low

  * Pyed : Ajout de exec_directory

 -- Vincent Lara <vincent.lara@canaltp.fr>  Mon, 22 Jul 2013 14:37:29 +0200

kraken (0.62.14) quantal; urgency=low

  * Pyed : Correction start => run
  * Pyed : Ajout de target_directory, backup_directory
  * Pyed : Version 0.33

 -- Vincent Lara <vincent.lara@canaltp.fr>  Mon, 22 Jul 2013 14:19:10 +0200

kraken (0.62.13) quantal; urgency=low

  * Pyed : Suppression de status

 -- Vincent Lara <vincent.lara@canaltp.fr>  Mon, 22 Jul 2013 10:37:40 +0200

kraken (0.62.12) quantal; urgency=low

  * Pyed : On enlève totalement pid_file
  * Pyed : On enlève l'option start de pyed
  * Pyed : Version 0.31

 -- Vincent Lara <vincent.lara@canaltp.fr>  Mon, 22 Jul 2013 10:26:49 +0200

kraken (0.62.11) quantal; urgency=low

  * Pyed : On enleve daemon.py

 -- Vincent Lara <vincent.lara@canaltp.fr>  Fri, 19 Jul 2013 16:56:59 +0200

kraken (0.62.10) quantal; urgency=low

  * Postinst : Le bon !

 -- Vincent Lara <vincent.lara@canaltp.fr>  Fri, 19 Jul 2013 16:11:36 +0200

kraken (0.62.05ubuntu4) quantal; urgency=low

  * Postinst : On ajoute les +x qui vont bien

 -- Vincent Lara <vincent.lara@canaltp.fr>  Fri, 19 Jul 2013 15:22:05 +0200

kraken (0.62.05ubuntu3) quantal; urgency=low

  * Postinst : On se déplace dans /tmp/ avant de lancer l'installation

 -- Vincent Lara <vincent.lara@canaltp.fr>  Fri, 19 Jul 2013 15:14:33 +0200

kraken (0.62.05ubuntu2) quantal; urgency=low

  * Un petit test

 -- Vincent Lara <vincent.lara@canaltp.fr>  Fri, 19 Jul 2013 15:06:36 +0200

kraken (0.62.05ubuntu1) quantal; urgency=low

  * Postinst : On y croit

 -- Vincent Lara <vincent.lara@canaltp.fr>  Fri, 19 Jul 2013 14:56:31 +0200

kraken (0.62.05) quantal; urgency=low

  * Postinst : Le voilà le bon !

 -- Vincent Lara <vincent.lara@canaltp.fr>  Fri, 19 Jul 2013 14:51:49 +0200

kraken (0.62.04ubuntu5) quantal; urgency=low

  * Postinst : Cette fois ci c'est la bonne

 -- Vincent Lara <vincent.lara@canaltp.fr>  Fri, 19 Jul 2013 14:47:13 +0200

kraken (0.62.04ubuntu4) quantal; urgency=low

  * Postinst : On enleve les accolades

 -- Vincent Lara <vincent.lara@canaltp.fr>  Fri, 19 Jul 2013 14:39:58 +0200

kraken (0.62.04ubuntu3) quantal; urgency=low

  * Postinst : navitia => kraken

 -- Vincent Lara <vincent.lara@canaltp.fr>  Fri, 19 Jul 2013 14:05:22 +0200

kraken (0.62.04ubuntu2) quantal; urgency=low

  * Ajout du script de post installation dans le packet

 -- Vincent Lara <vincent.lara@canaltp.fr>  Fri, 19 Jul 2013 12:39:20 +0200

kraken (0.62.04ubuntu1) quantal; urgency=low

  * Changement de droit sur setup.py

 -- Vincent Lara <vincent.lara@canaltp.fr>  Fri, 19 Jul 2013 12:09:54 +0200

kraken (0.62.04) quantal; urgency=low

  [ vlara ]
  * UNRELEASED

  [ Vincent Lara ]

 -- Vincent Lara <vincent.lara@canaltp.fr>  Fri, 19 Jul 2013 12:20:39 +0200

kraken (0.62.03ubuntu2) quantal; urgency=low

  * Version 0.62.03
  * Pyed : Montée en version de la librairie

 -- Vincent Lara <vincent.lara@canaltp.fr>  Fri, 19 Jul 2013 12:09:54 +0200

kraken (0.62.03ubuntu1) quantal; urgency=low

  * Pyed : Erreur dans l'initialisation du main

 -- Vincent Lara <vincent.lara@canaltp.fr>  Fri, 19 Jul 2013 11:56:27 +0200

kraken (0.62.03) quantal; urgency=low

  * Version 0.62.02
  * SQL : Ajout du répertoire sql dans le CMakelists principal

 -- Vincent Lara <vincent.lara@canaltp.fr>  Fri, 19 Jul 2013 11:07:12 +0200

kraken (0.62.02) quantal; urgency=low

  [ Vincent Lara ]
  * Ed : Installation des scripts sql

  [ vlara ]
  * UNRELEASED

  [ Vincent Lara ]

 -- Vincent Lara <vincent.lara@canaltp.fr>  Thu, 18 Jul 2013 18:15:00 +0200

kraken (0.62.01) quantal; urgency=low

  * Version 0.62.0
  * Suppression totale de gunicorn

 -- Vincent Lara <vincent.lara@canaltp.fr>  Thu, 18 Jul 2013 16:29:07 +0200

kraken (0.62.0) quantal; urgency=low

  * Pyed : Correction pour que le service fonctionne mieux.

 -- Vincent Lara <vincent.lara@canaltp.fr>  Thu, 18 Jul 2013 15:07:18 +0200

kraken (0.61.9) quantal; urgency=low

  * Version 0.61.8
  * Debian : On va chercher le bon control
  * Version 0.61.8
  * On est plus dépendant de gunicorn
  * Ed : Installation de gtfs2ed, osm2ed, ed2nav dans /usr/bin
  * Installation de setup.py dans /tmp/

 -- Vincent Lara <vincent.lara@canaltp.fr>  Thu, 18 Jul 2013 11:08:28 +0200

kraken (0.61.8) quantal; urgency=low

  * Kraken : Suppression de la dépendance à gunicorn

 -- Vincent Lara <vincent.lara@canaltp.fr>  Wed, 17 Jul 2013 17:28:33 +0200

kraken (0.61.7) quantal; urgency=low

  * Pyed : Ajout de l'installation de la librairie
  * Pyed : Possibilité de changer l'utilisateur qui lance le démon

 -- Vincent Lara <vincent.lara@canaltp.fr>  Wed, 17 Jul 2013 16:53:43 +0200

kraken (0.61.6) quantal; urgency=low

  * Changement du maintener dans le fichier de control

 -- Vincent Lara <vincent.lara@canaltp.fr>  Wed, 17 Jul 2013 12:18:05 +0200

kraken (0.61.5) quantal; urgency=low

  [ vlara ]
  * UNRELEASED

  [ Vincent Lara ]

 -- Vincent Lara <vincent.lara@canaltp.fr>  Wed, 17 Jul 2013 12:02:20 +0200

kraken (0.61.4) quantal; urgency=low

  * Version 0.61.3
  * debian/rules : On va installer à la racine, ça devrait mieux aller.

 -- Vincent Lara <vincent.lara@canaltp.fr>  Wed, 17 Jul 2013 11:50:52 +0200

kraken (0.61.3) quantal; urgency=low

  [ Abderrahim Azime ]
  * Ajout de deux champs : 	* navitia.stop_time.date_time_estimated 	* navitia.vehicle_journey.odt_message
  * Ajout des deux champs dans la base de données et import dans la base et binarisation de ces deux champs: 	* navitia.vehicle_journey.odt_message 	* navitia.stop_time.date_time_estimated
  * amélioration de route_schedule : 	* Ajout des uris dans "display_informations" 	* Ajout des uris dans "headers" 	* Ajout des notes

  [ Vincent Lara ]

 -- Vincent Lara <vincent.lara@canaltp.fr>  Wed, 17 Jul 2013 11:20:52 +0200

kraken (0.61.2) unstable; urgency=low

  [ Abderrahim Azime ]
  * amélioration de 'route_schedule'

  [ Vincent Lara ]

 -- Vincent Lara <vincent.lara@canaltp.fr>  Wed, 17 Jul 2013 10:32:39 +0200

kraken (0.61ubuntu1) unstable; urgency=low

  [ Vincent Lara ]
  ** SNAPSHOT build @04008af448bfdb845cea18ec9c66b8c035535de4 **

  * Version 0.61

  [ vlara ]
  * UNRELEASED

  [ Vincent Lara ]

 -- Vincent Lara <vincent.lara@canaltp.fr>  Tue, 16 Jul 2013 18:06:26 +0200

kraken (0.61) unstable; urgency=low

  [ Vincent Lara ]
  * On va essayer de faire quelque chose de plus propre
  * Cmake : Ajout d'une section au cpack debian

  [ Vincent Lara ]

 -- Vincent Lara <vincent.lara@canaltp.fr>  Tue, 16 Jul 2013 17:00:38 +0200

kraken (0.60.0-1ubuntu1) quantal; urgency=low

  [ Vincent Lara ]
  * Ajout d'un fichier d'instruction pour le build du package
  * On va essayer de faire quelque chose de plus propre
  * Cmake : Ajout d'une section au cpack debian

  [ vlara ]

 -- vlara <vlara@vlara-OptiPlex-790>  Tue, 16 Jul 2013 16:59:38 +0200

kraken (0.60.0-1) unstable; urgency=low

  * Initial release (Closes: #nnnn)  <nnnn is the bug number of your ITP>

 -- vlara <vlara@unknown>  Thu, 11 Jul 2013 15:46:01 +0200<|MERGE_RESOLUTION|>--- conflicted
+++ resolved
@@ -1,5 +1,3 @@
-<<<<<<< HEAD
-=======
 navitia2 (1.0.0) unstable; urgency=low
 
   * Jormungandr: take crow fly mode a a fall back mode in tags  <https://github.com/CanalTP/navitia/pull/524>
@@ -38,7 +36,6 @@
 
  -- antoine-de <antoine.desbordes@gmail.com>  Tue, 02 Sep 2014 17:09:29 +0100
 
->>>>>>> 0c2c7b44
 navitia2 (0.102.2) unstable; urgency=low
 
   * cherry pick of commits from <https://github.com/CanalTP/navitia/pull/497>
