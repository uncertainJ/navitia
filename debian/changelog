<<<<<<< HEAD
navitia2 (2.79.1) unstable; urgency=low
=======
navitia2 (2.79.2) unstable; urgency=low
>>>>>>> 8fb7efe5

  * Hotfix : add missing import for abort

 -- Nonifier <olivier.georget@kisio.org>  Tue, 21 May 2019 17:05:46 +0100

navitia2 (2.79.0) unstable; urgency=low

  * Jormun-Tyr: Association instance-equipments_provider   <https://github.com/CanalTP/navitia/pull/2777>
  * Kraken: splitting of type.h Strikes Back  <https://github.com/CanalTP/navitia/pull/2781>
  * Jormun: handle HEAD request correctly  <https://github.com/CanalTP/navitia/pull/2782>
  * Doc: Add colours and graph to the doc <https://github.com/CanalTP/navitia/pull/2780>
  * Kraken: trying to reduce build time and memory  <https://github.com/CanalTP/navitia/pull/2687>
  * Build: use ccache and gold if available  <https://github.com/CanalTP/navitia/pull/2772>
  * Jormungandr: add test on trip add with trip existing in navitia  <https://github.com/CanalTP/navitia/pull/2775>
  * Doc: Documentation of the routing algorithm  <https://github.com/CanalTP/navitia/pull/2688>
  * Kraken: manage headsign of trip in navitia  <https://github.com/CanalTP/navitia/pull/2771>
  * Kraken: Remove Cli tools for kraken  <https://github.com/CanalTP/navitia/pull/2770>
  * Doc: Release process hardenning  <https://github.com/CanalTP/navitia/pull/2769>
  * Jormun: Use ridesharing connector in distributed  <https://github.com/CanalTP/navitia/pull/2743>
  * Ed: Osm2ed improve association of Way to Admin  <https://github.com/CanalTP/navitia/pull/2756>
  * Python: update SQLAlchemy requirements   <https://github.com/CanalTP/navitia/pull/2761>

 -- AurelienLP <aurelien.laporte@canaltp.fr>  Fri, 10 May 2019 15:05:37 +0100

navitia2 (2.78.0) unstable; urgency=low

  * Jormun: Merge systral equipment response with Sytral web service  <https://github.com/CanalTP/navitia/pull/2764>
  * Jormun: Fix 'choose_best_instance' comparator + tests  <https://github.com/CanalTP/navitia/pull/2765>
  * Jormun: Remove the lowerisation of the equipment provider key  <https://github.com/CanalTP/navitia/pull/2763>
  * Kraken: Attach vj to a route and line  <https://github.com/CanalTP/navitia/pull/2759>
  * Jormun: Update taxi distance and duration in distributed mode  <https://github.com/CanalTP/navitia/pull/2752>
  * Kraken: Equipment details optimisation  <https://github.com/CanalTP/navitia/pull/2755>
  * Tyr: 'instances' in 'equipments_provider' is nullable  <https://github.com/CanalTP/navitia/pull/2751>
  * Eitri: psycopg2 2.4.5 can't work with ubuntu 18.04  <https://github.com/CanalTP/navitia/pull/2753>
  * Kraken: physical mode id in realtime, only impact additional service  <https://github.com/CanalTP/navitia/pull/2748>
  * Jormun: Adding max_nb_crowfly_by_taxi  <https://github.com/CanalTP/navitia/pull/2741>
  * Python: Update Jinja2 requirements  <https://github.com/CanalTP/navitia/pull/2750>

 -- Nonifier <olivier.georget@kisio.org>  Fri, 26 Apr 2019 17:04:35 +0100

navitia2 (2.77.1) unstable; urgency=low

  * Jormungandr: no db request at equipment_providers init <https://github.com/CanalTP/navitia/pull/2758>

 -- mbounabi <Mehdi.Bounabi@Kisio.org>  Wed, 17 Apr 2019 14:04:41 +0100

navitia2 (2.77.0) unstable; urgency=low

  * Kraken: Don't use cbegin() and cend() with RepeatedPtrField (protobuf version < 3)  <https://github.com/CanalTP/navitia/pull/2749>
  * Kraken: Equipment reports API   <https://github.com/CanalTP/navitia/pull/2742>
  * Kirin: Attach physical mode to vj: tests of verifications   <https://github.com/CanalTP/navitia/pull/2737>
  * Doc: Adding pathways and levels to NTFS specs  <https://github.com/CanalTP/navitia/pull/2722>
  * Clang format  <https://github.com/CanalTP/navitia/pull/2695>
  * Kraken: New API entry point - equipment_reports  <https://github.com/CanalTP/navitia/pull/2735>
  * Kraken: correct application period processing for RT added trip  <https://github.com/CanalTP/navitia/pull/2739>
  * Jormun: Add direct path limit for all modes   <https://github.com/CanalTP/navitia/pull/2721>
  * Jormun: fix test failing on dev  <https://github.com/CanalTP/navitia/pull/2740>
  * Jormun: handle zone and zone_type from bragi  <https://github.com/CanalTP/navitia/pull/2732>
  * Kraken: Add RT route dynamically  <https://github.com/CanalTP/navitia/pull/2724>
  * Jormun: Handle providers from db  <https://github.com/CanalTP/navitia/pull/2730>
  * Kraken: Add and use PT_Data::get_or_create_meta_vehicle_journey()   <https://github.com/CanalTP/navitia/pull/2738>
  * Jormun: enable keepalive on http call to bragi  <https://github.com/CanalTP/navitia/pull/2707>
  * Kraken: Adding taxi durations and distance in journey response  <https://github.com/CanalTP/navitia/pull/2731>
  * Ed/cities: change osm's admins id  <https://github.com/CanalTP/navitia/pull/2736>
  * Kraken: Add new method "has_code_type" in PtRef Grammar  <https://github.com/CanalTP/navitia/pull/2728>
  * Kraken: Refactor build helper  <https://github.com/CanalTP/navitia/pull/2729>
  * Kraken: implements deadline on kraken request  <https://github.com/CanalTP/navitia/pull/2710>
  * Kraken: Skip realtime cancelled trip update on a VJ that doesn't exist + tests  <https://github.com/CanalTP/navitia/pull/2720>
  * Tyr: New endpoint /equipments_providers + db management  <https://github.com/CanalTP/navitia/pull/2726>

 -- Nonifier <olivier.georget@kisio.org>  Fri, 12 Apr 2019 15:04:08 +0100

navitia2 (2.76.0) unstable; urgency=low

  * [doc] Update line_sections.md  <https://github.com/CanalTP/navitia/pull/2727>
  * [ALL] Adding taxi mode  <https://github.com/CanalTP/navitia/pull/2723>
  * [Jormun] Make call to SytralRT's equipments details webservice  <https://github.com/CanalTP/navitia/pull/2725>
  * [Jormun] Allow more fallback combinations  <https://github.com/CanalTP/navitia/pull/2716>
  * [Jormungandr] Manage equipment providers  <https://github.com/CanalTP/navitia/pull/2713>
  * [Jormun] Properly linking fallback to pt in distributed  <https://github.com/CanalTP/navitia/pull/2714>

 -- Pierre-Etienne Bougue <pierre-etienne.bougue@canaltp.fr>  Fri, 29 Mar 2019 15:03:41 +0100

navitia2 (2.75.0) unstable; urgency=low

  * Jormun: Add equipment details provider configuration mechanism  <https://github.com/CanalTP/navitia/pull/2706>
  * Kraken: Fix a bug in ptref when giving a coord, address, way or admin  <https://github.com/CanalTP/navitia/pull/2709>
  * Jormun: Fix empty distances returned on /places by Kraken  <https://github.com/CanalTP/navitia/pull/2703>
  * Kraken: fix disruption deletion when multiple impacts impacting the same vj  <https://github.com/CanalTP/navitia/pull/2700>
  * Jormun: Add new parameter to expose equipement details  <https://github.com/CanalTP/navitia/pull/2699>
  * Jormun: Add parking module connector augeas  <https://github.com/CanalTP/navitia/pull/2694>
  * Doc: Add representation of the pt_graph in pt_ref's documentation  <https://github.com/CanalTP/navitia/pull/2684>
  * cities: handle case where insee or post_code is NULL  <https://github.com/CanalTP/navitia/pull/2696>
  * Jormun: deletion of marshal  <https://github.com/CanalTP/navitia/pull/2678>
  * Doc: update NTFS FeedInfo properties  <https://github.com/CanalTP/navitia/pull/2681>
  * Tyr: Add cosmogony2mimir to tyr  <https://github.com/CanalTP/navitia/pull/2690>
  * kraken: delete a queue after a timeout for a reload from kirin  <https://github.com/CanalTP/navitia/pull/2692>

 -- Benoit Brisset <benoit.brisset@gmail.com>  Fri, 15 Mar 2019 13:03:58 +0100

navitia2 (2.74.0) unstable; urgency=low

  * Kraken: Update existing tests with is_realtime_add_trip_enabled flag  <https://github.com/CanalTP/navitia/pull/2683>
  * Kraken: Add enable_realtime_add_trip flag  <https://github.com/CanalTP/navitia/pull/2679>
  * Jormun: Experimentation with mypy  <https://github.com/CanalTP/navitia/pull/2673>
  * Kraken: UTests around clean_useless_vjs func  <https://github.com/CanalTP/navitia/pull/2675>
  * Jormun: remove marshal first step  <https://github.com/CanalTP/navitia/pull/2674>

 -- mbounabi <Mehdi.Bounabi@Kisio.org>  Fri, 01 Mar 2019 11:03:00 +0100

navitia2 (2.73.0) unstable; urgency=low

  * Doc: ptref grammar  <https://github.com/CanalTP/navitia/pull/2664>
  * Kraken: Fix realtime test (on ubuntu 16.04)  <https://github.com/CanalTP/navitia/pull/2670>
  * Jormun: Sytral parking RT + test  <https://github.com/CanalTP/navitia/pull/2669>
  * Doc: 'distance' field from 'Place' object in the swagger  <https://github.com/CanalTP/navitia/pull/2671>
  * PTref: Fix uncatched exception when ptref_ng read an unclosed string  <https://github.com/CanalTP/navitia/pull/2677>
  * Kraken: rebuild previous raptor cache in maintenance worker after applying realtime  <https://github.com/CanalTP/navitia/pull/2668>
  * Kraken: reduce the number of labels on prometheus metrics  <https://github.com/CanalTP/navitia/pull/2672>
  * Jormungandr: Module with parking  <https://github.com/CanalTP/navitia/pull/2660>

 -- Pierre-Etienne Bougue <pierre-etienne.bougue@canaltp.fr>  Fri, 15 Feb 2019 11:02:44 +0100

navitia2 (2.72.0) unstable; urgency=low

  * Jormun: do not cache coverage search by coord  <https://github.com/CanalTP/navitia/pull/2665>
  * Kraken: Fix date filter in disruptions  <https://github.com/CanalTP/navitia/pull/2663>
  * Jormun: fix bragi multiple parameters  <https://github.com/CanalTP/navitia/pull/2667>
  * Kraken: Change operator associativity for something more natural.  <https://github.com/CanalTP/navitia/pull/2666>
  * Doc: Import blog post about the sorting of the vehicle in a time table  <https://github.com/CanalTP/navitia/pull/2661>
  * Jormun: rename pt_dataset to pt_dataset[]  <https://github.com/CanalTP/navitia/pull/2662>

 -- XL <patrick.qian@canaltp.fr>  Fri, 01 Feb 2019 11:02:41 +0100

navitia2 (2.71.0) unstable; urgency=low

  * tyr: Validate shape at binarisation  <https://github.com/CanalTP/navitia/pull/2659>
  * jormun: Prevent crash in jormun if we got a bad geom from kraken  <https://github.com/CanalTP/navitia/pull/2658>
  * Jormun/tyr: rollback to previous version of celery and redis  <https://github.com/CanalTP/navitia/pull/2657>
  * Tyr: "correctly" handle error in async command  <https://github.com/CanalTP/navitia/pull/2655>
  * Tyr: fix issue with redis lock  <https://github.com/CanalTP/navitia/pull/2653>
  * Jormun: Fix count on /departures with realtime proxies  <https://github.com/CanalTP/navitia/pull/2651>
  * Eitri: add cities into eitri  <https://github.com/CanalTP/navitia/pull/2650>
  * jormun: stop reporting bragi error as newrelic exception  <https://github.com/CanalTP/navitia/pull/2637>
  * jormungandr: Improve cache failure management  <https://github.com/CanalTP/navitia/pull/2636>
  * Kraken: consider reduced_service as modifying effect  <https://github.com/CanalTP/navitia/pull/2641>
  * tyr: activate purge_old_jobs  <https://github.com/CanalTP/navitia/pull/2621>

 -- Alexandre Jacquin <alexandre.jacquin@canaltp.fr>  Fri, 18 Jan 2019 14:01:56 +0100

navitia2 (2.70.1) unstable; urgency=low

  * jormun: Fix missing schedules in SIRI realtime connector <https://github.com/CanalTP/navitia/pull/2645>
  * jormun: handle SIRI errors appropriately <https://github.com/CanalTP/navitia/pull/2640>

 -- Alexandre Jacquin <alexandre.jacquin@canaltp.fr>  Wed, 09 Jan 2019 14:01:37 +0100

navitia2 (2.70.0) unstable; urgency=low

  * kraken: Manages added_for_detour in advance  <https://github.com/CanalTP/navitia/pull/2626>
  * kraken: use new version of concurrentLRU  <https://github.com/CanalTP/navitia/pull/2638>
  * jormun: refactoring of zmq socket reaper  <https://github.com/CanalTP/navitia/pull/2625>
  * kraken: add metrics for data loading  <https://github.com/CanalTP/navitia/pull/2627>
  * kraken: migration to c++14  <https://github.com/CanalTP/navitia/pull/2639>
  * Kraken: optimize raptor cache creation  <https://github.com/CanalTP/navitia/pull/2630>
  * kraken: update zmq load balancer  <https://github.com/CanalTP/navitia/pull/2628>
  * kraken: new StopTimeEventStatus with detour implemented  <https://github.com/CanalTP/navitia/pull/2620>

 -- Nonifier <olivier.georget@kisio.org>  Fri, 04 Jan 2019 14:01:39 +0100

navitia2 (2.69.0) unstable; urgency=low

  * Distributed: Update distances once the details are computed  <https://github.com/CanalTP/navitia/pull/2624>
  * Distributed: Add filter for finalized journeys  <https://github.com/CanalTP/navitia/pull/2629>
  * Distributed: update distances also for pure crowflies  <https://github.com/CanalTP/navitia/pull/2632>
  * Kraken: Fix clang compilation  <https://github.com/CanalTP/navitia/pull/2615>
  * kraken: fix tests that were failling without tcmalloc  <https://github.com/CanalTP/navitia/pull/2608>
  * Kraken: Fix a bug in the presence of alighting and boarding data  <https://github.com/CanalTP/navitia/pull/2612>
  * kraken: Remove a few use-after-free error  <https://github.com/CanalTP/navitia/pull/2613>
  * Kraken: Realtime Add effect in trip update  <https://github.com/CanalTP/navitia/pull/2601>
  * Jormungandr: integration of new parameters for Instant System  <https://github.com/CanalTP/navitia/pull/2590>
  * Jormungandr: Rollback to celery and kombu 4.0.2   <https://github.com/CanalTP/navitia/pull/2622>
  * Jormungandr: log request-id provided in the request  <https://github.com/CanalTP/navitia/pull/2605>
  * Jormungandr: Celery version bump  <https://github.com/CanalTP/navitia/pull/2595>
  * Tyr: fix celery problem  <https://github.com/CanalTP/navitia/pull/2614>
  * Tyr: add poi_types json configuration management to mimir autocomplete  <https://github.com/CanalTP/navitia/pull/2602>
  * Utils: Diff against commit's ancestor  <https://github.com/CanalTP/navitia/pull/2609>
  * Sys: Clean up tcmalloc linking  <https://github.com/CanalTP/navitia/pull/2603>

 -- Benoit Brisset <benoit.brisset@gmail.com>  Thu, 20 Dec 2018 11:12:53 +0100

navitia2 (2.68.2) unstable; urgency=low

  * jormun: disable uwsgi timer waiting for proper fix <https://github.com/CanalTP/navitia/pull/2618>
  * Jormun: last version of request doesn't like headers that aren't string <https://github.com/CanalTP/navitia/pull/2619>

 -- Alexandre Jacquin <alexandre.jacquin@canaltp.fr>  Wed, 05 Dec 2018 10:12:32 +0100

navitia2 (2.68.1) unstable; urgency=low

  *  kraken: refactoring of autocomplete to improve performance <https://github.com/CanalTP/navitia/pull/2600>

 -- Alexandre Jacquin <alexandre.jacquin@canaltp.fr>  Mon, 26 Nov 2018 13:11:48 +0100

navitia2 (2.68.0) unstable; urgency=low

  * Jormungandr: Sytral realtime based on sytral-rt  <https://github.com/CanalTP/navitia/pull/2571>
  * Jormungandr: Ridesharing crowfly is never equivalent to another crowfly  <https://github.com/CanalTP/navitia/pull/2583>
  * Jormungandr: Implement transient zmq socket type like http keepalive  <https://github.com/CanalTP/navitia/pull/2594>
  * Jormungandr: Add somes unit and integration test for disruption with a stop_time  <https://github.com/CanalTP/navitia/pull/2586>
  * Ed: Add codes in companies  <https://github.com/CanalTP/navitia/pull/2587>
  * Ed: Fix GTFS parse and use SuspendedCableCar  <https://github.com/CanalTP/navitia/pull/2591>
  * Kraken: Realtime,Take into account companies into new VJ  <https://github.com/CanalTP/navitia/pull/2597>
  * Kraken & Ed: Add visible parameters to hide inputs/ouputs  <https://github.com/CanalTP/navitia/pull/2592>
  * Kraken: Display departures on stop_point used multiple times in lines  <https://github.com/CanalTP/navitia/pull/2589>
  * Kraken: Prioritize main stop_area over the others stop_area  <https://github.com/CanalTP/navitia/pull/2588>

 -- Benoit Brisset <benoit.brisset@gmail.com>  Fri, 23 Nov 2018 11:11:07 +0100

navitia2 (2.67.0) unstable; urgency=low

  * Jormun: add tests on endpoint /vj with timezones  <https://github.com/CanalTP/navitia/pull/2573>
  * Swagger: spread schema consistency tests  <https://github.com/CanalTP/navitia/pull/2564>
  * kraken: add metric for request currently handled  <https://github.com/CanalTP/navitia/pull/2576>
  * Kraken: Manage adding of StopTime in realtime  <https://github.com/CanalTP/navitia/pull/2581>
  * Jormungandr: update request for https://nvd.nist.gov/vuln/detail/CVE-2018-18074  <https://github.com/CanalTP/navitia/pull/2584>
  * Doc: removing unused stop location_type=3  <https://github.com/CanalTP/navitia/pull/2585>
  * Doc: Update documentation with new distributed behavior  <https://github.com/CanalTP/navitia/pull/2575>
  * Jormun: Filter journeys before streetnetwork fallback [Distributed]  <https://github.com/CanalTP/navitia/pull/2567>
  * Tyr & Jormun: update tests so they run doctests  <https://github.com/CanalTP/navitia/pull/2577>

 -- krishna Adhikari <krishna.adhikari@kisio.com>  Fri, 09 Nov 2018 11:11:50 +0100

navitia2 (2.66.0) unstable; urgency=low

  * Jormungandr: Timestamp to datetime conversion for ubuntu1804  <https://github.com/CanalTP/navitia/pull/2572>
  * Doc: move all technical and contributing doc to CONTRIBUTING.md   <https://github.com/CanalTP/navitia/pull/2578>
  * Swagger: fix properties schema  <https://github.com/CanalTP/navitia/pull/2570>
  * Tyr: current jobs(state='running') with data_sets should not be deleted  <https://github.com/CanalTP/navitia/pull/2563>
  * Jormungandr: fix missing feed publisher  <https://github.com/CanalTP/navitia/pull/2568>
  * Kraken: fix for ubuntu18 compat  <https://github.com/CanalTP/navitia/pull/2569>
  * Jormungandr: Distributed - use request speed in place of the instance speed  <https://github.com/CanalTP/navitia/pull/2565>

 -- Nonifier <olivier.georget@kisio.org>  Fri, 26 Oct 2018 15:10:05 +0100

navitia2 (2.65.0) unstable; urgency=low

  * Jormungandr: Avoid unnecessary call for street_networks  <https://github.com/CanalTP/navitia/pull/2542>
  * Jormungandr: Add a memory cache layer and migration to flask_caching  <https://github.com/CanalTP/navitia/pull/2556>
  * Jormungandr: Use a stack in place of a queue to store opened sockets  <https://github.com/CanalTP/navitia/pull/2551>
  * Jormungandr: Allow pt_objects search for stop_points  <https://github.com/CanalTP/navitia/pull/2558>
  * Jormungandr: Schema structure testing  <https://github.com/CanalTP/navitia/pull/2545>
  * Navitia: Manage bss configuration with Tyr  <https://github.com/CanalTP/navitia/pull/2538>
  * Tyr: Add /cities endpoint  <https://github.com/CanalTP/navitia/pull/2549>
  * Tyr: Always log to syslog  <https://github.com/CanalTP/navitia/pull/2552>
  * Swagger: Fix car_park swagger  <https://github.com/CanalTP/navitia/pull/2554>
  * Swagger: Add tests for schema consistency  <https://github.com/CanalTP/navitia/pull/2559>
  * Doc: Update ntfs_fare_extension_fr.md  <https://github.com/CanalTP/navitia/pull/2550>
  * CI: Run black on each commit with travis  <https://github.com/CanalTP/navitia/pull/2561>

 -- Benoit Brisset <benoit.brisset@gmail.com>  Fri, 12 Oct 2018 11:10:16 +0100

navitia2 (2.64.0) unstable; urgency=low

  * Jormungandr: Fix min bound datetime  <https://github.com/CanalTP/navitia/pull/2548>
  * Jormungandr: Refactor of parser_arg_types  <https://github.com/CanalTP/navitia/pull/2544>
  * Jormungandr: Fix min/max nb journey schema's type  <https://github.com/CanalTP/navitia/pull/2543>
  * Jormungandr: Newrelic improve monitoring for distributed scenario  <https://github.com/CanalTP/navitia/pull/2540>
  * Jormungandr: Teleportation crowfly is walking  <https://github.com/CanalTP/navitia/pull/2541>
  * Jormungandr: Refacto initialization to add newrelic and gevent  <https://github.com/CanalTP/navitia/pull/2532>
  * Tests: Rewrite line section tests in order to check all disruptions  <https://github.com/CanalTP/navitia/pull/2537>
  * Format: Python code formatting with black  <https://github.com/CanalTP/navitia/pull/2508>
  * CMake: Clean for cmake prefix install  <https://github.com/CanalTP/navitia/pull/2539>

 -- Benoit Brisset <benoit.brisset@gmail.com>  Fri, 28 Sep 2018 15:09:23 +0100

navitia2 (2.63.0) unstable; urgency=low

  * Kraken & Tyr: Syslog for Ed binaries within Tyr  <https://github.com/CanalTP/navitia/pull/2533>
  * Kraken: Handle sort_order to be navitia_model compliant  <https://github.com/CanalTP/navitia/pull/2535>
  * Kraken: New gcc flags for coverage  <https://github.com/CanalTP/navitia/pull/2528>
  * Jormun: Improve cache in realtimeproxy  <https://github.com/CanalTP/navitia/pull/2524>
  * Kraken: Add disable_disruption  <https://github.com/CanalTP/navitia/pull/2525>
  * Jormun & Kraken: First and last datetime  <https://github.com/CanalTP/navitia/pull/2509>
  * CI: Enable Travis with submodule check  <https://github.com/CanalTP/navitia/pull/2523>
  * Kraken: Line_reports optimisation  <https://github.com/CanalTP/navitia/pull/2522>
  * Jormungandr: Upgrade flask to 0.12.4 and werkzeug to 0.14.1  <https://github.com/CanalTP/navitia/pull/2520>
  * Kraken: Upgrade rabbitmq-c to v0.9.0  <https://github.com/CanalTP/navitia/pull/2521>
  * kraken: Upgrade prometheus-cpp 0.4.2  <https://github.com/CanalTP/navitia/pull/2519>
  * Kraken: Maintenance_worker thread interuption  <https://github.com/CanalTP/navitia/pull/2518>

 -- Benoit Brisset <benoit.brisset@gmail.com>  Fri, 14 Sep 2018 14:09:25 +0100

navitia2 (2.62.0) unstable; urgency=low

  * Jormungandr: Configure autocomplete backend of a coverage from tyr  <https://github.com/CanalTP/navitia/pull/2515>
  * Jormungandr: Do not return a 500 on bragi timeout for journeys  <https://github.com/CanalTP/navitia/pull/2516>
  * Jormungandr: Fix missing tickets  <https://github.com/CanalTP/navitia/pull/2512>
  * Jormungandr: Reduce default timeout for call to /reverse on bragi  <https://github.com/CanalTP/navitia/pull/2514>
  * Jormungandr & Tyr: add max_nb_crowfly_by_mode  <https://github.com/CanalTP/navitia/pull/2504>
  * Jormungandr: using circuit breaker while calling bragi  <https://github.com/CanalTP/navitia/pull/2511>
  * Kraken: Disruption by tags for line&traffic repport  <https://github.com/CanalTP/navitia/pull/2507>
  * Jormungandr: crow_fly mode is always walking  <https://github.com/CanalTP/navitia/pull/2506>
  * Jormungandr: parameter used to format bikeDetails of the request  <https://github.com/CanalTP/navitia/pull/2505>
  * Jormungandr: remove car from default fallback mode of travelers profiles  <https://github.com/CanalTP/navitia/pull/2503>

 -- Benoit Brisset <benoit.brisset@gmail.com>  Fri, 31 Aug 2018 11:08:32 +0100

navitia2 (2.61.0) unstable; urgency=low

  * Jormun: divia connector P+R  <https://github.com/CanalTP/navitia/pull/2500>
  * Ptref disruption by tags  <https://github.com/CanalTP/navitia/pull/2498>
  * Doc: add documentation on kraken autocompletion  <https://github.com/CanalTP/navitia/pull/2501>
  * Jormun: Add 'distance' in autocomplete response + tests  <https://github.com/CanalTP/navitia/pull/2493>
  * Jormun: A few optimizations in jormun's hot path  <https://github.com/CanalTP/navitia/pull/2496>
  * jormungandr: metrics on bss services in newrelic  <https://github.com/CanalTP/navitia/pull/2487>
  * Kraken: update "last_rt_data_loaded" on each update even if Data hasn't changed  <https://github.com/CanalTP/navitia/pull/2491>
  * Kraken: Fix adapted validity pattern with disruption  <https://github.com/CanalTP/navitia/pull/2492>
  * raptor: increase number of try in raptor for journeys without transfers  <https://github.com/CanalTP/navitia/pull/2494>
  * Doc: miscellaneous fixes  <https://github.com/CanalTP/navitia/pull/2489>
  * Doc: BSS/park info status  <https://github.com/CanalTP/navitia/pull/2488>
  * add connection -> stop_point link in ptref  <https://github.com/CanalTP/navitia/pull/2490>

 -- Alexandre Jacquin <alexandre.jacquin@canaltp.fr>  Fri, 17 Aug 2018 11:08:54 +0100

navitia2 (2.60.0) unstable; urgency=low

  * Kraken: Teleportation crowfly.mode=walking  <https://github.com/CanalTP/navitia/pull/2486>
  * Eitri, Tyr & docker tests: Launch even if docker can't reach server  <https://github.com/CanalTP/navitia/pull/2485>
  * Jormungandr: Taking into account status in BSS station.  <https://github.com/CanalTP/navitia/pull/2471>
  * All: Miscellaneous fixes  <https://github.com/CanalTP/navitia/pull/2483>
  * Kraken: Dijkstra multi start  <https://github.com/CanalTP/navitia/pull/2482>
  * Doc: Add graph of call made by distributed  <https://github.com/CanalTP/navitia/pull/2463>
  * Doc: add Eitri as an alternative to .nav generation  <https://github.com/CanalTP/navitia/pull/2480>
  * Jormungandr: Handle 'add_poi_infos[]' parameter + test  <https://github.com/CanalTP/navitia/pull/2477>
  * Eitri: fix python command  <https://github.com/CanalTP/navitia/pull/2481>
  * Ptref: Remove ptref legacy  <https://github.com/CanalTP/navitia/pull/2474>
  * Jormungandr: improvements in culling journeys  <https://github.com/CanalTP/navitia/pull/2475>
  * Gatling: new default VS distributed  <https://github.com/CanalTP/navitia/pull/2470>
  * Kraken: Move set_valid_jp_and_jpp outside of the RAPTOR loop  <https://github.com/CanalTP/navitia/pull/2473>
  * Ptref next gen, or the OR feature  <https://github.com/CanalTP/navitia/pull/2465>

 -- XL <patrick.qian@canaltp.fr>  Fri, 03 Aug 2018 14:08:08 +0100

navitia2 (2.59.0) unstable; urgency=low

  * Jormun & Kraken: add timeframe_duration for journeys  <https://github.com/CanalTP/navitia/pull/2442>
  * Jormun: Add ridesharing for distributed scenario + tests  <https://github.com/CanalTP/navitia/pull/2467>
  * Doc: more details on hotfix procedure  <https://github.com/CanalTP/navitia/pull/2468>
  * Ed: add rtree to speedup stop_point association to admins  <https://github.com/CanalTP/navitia/pull/2466>
  * Jormun: Update ProtoResponse from geovelo  <https://github.com/CanalTP/navitia/pull/2462>
  * jormun: Round second of datetime before calling realtime proxy to improve cachability  <https://github.com/CanalTP/navitia/pull/2459>
  * Jormungandr:  parking DIVIA real-time  <https://github.com/CanalTP/navitia/pull/2398>
  * Doc: routepoint  <https://github.com/CanalTP/navitia/pull/2428>
  * Jormun & Kraken: Remove unused filter  <https://github.com/CanalTP/navitia/pull/2457>
  * jormun: reduce timeout for instance.get_external_codes()  <https://github.com/CanalTP/navitia/pull/2460>

 -- Benoit Brisset <benoit.brisset@gmail.com>  Fri, 20 Jul 2018 14:07:22 +0100

navitia2 (2.58.1) unstable; urgency=low

  * Ed: add rtree to speedup stop_point association to admins <https://github.com/CanalTP/navitia/pull/2466>

 -- mbounabi <Mehdi.Bounabi@Kisio.org>  Mon, 16 Jul 2018 14:07:54 +0100

navitia2 (2.58.0) unstable; urgency=low

  * Kraken: Line_section doesn't disrupt journey not stopping on the section  <https://github.com/CanalTP/navitia/pull/2455>
  * Kraken: Fix get_best_journey when datetime represents arrival  <https://github.com/CanalTP/navitia/pull/2461>
  * Jormungandr: Condition for feed publishers  <https://github.com/CanalTP/navitia/pull/2454>
  * Doc: Add RFC on distributed  <https://github.com/CanalTP/navitia/pull/2433>
  * Jormungandr: update default night bus filter parameters with more realistic values  <https://github.com/CanalTP/navitia/pull/2452>
  * Kraken: Night bus filter linearisation  <https://github.com/CanalTP/navitia/pull/2444>
  * Ed: Match stop_area and poi by using admin boundary if possible  <https://github.com/CanalTP/navitia/pull/2449>
  * Doc: Add info about crow fly distance and duration  <https://github.com/CanalTP/navitia/pull/2450>
  * Jormungandr: Filter optim  <https://github.com/CanalTP/navitia/pull/2438>
  * Jormungandr: Secure geovelo integration  <https://github.com/CanalTP/navitia/pull/2453>
  * Jormungandr: Fallback period extremity  <https://github.com/CanalTP/navitia/pull/2451>
  * Jormungandr: Synchronize fallback section objects with pt section  <https://github.com/CanalTP/navitia/pull/2434>
  * Jormungandr: Distance per mode in a journey with CROW_FLY section  <https://github.com/CanalTP/navitia/pull/2437>

 -- Benoit Brisset <benoit.brisset@gmail.com>  Fri, 06 Jul 2018 14:07:49 +0100

navitia2 (2.57.0) unstable; urgency=low

  * Kraken: Add ptref shortcut between physical_mode and jpps  <https://github.com/CanalTP/navitia/pull/2417>
  * Jormungandr: Fix Close SOAP session  <https://github.com/CanalTP/navitia/pull/2418>
  * Fare: Set fare ticket name in json response  <https://github.com/CanalTP/navitia/pull/2441>
  * Tests: Allow to use custom zmq_socket in mocks for integration tests   <https://github.com/CanalTP/navitia/pull/2432>
  * Tests: Tests refactoring for min nb journeys  <https://github.com/CanalTP/navitia/pull/2435>
  * Jormungandr: Expose configuration file pattern for selecting json to be loaded at runtime  <https://github.com/CanalTP/navitia/pull/2440>
  * Jormungandr: Condition to stop Kraken calls  <https://github.com/CanalTP/navitia/pull/2436>
  * kraken & ed: Modification for ubuntu 18.04  <https://github.com/CanalTP/navitia/pull/2421>
  * Kraken: Add min nb journeys for distributed  <https://github.com/CanalTP/navitia/pull/2425>
  * kraken: min_nb_journeys feature  <https://github.com/CanalTP/navitia/pull/2405>
  * Kraken: Fix protofile dependencies & Log night bus filtered itinaries  <https://github.com/CanalTP/navitia/pull/2439>
  * Jormungandr: Journey filters optimization  <https://github.com/CanalTP/navitia/pull/2404>
  * Jormungandr & Kraken: Add fare zone info in stop point   <https://github.com/CanalTP/navitia/pull/2427>
  * Jormungandr: Fix min_nb_transfers in journey filter  <https://github.com/CanalTP/navitia/pull/2431>
  * Jormungandr: Add parameter 'max_journey_calls'  <https://github.com/CanalTP/navitia/pull/2430>
  * Jormungandr: Remove arg '_no_shared_section' for same journey schedules  <https://github.com/CanalTP/navitia/pull/2426>
  * Doc: Fix severity effect for swagger  <https://github.com/CanalTP/navitia/pull/2410>
  * Jormungandr: Remove Physical/Commercial modes from filter  <https://github.com/CanalTP/navitia/pull/2422>
  * Jormungandr: Shared section filter + test  <https://github.com/CanalTP/navitia/pull/2411>
  * kraken: Reject non-publishable disruption while charging from RMQ  <https://github.com/CanalTP/navitia/pull/2419>
  * Jormungandr: Update 'distances' in distributed response  <https://github.com/CanalTP/navitia/pull/2416>
  * Jormungandr: Add data for shared sections and adapt tests   <https://github.com/CanalTP/navitia/pull/2407>
  * Jormungandr: Add scenario stif in tyr  <https://github.com/CanalTP/navitia/pull/2413>
  * Jormungandr:Ddurations of car and bike for distributed  <https://github.com/CanalTP/navitia/pull/2414>

 -- Benoit Brisset <benoit.brisset@gmail.com>  Mon, 25 Jun 2018 12:06:33 +0100

navitia2 (2.56.0) unstable; urgency=low

  * Kraken: Fix MapFind for Debian 7  <https://github.com/CanalTP/navitia/pull/2401>
  * fix problem caused by pip 10.0.0  <https://github.com/CanalTP/navitia/pull/2394>
  * tyr: Modify migrate_from_poi_to_osm to delete_dataset  <https://github.com/CanalTP/navitia/pull/2402>
  * jomungandr: Fix attributs in swagger  <https://github.com/CanalTP/navitia/pull/2408>
  * Kraken: Free radius filtering for stop points  <https://github.com/CanalTP/navitia/pull/2386>
  * Kraken & Cmake : Refactoring and add retro compatibility  <https://github.com/CanalTP/navitia/pull/2396>
  * tyr: delete old jobs of discarded instance  <https://github.com/CanalTP/navitia/pull/2403>
  * kraken: use disable_geojson in route_schedules  <https://github.com/CanalTP/navitia/pull/2406>
  * kraken: correction on disruption reader from database for channel type  <https://github.com/CanalTP/navitia/pull/2393>
  * Kraken: Refactor raptor_api with MapFind  <https://github.com/CanalTP/navitia/pull/2400>
  * tyr: no job to be created if no action for mimir on dataset  <https://github.com/CanalTP/navitia/pull/2395>
  * Jormungandr: Add free_radius parameters  <https://github.com/CanalTP/navitia/pull/2391>

 -- Pierre-Etienne Bougue <pierre-etienne.bougue@canaltp.fr>  Tue, 15 May 2018 12:05:38 +0100

navitia2 (2.55.0) unstable; urgency=low

  * Ed: Correction for a pattern with dst  <https://github.com/CanalTP/navitia/pull/2384>
  * Ed: dataset_id is now required in trips.txt  <https://github.com/CanalTP/navitia/pull/2382>
  * Kraken: Unicode parse bugfix  <https://github.com/CanalTP/navitia/pull/2387>
  * Jormung: Admin type not city as admin region  <https://github.com/CanalTP/navitia/pull/2388>
  * Tyr: Create command 'purge_old_jobs' + optim  <https://github.com/CanalTP/navitia/pull/2383>

 -- mbounabi <Mehdi.Bounabi@Kisio.org>  Fri, 13 Apr 2018 16:04:54 +0100

navitia2 (2.54.0) unstable; urgency=low

  * Jormungandr: Revert unicode literals  <https://github.com/CanalTP/navitia/pull/2385>
  * Jormun : Add stop_area comments with bragi  <https://github.com/CanalTP/navitia/pull/2378>
  * Tyr: Create a new job to manage data injection towards mimir  <https://github.com/CanalTP/navitia/pull/2361>
  * Tyr : Comment 'purge old jobs' task  <https://github.com/CanalTP/navitia/pull/2379>
  * kraken: Prometheus integration  <https://github.com/CanalTP/navitia/pull/2363>
  * Doc: Changing comment_type of NTFS  <https://github.com/CanalTP/navitia/pull/2377>
  * Ed: Remove stop point coordinates from journey geometry  <https://github.com/CanalTP/navitia/pull/2312>
  * Doc: Update and clearer basics for main doc <https://github.com/CanalTP/navitia/pull/2358>
  * Jormungandr : Feedpublisher for stop areas from mimir  <https://github.com/CanalTP/navitia/pull/2366>
  * Jormungandr: Add speed in asgard  <https://github.com/CanalTP/navitia/pull/2368>
  * Ed: Poi2ed integration test  <https://github.com/CanalTP/navitia/pull/2372>
  * Ed: Poi id in Kraken as in Mimir  <https://github.com/CanalTP/navitia/pull/2362>
  * kraken: ptref, Add a link between PhysicalMode and JourneyPattern in the graph  <https://github.com/CanalTP/navitia/pull/2371>
  * kraken: Handle route_schedule with a 2 stop_areas filter  <https://github.com/CanalTP/navitia/pull/2370>
  * Tyr : Task to delete old jobs in db  <https://github.com/CanalTP/navitia/pull/2357>

 -- Benoit BRISSET <benoit.brisset@gmail.com>  Fri, 06 Apr 2018 14:04:33 +0100

navitia2 (2.53.0) unstable; urgency=low

  * Ed: Update libosmpbfreader to fix segfault in osm2ed  <https://github.com/CanalTP/navitia/pull/2365>
  * Kraken: ignore unknown routes from line_section  <https://github.com/CanalTP/navitia/pull/2355>
  * Doc: fix comment_name accordingly to source and explicitly allow orphan calendar_dates  <https://github.com/CanalTP/navitia/pull/2356>
  * Doc: Jormungandr configuration, running and troubleshooting  <https://github.com/CanalTP/navitia/pull/2354>
  * Kraken: Exclude way without edge from the autocomplete  <https://github.com/CanalTP/navitia/pull/2353>
  * Jormungandr: Modification of depth value in the test bragi  <https://github.com/CanalTP/navitia/pull/2352>
  * Ed: Add safety in row check (carriage return case)  <https://github.com/CanalTP/navitia/pull/2343>
  * Jormungandr: Some corrections on qa's remarks  <https://github.com/CanalTP/navitia/pull/2349>
  * Monitor: packages must be str for deploy  <https://github.com/CanalTP/navitia/pull/2351>
  * Ed:  ed2nav & fare2ed - Test for bad connection string & ensure rebinerisation  <https://github.com/CanalTP/navitia/pull/2348>
  * Tyr: packages must be str for deploy  <https://github.com/CanalTP/navitia/pull/2350>
  * Kraken: Fill disruption becomes optional on data load  <https://github.com/CanalTP/navitia/pull/2319>
  * Jormungandr: use unicode instead of repr for better log and status format <https://github.com/CanalTP/navitia/pull/2337>

 -- Olivier Georget <olivier.georget@kisio.org>  Mon, 19 Mar 2018 12:03:47 +0100

navitia2 (2.52.0) unstable; urgency=low

  * Jormun: Fix address in poi in api global autocomplete   <https://github.com/CanalTP/navitia/pull/2338>
  * Ed : executables crashe when run with no parameter  <https://github.com/CanalTP/navitia/pull/2344>
  * Jormun: ignore geocode features with type that are unknown  <https://github.com/CanalTP/navitia/pull/2345>
  * Doc: datasets.txt and contributors.txt are mandatory in NTFS  <https://github.com/CanalTP/navitia/pull/2341>
  * jormungandr: codes, properties and timezone added in autocomplete  <https://github.com/CanalTP/navitia/pull/2340>
  * Tyr : Add ntfs2mimir in Tyr tasks  <https://github.com/CanalTP/navitia/pull/2339>
  * Jormungandr: Parallel calls to real-time proxies  <https://github.com/CanalTP/navitia/pull/2330>
  * kraken: ignore envvar not defined for kraken  <https://github.com/CanalTP/navitia/pull/2336>
  * Jormun: fix tag ridesharing  <https://github.com/CanalTP/navitia/pull/2335>

 -- Guillaume Pinot <texitoi@texitoi.eu>  Fri, 02 Mar 2018 17:03:35 +0100

navitia2 (2.51.0) unstable; urgency=low

  * Jormun: handle crowfly in ridesharing  <https://github.com/CanalTP/navitia/pull/2331>
  * Jormun: calling Instant System with UTC datetime  <https://github.com/CanalTP/navitia/pull/2334>
  * Jormun: managing errors and using newrelic for ridesharing  <https://github.com/CanalTP/navitia/pull/2332>
  * Jormun: fix bug when requesting ridesharing only on last section   <https://github.com/CanalTP/navitia/pull/2333>
  * kraken autocomplete: longest common substring for stop_point  <https://github.com/CanalTP/navitia/pull/2327>
  * Jormungandr : Use gevent patch ssl  <https://github.com/CanalTP/navitia/pull/2318>
  * Jormungandr : Stat Instant System ridesharing  <https://github.com/CanalTP/navitia/pull/2328>
  * Jormun: serializer perf improvment  <https://github.com/CanalTP/navitia/pull/2323>
  * jormungandr: commercial_modes and physical_modes in stop_area  <https://github.com/CanalTP/navitia/pull/2320>
  * autocomplete: bug on longest common substring  <https://github.com/CanalTP/navitia/pull/2326>

 -- Pierre-Etienne Bougue <pierre-etienne.bougue@canaltp.fr>  Fri, 16 Feb 2018 16:02:34 +0100

navitia2 (2.50.0) unstable; urgency=low

  * Tyr: sync at the end of ed2nav  <https://github.com/CanalTP/navitia/pull/2325>
  * Jormungandr: fix uninitialized list  <https://github.com/CanalTP/navitia/pull/2324>
  * jormungandr: feed_publisher in distributed for here and geovelo  <https://github.com/CanalTP/navitia/pull/2314>
  * Jormungandr: add feed_publisher to rs service  <https://github.com/CanalTP/navitia/pull/2321>
  * Kraken: fix schedules for lines not circulating on two consecutive days or more  <https://github.com/CanalTP/navitia/pull/2309>
  * Jormungandr: shape for ridesharing  <https://github.com/CanalTP/navitia/pull/2322>
  * jormungandr: test on ridesharing with a public transport  <https://github.com/CanalTP/navitia/pull/2317>
  * Doc: ridesharing  <https://github.com/CanalTP/navitia/pull/2316>
  * Kraken: Fix Address Label in POI  <https://github.com/CanalTP/navitia/pull/2315>
  * Jormungandr: Put ridesharing ads from instant system on section computed by kraken  <https://github.com/CanalTP/navitia/pull/2308>
  * Kraken: Add ridesharing into kraken  <https://github.com/CanalTP/navitia/pull/2303>
  * Jormungandr: [Siri Lite] Add new tests  <https://github.com/CanalTP/navitia/pull/2311>
  * jormungandr: address added in poi  <https://github.com/CanalTP/navitia/pull/2300>
  * jormungandr: test on ridesharing_journeys added  <https://github.com/CanalTP/navitia/pull/2307>
  * Jormungandr: Swagger issues  <https://github.com/CanalTP/navitia/pull/2306>
  * Jormungandr: correction crash use before define  <https://github.com/CanalTP/navitia/pull/2313>
  * Kraken and Jormungandr: Add utc arrival/departure time field  <https://github.com/CanalTP/navitia/pull/2302>
  * Jormungandr: Add status in InstantSystem  <https://github.com/CanalTP/navitia/pull/2305>
  * Jormungandr: Fix pagination counters with RT  <https://github.com/CanalTP/navitia/pull/2294>
  * Doc: Ridesharing RFC  <https://github.com/CanalTP/navitia/pull/2288>
  * Tyr: add API migrate_from_poi_to_osm  <https://github.com/CanalTP/navitia/pull/2291>

 -- Patrick Qian <patrick.qian@canaltp.fr>  Mon, 05 Feb 2018 17:02:16 +0100

navitia2 (2.49.0) unstable; urgency=low

  * Jormun: implementation of ridesharing for direct path solution
    * <https://github.com/CanalTP/navitia/pull/2301>
    * <https://github.com/CanalTP/navitia/pull/2299>
    * <https://github.com/CanalTP/navitia/pull/2293>
    * Instant System connector  <https://github.com/CanalTP/navitia/pull/2292>
  * All: Change filling of "no_solution" error field  <https://github.com/CanalTP/navitia/pull/2284>
  * Kraken: fix crash in route_schedule caused by forbidden_uri   <https://github.com/CanalTP/navitia/pull/2287>
  * Kraken: fix no solution found when forbidden_uri is in vj_extention  <https://github.com/CanalTP/navitia/pull/2285>
  * Doc: NTFS simplifications on links with datasets and contributors  <https://github.com/CanalTP/navitia/pull/2282>

 -- Alexandre Jacquin <alexandre.jacquin@canaltp.fr>  Fri, 19 Jan 2018 18:01:35 +0100

navitia2 (2.48.1) unstable; urgency=low

  * Jormun: sphere=VLS in header for Cykleo <https://github.com/CanalTP/navitia/pull/2283>

 -- Alexandre Jacquin <alexandre.jacquin@canaltp.fr>  Wed, 10 Jan 2018 18:01:10 +0100

navitia2 (2.48.0) unstable; urgency=low

  * Jormun: manage Cykleo station with id starting by "0"  <https://github.com/CanalTP/navitia/pull/2280>
  * Doc: feed_infos.txt is now required  <https://github.com/CanalTP/navitia/pull/2278>
  * Doc: feed_infos.txt should be optional in ntfs v0.6  <https://github.com/CanalTP/navitia/pull/2275>
  * Doc: update ntfs about empty departure/arrival times  <https://github.com/CanalTP/navitia/pull/2277>
  * Jormungandr: don't try to create isochrone links if it's disabled  <https://github.com/CanalTP/navitia/pull/2274>
  * Doc: fix ambiguous definition of stop codes  <https://github.com/CanalTP/navitia/pull/2273>
  * Jormun: Properties poi object from bragi  <https://github.com/CanalTP/navitia/pull/2272>
  * Jormun: little hateoas improvments and debian 7 compiling  <https://github.com/CanalTP/navitia/pull/2271>
  * kraken: Disruption fixes  <https://github.com/CanalTP/navitia/pull/2270>
  * Jormun: Migration /coord serpy  <https://github.com/CanalTP/navitia/pull/2262>
  * Jormun: refactoring links on notes and exceptions  <https://github.com/CanalTP/navitia/pull/2267>
  * Doc: Little update + debian7 compile  <https://github.com/CanalTP/navitia/pull/2269>
  * Test: Fix docker tests + update utils  <https://github.com/CanalTP/navitia/pull/2268>

 -- Pierre-Etienne Bougue <pierre-etienne.bougue@canaltp.fr>  Fri, 05 Jan 2018 15:01:11 +0100

navitia2 (2.47.0) unstable; urgency=low

  * Ed & Kraken: collections and stop_schedules ordering  <https://github.com/CanalTP/navitia/pull/2265>
  * Doc: auto-check before releasing  <https://github.com/CanalTP/navitia/pull/2264>
  * Jormun: fix cykleo  <https://github.com/CanalTP/navitia/pull/2263>
  * Jormun: Manage cykleo  <https://github.com/CanalTP/navitia/pull/2259>
  * All: Disruptions properties from chaos to jormungandr  <https://github.com/CanalTP/navitia/pull/2257>
  * Doc: context  <https://github.com/CanalTP/navitia/pull/2260>
  * Jormun: Context for all apis  <https://github.com/CanalTP/navitia/pull/2255>
  * All: More info in /journeys on distance and durations  <https://github.com/CanalTP/navitia/pull/2251>
  * Jormungandr: ability for the proxy to merge kraken / realtime proxy datas  <https://github.com/CanalTP/navitia/pull/2253>
  * Ed: add parameter to fusio and gtfs2ed to define simplify tolerance  <https://github.com/CanalTP/navitia/pull/2258>
  * Kraken: fix output of unrelated line sections in display_informations  <https://github.com/CanalTP/navitia/pull/2247>
  * Doc: updates  <https://github.com/CanalTP/navitia/pull/2256>

 -- kadhikari <krishna.adhikari@canaltp.fr>  Fri, 08 Dec 2017 11:12:34 +0100

navitia2 (2.46.0) unstable; urgency=low

  * Kraken: parameters since and until added in line_reports  <https://github.com/CanalTP/navitia/pull/2249>
  * Jormungandr: Fix reverse geocoding  <https://github.com/CanalTP/navitia/pull/2248>

 -- Abderrahim Azime <abderrahim.azime@canaltp.fr>  Mon, 27 Nov 2017 16:11:01 +0100

navitia2 (2.45.0) unstable; urgency=low

  * Jormungandr: Deactivate min_car and min_bike for journeys without walking mode  <https://github.com/CanalTP/navitia/pull/2242>
  * All: add routes to line section  <https://github.com/CanalTP/navitia/pull/2246>
  * Doc: Specify collectionFormat in swagger  <https://github.com/CanalTP/navitia/pull/2237>
  * Kraken: correctly handle disruption output with teleportation vj  <https://github.com/CanalTP/navitia/pull/2245>
  * Build: sync pip versions between tyr and jormun + boost 1.62  <https://github.com/CanalTP/navitia/pull/2243>
  * Jormungandr: properties added in SectionGeoJsonSchema  <https://github.com/CanalTP/navitia/pull/2240>
  * Kraken: contributor of trip.extension used in disruption for gtfs-rt  <https://github.com/CanalTP/navitia/pull/2241>
  * Kraken: find best UTC offset for a validity pattern  <https://github.com/CanalTP/navitia/pull/2238>

 -- xlqian <patrick.qian@canaltp.fr>  Mon, 13 Nov 2017 09:11:35 +0100

navitia2 (2.44.0) unstable; urgency=low

  * Tyr: fix nb of args in tyr  <https://github.com/CanalTP/navitia/pull/2236>
  * Doc: fix not valid schema  <https://github.com/CanalTP/navitia/pull/2234>
  * Doc: update liblog4cplus for ubuntu 16.04  <https://github.com/CanalTP/navitia/pull/2228>
  * All: New chaos channel types added in navitia  <https://github.com/CanalTP/navitia/pull/2233>
  * Jormungandr: add a few info on the autocomplete and streetnetwork backend in coverage's status  <https://github.com/CanalTP/navitia/pull/2226>
  * Jormungandr: attribut 'templated' deleted from args  <https://github.com/CanalTP/navitia/pull/2231>
  * Jormungandr: disabling of sql connection pooling  <https://github.com/CanalTP/navitia/pull/2229>
  * Jormungandr: make instances cacheable  <https://github.com/CanalTP/navitia/pull/2230>

 -- xlqian <patrick.qian@canaltp.fr>  Mon, 30 Oct 2017 10:10:56 +0100

navitia2 (2.43.0) unstable; urgency=low

  * Jormungandr: limit to 5 the number of StopMonitoring requested for SIRI  <https://github.com/CanalTP/navitia/pull/2219>
  * Type: fix ptref in pb_converter with non word uris  <https://github.com/CanalTP/navitia/pull/2215>
  * Jormungandr: get all bss stands in one call to jcdecaux api  <https://github.com/CanalTP/navitia/pull/2212>
  * All: vj disruptions on stop_schedules  <https://github.com/CanalTP/navitia/pull/2213>

 -- xlqian <patrick.qian@canaltp.fr>  Fri, 13 Oct 2017 11:10:00 +0100

navitia2 (2.42.1) unstable; urgency=low

  * PbConverter: fix output of StopTime  <https://github.com/CanalTP/navitia/pull/2220>

 -- Pierre-Etienne Bougue <pierre-etienne.bougue@canaltp.fr>  Tue, 10 Oct 2017 15:10:24 +0100

navitia2 (2.42.0) unstable; urgency=low

  * All: add more reatime information in the response  <https://github.com/CanalTP/navitia/pull/2211>
  * Kraken: fix typo for disruption effect management  <https://github.com/CanalTP/navitia/pull/2209>
  * Jormun: add possibility to configure max count value  <https://github.com/CanalTP/navitia/pull/2207>
  * Jormun: default conf for max count value  <https://github.com/CanalTP/navitia/pull/2206>
  * Kraken: don't segfault when 2 different disruptions modify the same vj  <https://github.com/CanalTP/navitia/pull/2210>
  * Kraken: populate the contributor of the disruption for realtime  <https://github.com/CanalTP/navitia/pull/2208>
  * Doc: add a section on /places_nearby pagination  <https://github.com/CanalTP/navitia/pull/2205>
  * Kraken: add codes to test features  <https://github.com/CanalTP/navitia/pull/2204>
  * Jormungandr: fix unknown ticket cost in serpy  <https://github.com/CanalTP/navitia/pull/2202>

 -- Pierre-Etienne Bougue <pierre-etienne.bougue@canaltp.fr>  Fri, 29 Sep 2017 17:09:58 +0100

navitia2 (2.41.1) unstable; urgency=low

  * kraken: use raptor_cache_size parameter <https://github.com/CanalTP/navitia/pull/2203>

 -- Alexandre Jacquin <alexandre.jacquin@canaltp.fr>  Fri, 22 Sep 2017 09:09:45 +0100

navitia2 (2.41.0) unstable; urgency=low

  * Kraken: no disruptions on time for journeys and schedules  <https://github.com/CanalTP/navitia/pull/2199>
  * Tyr: fix tyr test  <https://github.com/CanalTP/navitia/pull/2201>
  * Jormungandr: change /places authentication  <https://github.com/CanalTP/navitia/pull/2198>
  * Doc: updates after integrator remarks  <https://github.com/CanalTP/navitia/pull/2195>
  * Sql: fix on error while downgrading the fare_zone type from string to integer  <https://github.com/CanalTP/navitia/pull/2194>
  * Jormungandr: fix journeys links  <https://github.com/CanalTP/navitia/pull/2196>
  * Jormungandr: Add more serpy swagger  <https://github.com/CanalTP/navitia/pull/2188>
  * Jormungandr: fix /v1/coverage/{region.id}/pois/{poi.id}/poi_types  <https://github.com/CanalTP/navitia/pull/2192>
  * Jormungandr: add timeout and circuit breaker in stat_manager  <https://github.com/CanalTP/navitia/pull/2191>

 -- xlqian <patrick.qian@canaltp.fr>  Fri, 15 Sep 2017 15:09:34 +0100

navitia2 (2.40.0) unstable; urgency=low

  * Jormungandr: category in notes: fix artemis  <https://github.com/CanalTP/navitia/pull/2190>
  * Jormungandr: category in note  <https://github.com/CanalTP/navitia/pull/2189>
  * ed: fare zone id changed to string  <https://github.com/CanalTP/navitia/pull/2187>
  * Kraken: change label for line/route in /pt_objects  <https://github.com/CanalTP/navitia/pull/2186>
  * Jormungandr: serpy + swagger of traffic_reports, places_nearby, pt_objects and calendars  <https://github.com/CanalTP/navitia/pull/2183>
  * Jormungandr: add more feed publishers into autocomplete response  <https://github.com/CanalTP/navitia/pull/2184>
  * kraken: add impacts on stop_point and stop_area in display_informations.links  <https://github.com/CanalTP/navitia/pull/2185>
  * Jormun: line is forbidden as type[] for places  <https://github.com/CanalTP/navitia/pull/2182>
  * Jormungandr: add p+r parking using STAR service  <https://github.com/CanalTP/navitia/pull/2177>

 -- Pierre-Etienne Bougue <pierre-etienne.bougue@canaltp.fr>  Mon, 04 Sep 2017 10:09:48 +0100

navitia2 (2.39.0) unstable; urgency=low

  * Kraken: fix vehicle_journeys bad index  <https://github.com/CanalTP/navitia/pull/2181>
  * All: add line_reports API  <https://github.com/CanalTP/navitia/pull/2180>
  * Jormungandr: hide some deprecated routes  <https://github.com/CanalTP/navitia/pull/2179>
  * Kraken: fix search route by external_codes  <https://github.com/CanalTP/navitia/pull/2178>
  * kraken: Fix error unknown origin point  <https://github.com/CanalTP/navitia/pull/2165>
  * Jormungandr: better swagger  <https://github.com/CanalTP/navitia/pull/2176>

 -- Pierre-Etienne Bougue <pierre-etienne.bougue@canaltp.fr>  Mon, 21 Aug 2017 12:08:05 +0100

navitia2 (2.38.0) unstable; urgency=low

  * Doc: disruption object doc fix  <https://github.com/CanalTP/navitia/pull/2155>
  * Doc: Line doc fix  <https://github.com/CanalTP/navitia/pull/2156>
  * Doc: fix journey main response doc  <https://github.com/CanalTP/navitia/pull/2157>
  * Jormun: add the line name in display information  <https://github.com/CanalTP/navitia/pull/2175>
  * Jormgundanr: add swagger definitions for schedules  <https://github.com/CanalTP/navitia/pull/2173>
  * Jormun: do not log when a schedule doesn't match our route_point  <https://github.com/CanalTP/navitia/pull/2169>
  * Kraken: no delays on line  <https://github.com/CanalTP/navitia/pull/2167>
  * jormungandr: better parameter validation messages  <https://github.com/CanalTP/navitia/pull/2162>
  * jormungandr: hide /connections api  <https://github.com/CanalTP/navitia/pull/2164>
  * Jormungandr: use serpy for the schedule APIs  <https://github.com/CanalTP/navitia/pull/2163>
  * Kraken: clean useless vehicle journeys  <https://github.com/CanalTP/navitia/pull/2159>
  * Doc: flask args described with "help" param  <https://github.com/CanalTP/navitia/pull/2161>
  * Doc: Swagger journey  <https://github.com/CanalTP/navitia/pull/2153>
  * tyr: send error 409 while deleting billing_plan used in user  <https://github.com/CanalTP/navitia/pull/2158>
  * Jormungandr: serpy journeys  <https://github.com/CanalTP/navitia/pull/2124>
  * kraken: fix shape on BSS  <https://github.com/CanalTP/navitia/pull/2152>

 -- Guillaume Pinot <texitoi@texitoi.eu>  Fri, 04 Aug 2017 12:08:11 +0100

navitia2 (2.37.0) unstable; urgency=low

  * Jormungandr&Kraken: realtime proxy for stif  <https://github.com/CanalTP/navitia/pull/2151>
  * Streetnetwork: remove allocs around dijkstra  <https://github.com/CanalTP/navitia/pull/2150>
  * Fare: Fix a crash  <https://github.com/CanalTP/navitia/pull/2149>
  * Doc: populate RFC for VJ using 2 SP of 1 unique SA  <https://github.com/CanalTP/navitia/pull/2148>
  * Kraken : stop_point management in traffic_reports  <https://github.com/CanalTP/navitia/pull/2146>
  * Jormungandr: add a feed publisher for bss  <https://github.com/CanalTP/navitia/pull/2145>
  * Kraken: add an osm feed_publisher  <https://github.com/CanalTP/navitia/pull/2143>
  * Doc: update transfer_type possible values  <https://github.com/CanalTP/navitia/pull/2142>
  * Jormun & Tyr: add a default coord to a user  <https://github.com/CanalTP/navitia/pull/2140>
  * kraken: fix debian 7 compilation problem  <https://github.com/CanalTP/navitia/pull/2141>

 -- Guillaume Pinot <texitoi@texitoi.eu>  Fri, 21 Jul 2017 10:07:15 +0100

navitia2 (2.36.0) unstable; urgency=low

  * Jormun: a few changes for python 3  <https://github.com/CanalTP/navitia/pull/2129>
  * Kraken: better autocomplete  <https://github.com/CanalTP/navitia/pull/2137>
  * jormun: add a streetnetwok connector for asgard  <https://github.com/CanalTP/navitia/pull/2135>
  * kraken: impact on the shortest line sections  <https://github.com/CanalTP/navitia/pull/2134>
  * Fare: debug + doc for stop_area management  <https://github.com/CanalTP/navitia/pull/2138>
  * jormun: valhalla matrix must return a vector and not a matrix  <https://github.com/CanalTP/navitia/pull/2136>
  * jormungandr: choose streetnetwork at request  <https://github.com/CanalTP/navitia/pull/2132>
  * Jormungandr: add schema for pt collections  <https://github.com/CanalTP/navitia/pull/2131>
  * Jormungandr: fix here time  <https://github.com/CanalTP/navitia/pull/2130>

 -- kadhikari <krishna.adhikari@canaltp.fr>  Fri, 07 Jul 2017 10:07:58 +0100

navitia2 (2.35.0) unstable; urgency=low

  * Jormungandr: Ability to call HERE routing service to get realtime car routing data  <https://github.com/CanalTP/navitia/pull/2128>
  * jormun: modernize of some part of jormungandr (to prepare python 3 migration) <https://github.com/CanalTP/navitia/pull/2126>
  * jormun: add json logging capabilities  <https://github.com/CanalTP/navitia/pull/2123>
  * Jormungandr: Use sources to targets in scenario distributed  <https://github.com/CanalTP/navitia/pull/2121>
  * jormun: Fix stat error on journeys without datetime  <https://github.com/CanalTP/navitia/pull/2122>
  * Jormungandr: add a parking cost to the car/bike section  <https://github.com/CanalTP/navitia/pull/2119>
  * Jormungandr: rename all the serializer  <https://github.com/CanalTP/navitia/pull/2120>
  * All: fix build on debian 9  <https://github.com/CanalTP/navitia/pull/2118>
  * Jormungandr: serpy for Uris  <https://github.com/CanalTP/navitia/pull/2116>

 -- antoine-de <antoine.desbordes@gmail.com>  Fri, 23 Jun 2017 10:06:39 +0100

navitia2 (2.34.1) unstable; urgency=low

  * usage of protobuf 3

 -- Alexandre Jacquin <alexandre.jacquin@canaltp.fr>  Mon, 12 Jun 2017 17:06:51 +0100

navitia2 (2.34.0) unstable; urgency=low

  * Kraken: upgrade of rabbitmq-c lib  <https://github.com/CanalTP/navitia/pull/2093>
  * Jormungandr: add is_journeys_schedules for stif  <https://github.com/CanalTP/navitia/pull/2097>
  * All: Upgrade of lz4 library  <https://github.com/CanalTP/navitia/pull/2100>
  * Jormungandr: fix timezone in realtime  <https://github.com/CanalTP/navitia/pull/2101>
  * kraken: fix car isochrones  <https://github.com/CanalTP/navitia/pull/2115>
  * Jormungandr: migrate from nose to pytest  <https://github.com/CanalTP/navitia/pull/2114>
  * Ed: fix graph component ratio filtering  <https://github.com/CanalTP/navitia/pull/2110>
  * jormungandr: deactivate by default the schema on OPTIONS  <https://github.com/CanalTP/navitia/pull/2106>
  * Fare: debug zone fares  <https://github.com/CanalTP/navitia/pull/2108>
  * jormungandr: refacto of error handling in realtime proxy  <https://github.com/CanalTP/navitia/pull/2107>
  * Jormungandr: /schema to expose JSON Schema of resources responses  <https://github.com/CanalTP/navitia/pull/2055>
  * jormungandr: add some stuff for the swagger generation  <https://github.com/CanalTP/navitia/pull/2104>
  * Jormungandr: handle localized datetime in query  <https://github.com/CanalTP/navitia/pull/2102>
  * jormungandr: put 'USE_SERPY' outside of the app context  <https://github.com/CanalTP/navitia/pull/2103>
  * Jormungandr: always display pagination  <https://github.com/CanalTP/navitia/pull/2105>
  * Jormungandr: documentation of /places  <https://github.com/CanalTP/navitia/pull/2099>
  * Fare: debug  <https://github.com/CanalTP/navitia/pull/2094>

 -- Pierre-Etienne Bougue <pierre-etienne.bougue@canaltp.fr>  Fri, 09 Jun 2017 11:06:24 +0100

navitia2 (2.33.0) unstable; urgency=low

  * PtRef: Display line section impact in lines  <https://github.com/CanalTP/navitia/pull/2087>
  * Jormungandr: activate allowed_id for isochrones  <https://github.com/CanalTP/navitia/pull/2092>
  * Kraken: fix cornercase on dijkstra  <https://github.com/CanalTP/navitia/pull/2085>
  * Kraken: bug switch arrival/departure  <https://github.com/CanalTP/navitia/pull/2091>
  * Doc: fix ntfs_fare_extension.md  <https://github.com/CanalTP/navitia/pull/2089>
  * Streetnetwork: tools for log  <https://github.com/CanalTP/navitia/pull/2084>
  * Doc : tyr - add billing_plan API  <https://github.com/CanalTP/navitia/pull/2086>

 -- xlqian <patrick.qian@canaltp.fr>  Wed, 24 May 2017 17:05:10 +0100

navitia2 (2.32.0) unstable; urgency=low

  * Realtime: add test for route point model as line section  <https://github.com/CanalTP/navitia/pull/2079>
  * Jormungandr: Direct path filter  <https://github.com/CanalTP/navitia/pull/2078>
  * Jormungandr: migrate vehicle journeys serialization to serpy  <https://github.com/CanalTP/navitia/pull/2082>
  * Jormungandr: fix serpy enums  <https://github.com/CanalTP/navitia/pull/2080>
  * Realtime: Partial delete  <https://github.com/CanalTP/navitia/pull/2061>
  * Jormungandr: rename experimental to distributed  <https://github.com/CanalTP/navitia/pull/2066>
  * Tyr: Update elasticsearch data  <https://github.com/CanalTP/navitia/pull/2069>

 -- patoche <patrick.degeilh@canaltp.fr>  Fri, 12 May 2017 11:05:59 +0100

navitia2 (2.31.1) unstable; urgency=low

  * Jormungandr: fix autocomplete (unknown uri)  <https://github.com/CanalTP/navitia/pull/2083>

 -- antoine-de <antoine.desbordes@gmail.com>  Wed, 10 May 2017 15:05:31 +0100

navitia2 (2.31.0) unstable; urgency=low

  * Documentations: fix documentations  <https://github.com/CanalTP/navitia/pull/2073>
  * jormungandr: modifications for same_journey_schedules  <https://github.com/CanalTP/navitia/pull/2064>
  * Doc: How to display disruptions  <https://github.com/CanalTP/navitia/pull/2040>
  * Jormungandr: return None if timestamp > MAX_INT  <https://github.com/CanalTP/navitia/pull/2072>
  * jormungandr: priority to journey with bike_in_pt while eliminating similar journey  <https://github.com/CanalTP/navitia/pull/2062>
  * jormungandr: Ignore jorm .ini config files  <https://github.com/CanalTP/navitia/pull/2070>
  * Tyr: add a task id on each long task  <https://github.com/CanalTP/navitia/pull/2068>
  * Kraken: added a help message  <https://github.com/CanalTP/navitia/pull/2063>
  * Jormungandr: use geocodejson/reverse API to get an object from coords  <https://github.com/CanalTP/navitia/pull/2060>
  * Jormungandr: refacto experimental  <https://github.com/CanalTP/navitia/pull/2058>
  * TYR : Reimport last datasets stops to mimir  <https://github.com/CanalTP/navitia/pull/2054>
  * Jormungandr: use serpy for api places (geocodejson)  <https://github.com/CanalTP/navitia/pull/2047>
  * Kraken: use boost for regex  <https://github.com/CanalTP/navitia/pull/2059>

 -- Guillaume Pinot <texitoi@texitoi.eu>  Fri, 28 Apr 2017 17:04:09 +0100

navitia2 (2.30.2) unstable; urgency=low

  * Kraken: use boost::container::ordered_unique_range_t for flat_set insert  <https://github.com/CanalTP/navitia/pull/2074>

 -- antoine-de <antoine.desbordes@gmail.com>  Fri, 28 Apr 2017 15:04:32 +0100

navitia2 (2.30.1) unstable; urgency=low

  * Jormungandr: catch technical error of autocomplete <https://github.com/CanalTP/navitia/pull/206>

 -- Alexandre Jacquin <alexandre.jacquin@canaltp.fr>  Tue, 25 Apr 2017 08:04:59 +0100

navitia2 (2.30.0) unstable; urgency=low

  * Kraken: update all identical cause, severity and tag  <https://github.com/CanalTP/navitia/pull/2053>
  * Kraken: base_*_date_time calculation for arrivals/departures APIs  <https://github.com/CanalTP/navitia/pull/2050>
  * Jormungandr: Places uri in journeys  <https://github.com/CanalTP/navitia/pull/2039>
  * Documentation: misc corrections  <https://github.com/CanalTP/navitia/pull/2052>
  * kraken: log duration of data copy and disruptions application  <https://github.com/CanalTP/navitia/pull/2051>
  * Jormungandr: add shape param in places for bragi  <https://github.com/CanalTP/navitia/pull/2048>
  * Jormungandr: fix valhalla authentification when we have no credencials  <https://github.com/CanalTP/navitia/pull/2049>
  * Jormungandr: Tag "bike_in_pt"  <https://github.com/CanalTP/navitia/pull/2045>

 -- Abderrahim Azime <abderrahim.azime@canaltp.fr>  Fri, 14 Apr 2017 14:04:37 +0100

navitia2 (2.29.1) unstable; urgency=low

  * patch changelog

 -- Pierre-Etienne Bougue <pierre-etienne.bougue@canaltp.fr>  Fri, 31 Mar 2017 15:03:46 +0100

navitia2 (2.29.0) unstable; urgency=low

  * Jormungandr: add same_journey_schedules link in journey  <https://github.com/CanalTP/navitia/pull/2042>
  * Jormungandr: Put some logics into connector  <https://github.com/CanalTP/navitia/pull/2033>
  * All: add allowed_id[] parameter for journeys  <https://github.com/CanalTP/navitia/pull/2037>
  * Jormungandr: Fix stop_areas by lon;lat   <https://github.com/CanalTP/navitia/pull/2035>
  * Ed: fix mistake on source/target  <https://github.com/CanalTP/navitia/pull/2036>
  * Jormungandr: fix places uri  <https://github.com/CanalTP/navitia/pull/2034>
  * Change behavior of passages on first and last production day  <https://github.com/CanalTP/navitia/pull/2032>
  * Jormungandr: fetching of the direction in siri lite connector  <https://github.com/CanalTP/navitia/pull/2023>
  * jormungandr: a few improvement for docker deployment  <https://github.com/CanalTP/navitia/pull/2031>
  * kraken: add bike in pt  <https://github.com/CanalTP/navitia/pull/2018>
  * Ed: fix big boulette  <https://github.com/CanalTP/navitia/pull/2030>
  * Jormungandr: manage places/uri from mimir  <https://github.com/CanalTP/navitia/pull/2019>
  * Jormungandr: set gevent default pool size to 10  <https://github.com/CanalTP/navitia/pull/2026>
  * Ed: connexe component by mode  <https://github.com/CanalTP/navitia/pull/2024>
  * Jormungandr: add adresses in stoppoint for serpy in depth 3  <https://github.com/CanalTP/navitia/pull/2021>
  * jormungandr: set timeout for network operation with zeep  <https://github.com/CanalTP/navitia/pull/2025>
  * Jormungandr: fix journeys without datetime  <https://github.com/CanalTP/navitia/pull/2022>

 -- David Quintanel <david.quintanel@canaltp.fr>  Fri, 31 Mar 2017 11:03:17 +0100

navitia2 (2.28.1) unstable; urgency=low

  * jormungandr: set timeout for network operation with zeep <https://github.com/CanalTP/navitia/pull/2025>

 -- Alexandre Jacquin <alexandre.jacquin@canaltp.fr>  Wed, 22 Mar 2017 08:03:06 +0100

navitia2 (2.28.0) unstable; urgency=low

  * Kraken: fix stay-in arrival datetime  <https://github.com/CanalTP/navitia/pull/2002>
  * Jormungandr: fix stay-in that pass midnight  <https://github.com/CanalTP/navitia/pull/2012>
  * Jormungandr: fix some links  <https://github.com/CanalTP/navitia/pull/2017>
  * kraken: fix disruptions in departures for realtime  <https://github.com/CanalTP/navitia/pull/2016>
  * Jormungandr: fix parameters in pagination links  <https://github.com/CanalTP/navitia/pull/2014>
  * Jormungandr: link fixes  <https://github.com/CanalTP/navitia/pull/2011>
  * jormungandr: fix encoding problem in SIRI RT proxy  <https://github.com/CanalTP/navitia/pull/2010>
  * all: Handling boarding / alighting duration in navitia  <https://github.com/CanalTP/navitia/pull/1980>

 -- Pierre-Etienne Bougue <pierre-etienne.bougue@canaltp.fr>  Fri, 17 Mar 2017 11:03:02 +0100

navitia2 (2.27.0) unstable; urgency=low

  * Doc: update interface.md  <https://github.com/CanalTP/navitia/pull/1993>
  * Kraken: fix disruption.updated_at  <https://github.com/CanalTP/navitia/pull/2003>
  * Jormungandr: suds is deprecated, replace it with zeep  <https://github.com/CanalTP/navitia/pull/2004>
  * Jormungandr: fix physical_modes with serpy  <https://github.com/CanalTP/navitia/pull/2005>
  * Tyr: fix user shape  <https://github.com/CanalTP/navitia/pull/2007>
  * Jormungandr: fix geovelo profile  <https://github.com/CanalTP/navitia/pull/2006>
  * Tyr: only geojson polygon accepted  <https://github.com/CanalTP/navitia/pull/1998>
  * Jormungandr: siri realtime proxy connector  <https://github.com/CanalTP/navitia/pull/1995>
  * Doc: add the stopareas label  <https://github.com/CanalTP/navitia/pull/2000>
  * Jormungandr: geovelo's call to direct path  <https://github.com/CanalTP/navitia/pull/1996>
  * Kraken: broader disruption buckets  <https://github.com/CanalTP/navitia/pull/1999>
  * Jormungandr: better display of line_sections in /journeys and schedules  <https://github.com/CanalTP/navitia/pull/1991>
  * Doc: add linesection and trip modification  <https://github.com/CanalTP/navitia/pull/1994>
  * Jormungnadr: add tests on line section for /traffic_reports  <https://github.com/CanalTP/navitia/pull/1988>

 -- xlqian <patrick.qian@canaltp.fr>  Fri, 03 Mar 2017 16:03:40 +0100

navitia2 (2.26.2) unstable; urgency=low

  * Kraken: fix line section bug  <https://github.com/CanalTP/navitia/pull/1997>
  * Jormungandr: hide impacted_section field when not needed  <https://github.com/CanalTP/navitia/pull/1992>

 -- antoine-de <antoine.desbordes@gmail.com>  Tue, 28 Feb 2017 17:02:43 +0100

navitia2 (2.26.1) unstable; urgency=low

  * Jormungandr: nest shape in a shape field for geocodejson <https://github.com/CanalTP/navitia/pull/1989>

 -- Guillaume Pinot <texitoi@texitoi.eu>  Tue, 21 Feb 2017 14:02:26 +0100

navitia2 (2.26.0) unstable; urgency=low

  * Jormun: Call bragi with type  <https://github.com/CanalTP/navitia/pull/1963>
  * Doc: doc on the impact's status  <https://github.com/CanalTP/navitia/pull/1985>
  * jormungandr: make start_page an int for last link  <https://github.com/CanalTP/navitia/pull/1987>
  * Jormungandr: Geovelo management  <https://github.com/CanalTP/navitia/pull/1986>
  * Jormungandr: output line sections  <https://github.com/CanalTP/navitia/pull/1978>
  * Kraken: disruption status is only based on 'now'  <https://github.com/CanalTP/navitia/pull/1984>
  * all: add category on disruption  <https://github.com/CanalTP/navitia/pull/1982>
  * Jormun: fix types sent to bragi  <https://github.com/CanalTP/navitia/pull/1983>
  * All: Line sections on ptref  <https://github.com/CanalTP/navitia/pull/1977>
  * Kraken: StopPointConnection weren't freed, so it was causing a memory leak  <https://github.com/CanalTP/navitia/pull/1981>
  * Jormungandr: serialize poi_type in poi from geocodejson  <https://github.com/CanalTP/navitia/pull/1979>
  * jormungandr: use user shape on instance autocomplete  <https://github.com/CanalTP/navitia/pull/1975>
  * Jormungandr: POC of a SIRI lite connector for realtime  <https://github.com/CanalTP/navitia/pull/1971>
  * Jormungandr: remove useless cache file  <https://github.com/CanalTP/navitia/pull/1976>
  * Jormungandr: fix marshall of street and hack on POI  <https://github.com/CanalTP/navitia/pull/1974>
  * Jormun: fix test  <https://github.com/CanalTP/navitia/pull/1973>
  * Jormun: fix retrocompatibility  <https://github.com/CanalTP/navitia/pull/1967>
  * ed: fix timezone bug when there is no dst  <https://github.com/CanalTP/navitia/pull/1969>
  * Jormungandr: error handling on autocomplete configuration error  <https://github.com/CanalTP/navitia/pull/1962>
  * Doc: since/until parameters on disruptions  <https://github.com/CanalTP/navitia/pull/1964>

 -- Pierre-Etienne Bougue <pierre-etienne.bougue@canaltp.fr>  Mon, 20 Feb 2017 10:02:25 +0100

navitia2 (2.25.0) unstable; urgency=low

  * ed: add tcmalloc especially to bina (also to tests)  <https://github.com/CanalTP/navitia/pull/1961>
  * Jormungandr: do not use old AUTOCOMPLETE conf  <https://github.com/CanalTP/navitia/pull/1960>
  * Jormungandr: Send coverage name to Bragi  <https://github.com/CanalTP/navitia/pull/1950>
  * Jormungandr: limit first section radius using direct path duration in experimental  <https://github.com/CanalTP/navitia/pull/1952>
  * Stats: Use a correct timestamp (fix a one-hour bug in stats)  <https://github.com/CanalTP/navitia/pull/1956>
  * Jormungandr: handle authentication on /v1/places  <https://github.com/CanalTP/navitia/pull/1959>
  * jormungandr: Autocomplete switch  <https://github.com/CanalTP/navitia/pull/1958>
  * Doc: fix fares.csv filename  <https://github.com/CanalTP/navitia/pull/1957>
  * jormun: configure bss provider by multiple env var  <https://github.com/CanalTP/navitia/pull/1955>
  * kraken: optimization of direct path  <https://github.com/CanalTP/navitia/pull/1953>
  * Doc: Add wheelchair traveler type  <https://github.com/CanalTP/navitia/pull/1949>
  * !BREAKING CHANGE! Jormungandr: enable configuration from environment variable  <https://github.com/CanalTP/navitia/pull/1941>
  * Doc: add count parameter in departures  <https://github.com/CanalTP/navitia/pull/1947>
  * Doc: Correct typo in docs: additionnal -> additional  <https://github.com/CanalTP/navitia/pull/1946>
  * Doc: adding datasource_extrapolation  <https://github.com/CanalTP/navitia/pull/1942>
  * doc: transition from .ini to .json for jormungandr  <https://github.com/CanalTP/navitia/pull/1939>
  * Ed: change uri of admin to match mimir  <https://github.com/CanalTP/navitia/pull/1927>

 -- Guillaume Pinot <texitoi@texitoi.eu>  Fri, 03 Feb 2017 15:02:49 +0100

navitia2 (2.24.0) unstable; urgency=low

  * kraken: fix a crash due to a data lifetime bug  <https://github.com/CanalTP/navitia/pull/1938>
  * Kraken: fix a crash on heat_map  <https://github.com/CanalTP/navitia/pull/1937>
  * Tyr: add the tyr tests to the `make docker_test` target  <https://github.com/CanalTP/navitia/pull/1929>
  * Doc: add a getting started section  <https://github.com/CanalTP/navitia/pull/1935>
  * Experimental: Configure engine per mode  <https://github.com/CanalTP/navitia/pull/1930>
  * jormungandr: fix multimode in experimental + activate lots of asserts  <https://github.com/CanalTP/navitia/pull/1936>
  * jormungandr: marshall citycode from bragi response  <https://github.com/CanalTP/navitia/pull/1934>
  * jormungandr: error messages modified for experimental  <https://github.com/CanalTP/navitia/pull/1933>
  * Tyr: new tyr target to refresh autocomplete data  <https://github.com/CanalTP/navitia/pull/1932>
  * Tyr: api to get last_datasets  <https://github.com/CanalTP/navitia/pull/1928>
  * Jormun: pass lon and lat to geocodejson autocomplete  <https://github.com/CanalTP/navitia/pull/1922>
  * Experimental: do not take datetime into consideration  <https://github.com/CanalTP/navitia/pull/1915>
  * jormungandr: Corrections on use of nightbus filter with min_nb_journeys  <https://github.com/CanalTP/navitia/pull/1924>
  * Tyr: Import poi in mimir  <https://github.com/CanalTP/navitia/pull/1925>
  * jormun: don't use circuit breaker on init  <https://github.com/CanalTP/navitia/pull/1926>
  * jormungandr: Choosing journey on waiting durations  <https://github.com/CanalTP/navitia/pull/1920>
  * Fix manhattan distance  <https://github.com/CanalTP/navitia/pull/1921>

 -- Alexandre Jacquin <alexandre.jacquin@canaltp.fr>  Mon, 23 Jan 2017 08:01:50 +0100

navitia2 (2.23.1) unstable; urgency=low

  * kraken: fix a crash due to a data lifetime bug <https://github.com/CanalTP/navitia/pull/1938>

 -- Alexandre Jacquin <alexandre.jacquin@canaltp.fr>  Mon, 23 Jan 2017 08:01:02 +0100

navitia2 (2.23.0) unstable; urgency=low

  * Experimental: Coverage without georef  <https://github.com/CanalTP/navitia/pull/1903>
  * routing: fix reverse heat_maps (to somewhere)  <https://github.com/CanalTP/navitia/pull/1913>
  * Jormungandr: fix performance regression caused by gevent monkey patch  <https://github.com/CanalTP/navitia/pull/1889>
  * Tyr: add default value for import_stops_to_mimir  <https://github.com/CanalTP/navitia/pull/1919>
  * Experimental: compute journeys while from/to are POIs  <https://github.com/CanalTP/navitia/pull/1914>
  * Jormun: refactor admin marshall from bragi  <https://github.com/CanalTP/navitia/pull/1918>
  * Jormungandr: activate autocomplete on instance  <https://github.com/CanalTP/navitia/pull/1911>
  * Jormun: trace event in newrelic in case of error with realtime proxy  <https://github.com/CanalTP/navitia/pull/1916>
  * Tyr: import stops in global autocomplete  <https://github.com/CanalTP/navitia/pull/1909>
  * Jormun: marshall stop_area from bragi  <https://github.com/CanalTP/navitia/pull/1910>
  * Tyr: one migration was added in between  <https://github.com/CanalTP/navitia/pull/1912>
  * jormungandr: Manages no_solution messages in experimental scenario  <https://github.com/CanalTP/navitia/pull/1907>
  * Kraken: Error on journey request with arrival before due to double use of speed_factor and trimmed float value of duration  <https://github.com/CanalTP/navitia/pull/1904>
  * Jormungandr: fix no reverse geocoding in experimental  <https://github.com/CanalTP/navitia/pull/1900>
  * Tyr: remove call to osm2ed in webservice  <https://github.com/CanalTP/navitia/pull/1902>
  * kraken: fix disable feedpublisher  <https://github.com/CanalTP/navitia/pull/1901>
  * Experimental: fix direct path key not found in the pool  <https://github.com/CanalTP/navitia/pull/1898>
  * CMake: remove boost UT dependency for non tests  <https://github.com/CanalTP/navitia/pull/1895>
  * kraken: reuse protobuf response  <https://github.com/CanalTP/navitia/pull/1890>
  * Jormun: Admin to admin in experimental  <https://github.com/CanalTP/navitia/pull/1886>
  * Jormungandr: forward uri when not findable  <https://github.com/CanalTP/navitia/pull/1885>
  * Kraken: Fix partial terminus  <https://github.com/CanalTP/navitia/pull/1878>
  * jormun: add is_open_service in /status  <https://github.com/CanalTP/navitia/pull/1883>
  * jormun: migrate to serpy for api already supported  <https://github.com/CanalTP/navitia/pull/1888>
  * tyr: add a command that return the last imported dataset  <https://github.com/CanalTP/navitia/pull/1887>
  * Kraken: use approx computation  <https://github.com/CanalTP/navitia/pull/1884>
  * Jormun: usage of serpy in place of marshaller from flask  <https://github.com/CanalTP/navitia/pull/1771>
  * Doc: fix build script for ubuntu 16.04  <https://github.com/CanalTP/navitia/pull/1881>
  * Cmake: add a target to get all ed executables  <https://github.com/CanalTP/navitia/pull/1867>

 -- patoche <patrick.degeilh@canaltp.fr>  Fri, 06 Jan 2017 11:01:16 +0100

navitia2 (2.22.4) unstable; urgency=low

  * Kraken: fix disruption update crash #1899

 -- Alexandre Jacquin <alexandre.jacquin@canaltp.fr>  Mon, 19 Dec 2016 09:12:20 +0100

navitia2 (2.22.3) unstable; urgency=low

  * disable gevent monkey patch

 -- Alexandre Jacquin <alexandre.jacquin@canaltp.fr>  Tue, 06 Dec 2016 09:12:25 +0100

navitia2 (2.22.2) unstable; urgency=low

  * Kraken: fix disruption update on lines <https://github.com/CanalTP/navitia/pull/1866>

 -- Alexandre Jacquin <alexandre.jacquin@canaltp.fr>  Mon, 05 Dec 2016 13:12:36 +0100

navitia2 (2.22.1) unstable; urgency=low

  * jormungandr: add patch_ssl after patch_socket  <https://github.com/CanalTP/navitia/pull/1875>
  * Tyr: consider all osm2ed args are utf8 (no ascii convert)  <https://github.com/CanalTP/navitia/pull/1870>
  * Tyr: explicit encode  <https://github.com/CanalTP/navitia/pull/1877>
  * Kraken: Catch exception when coord is not found  <https://github.com/CanalTP/navitia/pull/1880>

 -- Pierre-Etienne Bougue <pierre-etienne.bougue@canaltp.fr>  Thu, 01 Dec 2016 16:12:05 +0100

navitia2 (2.22.0) unstable; urgency=low

  * Jormun: marshall POI on universal places API  <https://github.com/CanalTP/navitia/pull/1839>
  * Jormungandr: fix zip_code attribute on universal places API  <https://github.com/CanalTP/navitia/pull/1850>
  * Experimental: zonal ODT in experimental scenario  <https://github.com/CanalTP/navitia/pull/1841>
  * Tyr: Update api  poi_types  <https://github.com/CanalTP/navitia/pull/1840>
  * Jormun: Async experimental scenario  <https://github.com/CanalTP/navitia/pull/1844>
  * Ed: fix a crash related to bad fare persistance  <https://github.com/CanalTP/navitia/pull/1862>
  * jormun: fix on /v1/status  <https://github.com/CanalTP/navitia/pull/1854>
  * Ed: refacto osm2ed to allow one poi-type from multi osm tags  <https://github.com/CanalTP/navitia/pull/1843>
  * kraken: checking for zonal stop_points added  <https://github.com/CanalTP/navitia/pull/1860>
  * jormungandr: count added in bragi request  <https://github.com/CanalTP/navitia/pull/1859>
  * Jormungandr: add links to departures/arrivals  <https://github.com/CanalTP/navitia/pull/1857>
  * kraken: Fix api place uri  <https://github.com/CanalTP/navitia/pull/1856>
  * All: no feedpublisher creation for georef.get_crow_fly (experimental)  <https://github.com/CanalTP/navitia/pull/1849>
  * jormun: check that viewargs is initialized before using it in get_used_coverage  <https://github.com/CanalTP/navitia/pull/1853>
  * ed2nav: logging of admins added from cities  <https://github.com/CanalTP/navitia/pull/1852>
  * proximity_list: use approximated distance in sorting by distance  <https://github.com/CanalTP/navitia/pull/1848>
  * Jormungandr: correctly handle no solution in valhalla  <https://github.com/CanalTP/navitia/pull/1842>
  * kraken: fix a test on georef_test  <https://github.com/CanalTP/navitia/pull/1845>

 -- Pierre-Etienne Bougue <pierre-etienne.bougue@canaltp.fr>  Mon, 28 Nov 2016 11:11:18 +0100

navitia2 (2.21.0) unstable; urgency=low

  * Kraken: Add disable_geojson to pb_converter to reduce protobuf payload size  <https://github.com/CanalTP/navitia/pull/1835>
  * Doc: data integration - change POI source  <https://github.com/CanalTP/navitia/pull/1838>
  * Georef: Fix a bug that can remove the bss rent or bss putback section of a journey  <https://github.com/CanalTP/navitia/pull/1834>
  * Jormungandr: fix timeo tests  <https://github.com/CanalTP/navitia/pull/1837>

 -- xlqian <patrick.qian@canaltp.fr>  Thu, 10 Nov 2016 14:11:29 +0100

navitia2 (2.20.0) unstable; urgency=low

  * Kraken: Fix crowfly when last stop_time has arrival != departure  <https://github.com/CanalTP/navitia/pull/1831>
  * Tyr: Revert "Revert "tyr: add retrying when redis error while locking  <https://github.com/CanalTP/navitia/pull/1828>
  * Jormungandr: parameters in request used for direct_path  <https://github.com/CanalTP/navitia/pull/1832>
  * Jormungandr: improvement of data collected for new relic  <https://github.com/CanalTP/navitia/pull/1833>
  * Jormungandr: Fix except without data  <https://github.com/CanalTP/navitia/pull/1830>
  * Jormungandr: use speed in experimental  <https://github.com/CanalTP/navitia/pull/1822>
  * Jormungandr: Message: simplify the "no token" message  <https://github.com/CanalTP/navitia/pull/1829>

 -- kadhikari <krishna.adhikari@canaltp.fr>  Thu, 27 Oct 2016 14:10:08 +0100

navitia2 (2.19.0) unstable; urgency=low

  * Tyr: add retrying when redis error while locking  <https://github.com/CanalTP/navitia/pull/1825>
  * RT-proxy: consider line object code given by conf  <https://github.com/CanalTP/navitia/pull/1821>
  * Doc : tyr jobs API  <https://github.com/CanalTP/navitia/pull/1818>
  * Jormungandr: expose bss realtime availability in /journeys  <https://github.com/CanalTP/navitia/pull/1819>
  * Jormungandr: refactoring integration tests  <https://github.com/CanalTP/navitia/pull/1788>
  * Typ: Fix shape value when is "null" in database  <https://github.com/CanalTP/navitia/pull/1817>
  * Doc: shape management in tyr  <https://github.com/CanalTP/navitia/pull/1816>
  * Jormungandr: make parallel call to all kraken when searching an id  <https://github.com/CanalTP/navitia/pull/1815>
  * Experimental : add internal id for direct_path  <https://github.com/CanalTP/navitia/pull/1814>
  * Jormungandr: removal of thread ping  <https://github.com/CanalTP/navitia/pull/1812>
  * Jormungandr: add some information to newrelic  <https://github.com/CanalTP/navitia/pull/1803>
  * Jormungandr: add the ability to use transient zmq socket  <https://github.com/CanalTP/navitia/pull/1808>
  * Jormungandr: Modification for Experimental  <https://github.com/CanalTP/navitia/pull/1811>
  * Fix on datetime represents arrival for experimental  <https://github.com/CanalTP/navitia/pull/1807>
  * Jormungandr: Don't clear the cache on kraken error, it's only making all thing slower  <https://github.com/CanalTP/navitia/pull/1810>
  * jormungandr: fix error on use of user shape in autocomplete  <https://github.com/CanalTP/navitia/pull/1809>
  * Experimental: neglect fallback when max_duration_to_pt or max_duration equals zero  <https://github.com/CanalTP/navitia/pull/1795>
  * Doc: Add isochrone.boundary_duration[] parameter  <https://github.com/CanalTP/navitia/pull/1804>
  * Doc: NTFS 0.6.2 - Adding fare specifications  <https://github.com/CanalTP/navitia/pull/1654>

 -- Abderrahim Azime <abderrahim.azime@canaltp.fr>  Fri, 14 Oct 2016 14:10:58 +0100

navitia2 (2.18.0) unstable; urgency=low

  * autocomplete: Use user shape in autocomplete  <https://github.com/CanalTP/navitia/pull/1793>
  * Georef: Accurate street network geometries  <https://github.com/CanalTP/navitia/pull/1717>
  * Doc: fix JSFiddle resource name  <https://github.com/CanalTP/navitia/pull/1778>
  * Tyr: Update shape on user  <https://github.com/CanalTP/navitia/pull/1787>
  * Tyr: List users with shape  <https://github.com/CanalTP/navitia/pull/1789>
  * Tyr: add ujson in requirements  <https://github.com/CanalTP/navitia/pull/1794>
  * Tyr: fix tests relative path  <https://github.com/CanalTP/navitia/pull/1796>
  * Tyr: [Api users] disable_geojson=True by default  <https://github.com/CanalTP/navitia/pull/1797>
  * CMake: add python protobuf files to CMake protobuf target  <https://github.com/CanalTP/navitia/pull/1779>
  * Tyr: post data  <https://github.com/CanalTP/navitia/pull/1784>
  * Tyr: change shape validation error  <https://github.com/CanalTP/navitia/pull/1792>
  * georef: remove curly brackets  <https://github.com/CanalTP/navitia/pull/1790>
  * Tyr: requirements  <https://github.com/CanalTP/navitia/pull/1785>
  * Jormun: Can't explicitly disable bss_stands or disable_geojson  <https://github.com/CanalTP/navitia/pull/1783>
  * tyr: Add shape on user  <https://github.com/CanalTP/navitia/pull/1780>
  * Jormungandr: change for python 3  <https://github.com/CanalTP/navitia/pull/1720>
  * jormun: remove geojson from stop_schedule too!  <https://github.com/CanalTP/navitia/pull/1772>
  * Test: clean up volumes after teardown  <https://github.com/CanalTP/navitia/pull/1770>
  * routing: activate street network at stop points  <https://github.com/CanalTP/navitia/pull/1762>

 -- Pierre-Etienne Bougue <pierre-etienne.bougue@canaltp.fr>  Mon, 03 Oct 2016 12:10:11 +0100

navitia2 (2.17.1) unstable; urgency=low

  * Kraken: Stop collecting weak_ptr lazily  <https://github.com/CanalTP/navitia/pull/1801>
  * RT-Proxy: Bug theoric time departures  <https://github.com/CanalTP/navitia/pull/1800>

 -- Pierre-Etienne Bougue <pierre-etienne.bougue@canaltp.fr>  Fri, 30 Sep 2016 17:09:19 +0100

navitia2 (2.17.0) unstable; urgency=low

 * Kraken: parameter type modified to float  <https://github.com/CanalTP/navitia/pull/1764>
 * Jormungandr: use valhalla service  <https://github.com/CanalTP/navitia/pull/1741>
 * Kraken and jormungandr: Add direct path duration to raptor call for Scenario Experimental  <https://github.com/CanalTP/navitia/pull/1750>
 * Doc: Use JSFiddle directly to avoid bug with external resources not executed on page load  <https://github.com/CanalTP/navitia/pull/1756>
 * Jormungandr: handle starting/ending to a stop area in scenario experimental  <https://github.com/CanalTP/navitia/pull/1761>
 * Kraken: Fix disruption status when calling /lines  <https://github.com/CanalTP/navitia/pull/1766>
 * Experimental & Valhalla: one_to_many called in valhalla service  <https://github.com/CanalTP/navitia/pull/1757>
 * Experimental: Use direct path in building journeys  <https://github.com/CanalTP/navitia/pull/1753>
 * Jormun: limit number of concurrent greenlet  <https://github.com/CanalTP/navitia/pull/1767>
 * Kraken: add a log for slow request  <https://github.com/CanalTP/navitia/pull/1765>
 * Realtime cleverage: considerations of theoric time   <https://github.com/CanalTP/navitia/pull/1763>
 * Routing: (almost) support street network when starting to a stop_point  <https://github.com/CanalTP/navitia/pull/1760>
 * Doc: Add contributors and datasets endpoints  <https://github.com/CanalTP/navitia/pull/1752>
 * Kraken: improve performance of add_contributor  <https://github.com/CanalTP/navitia/pull/1754>
 * Jormungandr: fix a few error on bss connectors  <https://github.com/CanalTP/navitia/pull/1748>

 -- xlqian <patrick.qian@canaltp.fr>  Fri, 16 Sep 2016 14:09:56 +0100

navitia2 (2.16.1) unstable; urgency=low

  * Proto: fix after releaseV2.16.0 navitia-proto <https://github.com/CanalTP/navitia/pull/1751>

 -- xlqian <patrick.qian@canaltp.fr>  Fri, 02 Sep 2016 18:09:18 +0100

navitia2 (2.16.0) unstable; urgency=low

  * Stat: fix TZ bug when launching tests on a London platform  <https://github.com/CanalTP/navitia/pull/1749>
  * Jormungandr: add a parameters to remove geojson from lines responses  <https://github.com/CanalTP/navitia/pull/1747>
  * Osm2ed: fix a bug with private way part of an administrative boundary  <https://github.com/CanalTP/navitia/pull/1730>
  * Jormungandr: add support for async call to kraken  <https://github.com/CanalTP/navitia/pull/1743>
  * Jormungandr: fix first and last links in journeys  <https://github.com/CanalTP/navitia/pull/1745>
  * Doc: how to compile and use navitia with vagrant (on mac)  <https://github.com/CanalTP/navitia/pull/1740>
  * Jormungandr: fix journeys without coverage using new_default  <https://github.com/CanalTP/navitia/pull/1742>
  * Osm2ed: use only highway for routing  <https://github.com/CanalTP/navitia/pull/1744>
  * Experimental: add street network routing matrix api for experimental  <https://github.com/CanalTP/navitia/pull/1721>
  * Tyr: execute purge of instances automatically every night  <https://github.com/CanalTP/navitia/pull/1739>
  * Jormungandr: configuration of circuit breaker per connector instances  <https://github.com/CanalTP/navitia/pull/1734>
  * Update isochrones.md  <https://github.com/CanalTP/navitia/pull/1735>
  * OpenDataBar URL correction  <https://github.com/CanalTP/navitia/pull/1738>
  * Isochrone: Add min_date_time and max_date_time in json  <https://github.com/CanalTP/navitia/pull/1737>
  * Heat_maps: Improve processing time and add few params  <https://github.com/CanalTP/navitia/pull/1733>
  * Heat_maps: add new API  <https://github.com/CanalTP/navitia/pull/1718>
  * All: Journey for the first day of production period and datetime_represents=arrival  <https://github.com/CanalTP/navitia/pull/1732>

 -- xlqian <patrick.qian@canaltp.fr>  Fri, 02 Sep 2016 17:09:11 +0100

navitia2 (2.15.1) unstable; urgency=low

  * jormun: fix a kwargs on the wrong place :( <https://github.com/CanalTP/navitia/pull/1729>

 -- Alexandre Jacquin <alexandre.jacquin@canaltp.fr>  Fri, 19 Aug 2016 17:08:08 +0100

navitia2 (2.15.0) unstable; urgency=medium

  * jormungandr: add a ratelimiter to timeo
    <https://github.com/CanalTP/navitia/pull/1728>
  * Jormungandr: add is_walking_direct_path and is_bike_direct_path tags
    on a journey  <https://github.com/CanalTP/navitia/pull/1727>
  * All: Add direct path api for experimental
    <https://github.com/CanalTP/navitia/pull/1719>
  * RT proxy: custom Synthese route lookup
    <https://github.com/CanalTP/navitia/pull/1725>
  * jormun: Improve resilience to configuration update on connectors
    <https://github.com/CanalTP/navitia/pull/1726>
  * Atos connector updated. New connectors added.
    <https://github.com/CanalTP/navitia/pull/1724>

 -- Antoine Desbordes <antoine.desbordes@gmail.com>  Fri, 19 Aug 2016 16:20:35 +0200

navitia2 (2.14.0) unstable; urgency=low

  * Jormun: Fix 500 error when token contains unicode character  <https://github.com/CanalTP/navitia/pull/1715>
  * Jormun: remove a crash with bss availability when depth=0 on place_nearby  <https://github.com/CanalTP/navitia/pull/1713>
  * Kraken: fix partial terminus  <https://github.com/CanalTP/navitia/pull/1710>
  * type: fix order of stoptime and route  <https://github.com/CanalTP/navitia/pull/1711>
  * Kraken: fix forbidden uri  <https://github.com/CanalTP/navitia/pull/1709>
  * jormun: add rt_contributors in status response  <https://github.com/CanalTP/navitia/pull/1708>
  * tyr: port of the postgresql for ed instances is now configurable  <https://github.com/CanalTP/navitia/pull/1707>
  * Ed: Gtfs fix  <https://github.com/CanalTP/navitia/pull/1701>
  * jormun: use dict in place of orderedDict in marshal for improving memory consumption  <https://github.com/CanalTP/navitia/pull/1702>
  * jormungandr: fix is_car_direct_path  <https://github.com/CanalTP/navitia/pull/1700>

 -- Alexandre Jacquin <alexandre.jacquin@canaltp.fr>  Fri, 05 Aug 2016 14:08:07 +0100

navitia2 (2.13.0) unstable; urgency=low

  * Tyr Fix error message 'ChannelError: channel disconnected'  <https://github.com/CanalTP/navitia/pull/1698>
  * kraken: change offset from UTC to an int32_t for preventing overflow  <https://github.com/CanalTP/navitia/pull/1699>
  * Tyr: Fix tyr downgrade for table job  <https://github.com/CanalTP/navitia/pull/1697>
  * Jormugandr: Fix next prev links  <https://github.com/CanalTP/navitia/pull/1696>
  * Jormungandr: Enrichment of first/last section mode in new_default scenario  <https://github.com/CanalTP/navitia/pull/1694>
  * All: expose car_co2_emission in context  <https://github.com/CanalTP/navitia/pull/1689>
  * Jormungandr: Ignore feed publisher without license  <https://github.com/CanalTP/navitia/pull/1692>
  * jormungandr:correction in links of journeys api  <https://github.com/CanalTP/navitia/pull/1687>
  * jormungandr: do not filter journeys when adding car  <https://github.com/CanalTP/navitia/pull/1690>
  * navitia: A new entity durations with two attributs(total and walking) added in journey  <https://github.com/CanalTP/navitia/pull/1691>
  * Jormungandr: add an API "geo_status" providing stats on georef data  <https://github.com/CanalTP/navitia/pull/1682>

 -- Alexandre Jacquin <alexandre.jacquin@canaltp.fr>  Fri, 22 Jul 2016 17:07:07 +0100

navitia2 (2.12.0) unstable; urgency=low

  * Isochrone: rename duration[] to boundary_duration[] <https://github.com/CanalTP/navitia/pull/1686>
  * Isochrones: forbidden_uris fix bug <https://github.com/CanalTP/navitia/pull/1685>
  * georef: take best edge in path reconstruction <https://github.com/CanalTP/navitia/pull/1684>
  * journey_common : fix bug with traveler_type <https://github.com/CanalTP/navitia/pull/1683>
  * Isochrone: graphical_isochrones_test failing if dateutil > 2.4.0 <https://github.com/CanalTP/navitia/pull/1681>
  * tyr: add the ability to no wait for the end of a import_last_dataset command <https://github.com/CanalTP/navitia/pull/1680>
  * jormungandr: add ecologic tag in scenario new_default <https://github.com/CanalTP/navitia/pull/1678>
  * Isochrone : return several isochrones in response <https://github.com/CanalTP/navitia/pull/1677>
  * Tyr: purge autocomplete backup directory <https://github.com/CanalTP/navitia/pull/1675>
  * Jormun: add warning beta api <https://github.com/CanalTP/navitia/pull/1674>
  * Doc: add playground examples everywhere <https://github.com/CanalTP/navitia/pull/1673>
  * Isochrones: delete useless circles <https://github.com/CanalTP/navitia/pull/1672>
  * jormungandr: fix label in geocodejson <https://github.com/CanalTP/navitia/pull/1671>
  * Tyr: fix 5min countdown <https://github.com/CanalTP/navitia/pull/1670>
  * Jormun: Fix admin <https://github.com/CanalTP/navitia/pull/1669>
  * osm2ed: remove a lot of useless node <https://github.com/CanalTP/navitia/pull/1668>

 -- xlqian <patrick.qian@canaltp.fr>  Mon, 11 Jul 2016 18:07:20 +0100

navitia2 (2.11.0) unstable; urgency=low

  * Isochrone : improve processing time  <https://github.com/CanalTP/navitia/pull/1667>
  * osm2ed: remove a lot of useless node  <https://github.com/CanalTP/navitia/pull/1668>
  * Kraken: Fix redundant stop schedules when stop points impacted  <https://github.com/CanalTP/navitia/pull/1658>
  * Isochrone : add fields in the response  <https://github.com/CanalTP/navitia/pull/1656>
  * ed: optimisation of ed_reader  <https://github.com/CanalTP/navitia/pull/1659>
  * kraken: use a set in place of a vector of dataset  <https://github.com/CanalTP/navitia/pull/1657>
  * ed: Faster faster shape  <https://github.com/CanalTP/navitia/pull/1652>
  * ed: Use cache for building shape  <https://github.com/CanalTP/navitia/pull/1649>
  * Tyr: Fix 404 not being raised  <https://github.com/CanalTP/navitia/pull/1653>
  * Autocomplete & Jormun: Display more information for admin autocomplete  <https://github.com/CanalTP/navitia/pull/1639>
  * Doc: Plugins section added in navitia.io documentation  <https://github.com/CanalTP/navitia/pull/1642>
  * Doc: Add examples
  * Fix remove "addr:" from address id in places api  <https://github.com/CanalTP/navitia/pull/1637>
  * Doc: graphical isochrones and global places  <https://github.com/CanalTP/navitia/pull/1636>

 -- Guillaume Pinot <texitoi@texitoi.eu>  Fri, 24 Jun 2016 17:06:37 +0100

navitia2 (2.10.0) unstable; urgency=low

  * jormungandr: delete autocomplete from bragi json  <https://github.com/CanalTP/navitia/pull/1635>
  * Isochrone: remove clockwise  <https://github.com/CanalTP/navitia/pull/1633>
  * Isochrone : Improve processing time  <https://github.com/CanalTP/navitia/pull/1632>
  * Doc: presentation of /isochrones service  <https://github.com/CanalTP/navitia/pull/1631>
  * Kraken: Fix a bug with vj extention  <https://github.com/CanalTP/navitia/pull/1630>
  * ed: adding multi object_code support  <https://github.com/CanalTP/navitia/pull/1629>
  * Jormungandr: fix a stat bug on isochrones  <https://github.com/CanalTP/navitia/pull/1627>
  * Jormungandr: check if the test instances are up at the beginning  <https://github.com/CanalTP/navitia/pull/1626>
  * ed: Tests modified to valid docker_test on optional NULL  value  <https://github.com/CanalTP/navitia/pull/1625>
  * Jormungandr: for integration tests check if a kraken is dead  <https://github.com/CanalTP/navitia/pull/1624>
  * Isochrone: fix a bug  <https://github.com/CanalTP/navitia/pull/1623>
  * Jormungandr: make it possible to override instance timeout  <https://github.com/CanalTP/navitia/pull/1622>
  * Tyr: delete instance API  <https://github.com/CanalTP/navitia/pull/1620>
  * Jormungandr: fix tests that fail randomly  <https://github.com/CanalTP/navitia/pull/1615>
  * Remove dead code from adjustit connector  <https://github.com/CanalTP/navitia/pull/1613>
  * All: add import for gcc 5.3  <https://github.com/CanalTP/navitia/pull/1608>
  * Update readme.rst  <https://github.com/CanalTP/navitia/pull/1607>
  * Add Tyr Endpoint events  <https://github.com/CanalTP/navitia/pull/1603>

 -- Pierre-Etienne Bougue <pierre-etienne.bougue@canaltp.fr>  Fri, 10 Jun 2016 18:06:16 +0100

navitia2 (2.9.3) unstable; urgency=low

  * ed: "NULL" value of optional attribut in ntfs files managed  <https://github.com/CanalTP/navitia/pull/1602>

 -- Pierre-Etienne Bougue <pierre-etienne.bougue@canaltp.fr>  Mon, 06 Jun 2016 18:06:57 +0100

navitia2 (2.9.2) unstable; urgency=low

  * Jormun: fix max_successive_physical_mode  <https://github.com/CanalTP/navitia/pull/1628>

 -- Pierre-Etienne Bougue <pierre-etienne.bougue@canaltp.fr>  Mon, 06 Jun 2016 12:06:57 +0100

navitia2 (2.9.1) unstable; urgency=low

  * Isochrone : Add an e to isochron  <https://github.com/CanalTP/navitia/pull/1621>
  * tyr: set dataset when calling osm2mimir and bano2mimir  <https://github.com/CanalTP/navitia/pull/1618>
  * RT: Fix terminus timeo  <https://github.com/CanalTP/navitia/pull/1617>
  * Isochrone: catch boost exception  <https://github.com/CanalTP/navitia/pull/1619>

 -- Pierre-Etienne Bougue <pierre-etienne.bougue@canaltp.fr>  Thu, 02 Jun 2016 17:06:27 +0100

navitia2 (2.9.0) unstable; urgency=low

  * Jormungandr: Bragi calls  <https://github.com/CanalTP/navitia/pull/1601>
  * Jormungandr: remove nose dependency from jormun unit tests  <https://github.com/CanalTP/navitia/pull/1605>
  * Update readme.md  <https://github.com/CanalTP/navitia/pull/1604>
  * jormun: refacto instance_manager  <https://github.com/CanalTP/navitia/pull/1600>
  * RT proxy: Terminus in Timeo connector  <https://github.com/CanalTP/navitia/pull/1599>
  * Isochron : add min_duration  <https://github.com/CanalTP/navitia/pull/1598>
  * Doc: better hotfix help message  <https://github.com/CanalTP/navitia/pull/1597>
  * Jormungandr: Correspondence limit by _max_additional_changes for stif  <https://github.com/CanalTP/navitia/pull/1588>
  * Jormungandr: set timezone of the request after a call to kraken  <https://github.com/CanalTP/navitia/pull/1596>
  * Jormungandr: add tests for isochrons  <https://github.com/CanalTP/navitia/pull/1593>
  * Tyr: TyrUserEvent and RabbitMqHandler implemented (and refactoring)  <https://github.com/CanalTP/navitia/pull/1592>
  * Autocomplete: Incase of empty result search with n-gram  <https://github.com/CanalTP/navitia/pull/1595>
  * Jormungandr: Add text color in display information  <https://github.com/CanalTP/navitia/pull/1591>
  * Isochrons : create the new API /isochrons  <https://github.com/CanalTP/navitia/pull/1583>
  * Doc: Add svg logo  <https://github.com/CanalTP/navitia/pull/1594>
  * Jormungandr: improvement of plumbing in bss stands  <https://github.com/CanalTP/navitia/pull/1590>

 -- antoine-de <antoine.desbordes@gmail.com>  Mon, 30 May 2016 09:05:01 +0100

navitia2 (2.8.0) unstable; urgency=low

  * All: add feed creation datetime  <https://github.com/CanalTP/navitia/pull/1587>
  * Jormungandr: reactivate Optimisation traffic_reports api  <https://github.com/CanalTP/navitia/pull/1585>
  * Jormungandr: return base schedule when bad proxy realtime  <https://github.com/CanalTP/navitia/pull/1580>
  * Doc: Update readme.rst  <https://github.com/CanalTP/navitia/pull/1586>
  * Jormungandr: BSS stands on POI uri  <https://github.com/CanalTP/navitia/pull/1572>
  * jormungandr: not more than 3 successive buses allowed in secnario STIF  <https://github.com/CanalTP/navitia/pull/1582>
  * Doc: add third column with examples \o/  <https://github.com/CanalTP/navitia/pull/1568>
  * Jormungandr: activate date and pagination lookup to synthese  <https://github.com/CanalTP/navitia/pull/1577>
  * Debian: Remove python dependencies from debian packages  <https://github.com/CanalTP/navitia/pull/1578>
  * RT proxies: better datetimes filter  <https://github.com/CanalTP/navitia/pull/1574>
  * Kraken: Handle disruptions from Chaos on line section  <https://github.com/CanalTP/navitia/pull/1558>
  * tyr: add param --import-way in osm2mimir  <https://github.com/CanalTP/navitia/pull/1564>
  * Doc: Add isochron and lines JsFiddle exemples  <https://github.com/CanalTP/navitia/pull/1562>
  * Doc: Add note about `traveler_type` setting fallback modes even despite `forbidden_uris[]` set.  <https://github.com/CanalTP/navitia/pull/1561>
  * Kraken: Fix pre-filter of vjs for impact on stop_points  <https://github.com/CanalTP/navitia/pull/1565>

 -- Abderrahim Azime <abderrahim.azime@canaltp.fr>  Fri, 13 May 2016 16:05:17 +0100

navitia2 (2.7.2) unstable; urgency=low

  * revert https://github.com/CanalTP/navitia/pull/1557

 -- antoine-de <antoine.desbordes@gmail.com>  Tue, 10 May 2016 18:05:57 +0100

navitia2 (2.7.1) unstable; urgency=low

  * Jormungandr: fix the /v1 response  <https://github.com/CanalTP/navitia/pull/1566>
  * Jormungandr: change isochron default duration  <https://github.com/CanalTP/navitia/pull/1569>

 -- Pierre-Etienne Bougue <pierre-etienne.bougue@canaltp.fr>  Wed, 04 May 2016 14:05:47 +0100

navitia2 (2.7.0) unstable; urgency=low

  * jormungandr: places added in /v1 and /v1/coverage/{id}  <https://github.com/CanalTP/navitia/pull/1560>
  * isochron: add multicircles  <https://github.com/CanalTP/navitia/pull/1553>
  * doc: explanations on qualification process  <https://github.com/CanalTP/navitia/pull/1552>
  * kraken: Optimisation traffic_reports api  <https://github.com/CanalTP/navitia/pull/1557>
  * jormun: prevent error in stat if pagination item is empty  <https://github.com/CanalTP/navitia/pull/1559>
  * jormun: StatManager didn't handle response with error set to None  <https://github.com/CanalTP/navitia/pull/1556>
  * doc: Journeys example implemented (jsFiddle)  <https://github.com/CanalTP/navitia/pull/1547>
  * tyr: fix test 'test_update_block_until' (duplicate user)  <https://github.com/CanalTP/navitia/pull/1554>
  * tyr: the previous migration fail if there is already autocomplete_parameters  <https://github.com/CanalTP/navitia/pull/1555>
  * isochron: add graphical functions to draw circles  <https://github.com/CanalTP/navitia/pull/1549>
  * tyr: update login (User model)  <https://github.com/CanalTP/navitia/pull/1546>
  * jormungandr: correction autocomplete  <https://github.com/CanalTP/navitia/pull/1551>
  * jormungandr: stif only filters on line  <https://github.com/CanalTP/navitia/pull/1550>
  * tyr: handling of admin_lvl in tyr for osm2mimir  <https://github.com/CanalTP/navitia/pull/1548>
  * tyr: automatic creation fo main directory for autocomplete  <https://github.com/CanalTP/navitia/pull/1545>
  * doc: URL correction  <https://github.com/CanalTP/navitia/pull/1544>

 -- xlqian <patrick.qian@canaltp.fr>  Fri, 29 Apr 2016 17:04:32 +0100

navitia2 (2.6.0) unstable; urgency=low

  * kraken: fix autocompletion for rue de la loire  <https://github.com/CanalTP/navitia/pull/1542>
  * jormungandr: clever age realtime proxy connector   <https://github.com/CanalTP/navitia/pull/1534>
  * Tyr: handle autocomplete auto update  <https://github.com/CanalTP/navitia/pull/1541>
  * Add Jcdecaux webservice for bss  <https://github.com/CanalTP/navitia/pull/1536>
  * time tables: Add test to check if the line is closed in stop_schedules  <https://github.com/CanalTP/navitia/pull/1537>
  * Tyr: manage directories in autocomplete_parameters  <https://github.com/CanalTP/navitia/pull/1538>
  * Tyr: Manage use of BSS Provider by Tyr  <https://github.com/CanalTP/navitia/pull/1525>
  * Tyr: apis to industrialize autocomplete data feed  <https://github.com/CanalTP/navitia/pull/1532>
  * Tyr: Fix Instance resource filters  <https://github.com/CanalTP/navitia/pull/1530>
  * jormungandr: add a ratelimiter on synthese proxy  <https://github.com/CanalTP/navitia/pull/1535>
  * Jormungandr: fix new default  <https://github.com/CanalTP/navitia/pull/1526>
  * jormungandr: fix new_default when max_nb_journeys equals to nb_journeys_mas_have  <https://github.com/CanalTP/navitia/pull/1533>
  * jormungandr: add informations on realtime_proxies in /status  <https://github.com/CanalTP/navitia/pull/1524>
  * timetables: code cleanup  <https://github.com/CanalTP/navitia/pull/1527>
  * jormungandr: fix empty timezone in /places when disruptions are presents  <https://github.com/CanalTP/navitia/pull/1522>
  * jormungandr: BSS web service call  <https://github.com/CanalTP/navitia/pull/1513>
  * jormungandr: fix synthese when using custom id  <https://github.com/CanalTP/navitia/pull/1518>
  * Jormungandr: refactor journeys links  <https://github.com/CanalTP/navitia/pull/1509>

 -- Alexandre Jacquin <alexandre.jacquin@canaltp.fr>  Fri, 15 Apr 2016 15:04:28 +0100

navitia2 (2.5.0) unstable; urgency=low

  * Autocomplete: admin becomes list with ES <https://github.com/CanalTP/navitia/pull/1514>
  * jormungandr: Abstract autocomplete methods  <https://github.com/CanalTP/navitia/pull/1512>
  * OSM: do not import private nameless way  <https://github.com/CanalTP/navitia/pull/1510>
  * Doc: coherence with new site navitia.io  <https://github.com/CanalTP/navitia/pull/1504>
  * Jormun: make it possible to use codes from another source  <https://github.com/CanalTP/navitia/pull/1506>
  * jormungandr: add modes in stop_points  <https://github.com/CanalTP/navitia/pull/1508>
  * jormungandr: synthese connector  <https://github.com/CanalTP/navitia/pull/1505>
  * Jormungandr: add a builder to create mock protobuf easily  <https://github.com/CanalTP/navitia/pull/1503>
  * Time tables: enhance additional_informations  <https://github.com/CanalTP/navitia/pull/1501>
  * kraken: change to loadbalalancing system between kraken thread  <https://github.com/CanalTP/navitia/pull/1489>
  * Jormungandr: Synthese xml parser added  <https://github.com/CanalTP/navitia/pull/1499>
  * Doc migration slate  <https://github.com/CanalTP/navitia/pull/1500>
  * Jormungandr: Fix places nearby  <https://github.com/CanalTP/navitia/pull/1492>
  * pb_converter: refactor impacts  <https://github.com/CanalTP/navitia/pull/1491>

 -- antoine-de <antoine.desbordes@gmail.com>  Fri, 01 Apr 2016 17:04:47 +0100

navitia2 (2.4.1) unstable; urgency=low

  * Jormungandr: next = one second after best journey  <https://github.com/CanalTP/navitia/pull/1497>
  * Jormungandr: various fixes <https://github.com/CanalTP/navitia/pull/1495>

 -- antoine-de <antoine.desbordes@gmail.com>  Thu, 24 Mar 2016 10:03:19 +0100

navitia2 (2.4.0) unstable; urgency=low

  * Jormungandr: add items_per_schedule param to /stop_schedules  <https://github.com/CanalTP/navitia/pull/1480>
  * RT: physical mode for rt proxy  <https://github.com/CanalTP/navitia/pull/1484>
  * Kraken: fix label of admin  <https://github.com/CanalTP/navitia/pull/1487>
  * Ed: Most of POI properties are ignored on large files  <https://github.com/CanalTP/navitia/pull/1483>
  * Kraken: fill impact on stop point from database  <https://github.com/CanalTP/navitia/pull/1481>
  * Kraken: Manage current_datetime in jormungandr for all api  <https://github.com/CanalTP/navitia/pull/1478>
  * kraken: Fix second pass overfilter  <https://github.com/CanalTP/navitia/pull/1464>
  * Jormungandr: STIF scenario  <https://github.com/CanalTP/navitia/pull/1468>
  * Jormungandr: wrap timeo in a circuit breaker  <https://github.com/CanalTP/navitia/pull/1477>
  * Doc: New documentation format  <https://github.com/CanalTP/navitia/pull/1474>
  * RT: enhance schedules API  <https://github.com/CanalTP/navitia/pull/1473>
  * jormungandr: return the request_id in the response  <https://github.com/CanalTP/navitia/pull/1476>
  * Jormungandr: add the timeo direction in the response  <https://github.com/CanalTP/navitia/pull/1471>
  * Jormungandr: add cache on timeo  <https://github.com/CanalTP/navitia/pull/1472>
  * routing: optimize memory of CachedNextStopTime  <https://github.com/CanalTP/navitia/pull/1470>
  * jormungandr: manage empty route point in proxy rt for departures  <https://github.com/CanalTP/navitia/pull/1467>
  * Jormungandr: manage wrongly formated datetime  <https://github.com/CanalTP/navitia/pull/1466>
  * jormun: first batch of compat python 3 without breaking anything (hopefuly)!  <https://github.com/CanalTP/navitia/pull/1465>
  * Jormungandr: make count limited in all api  <https://github.com/CanalTP/navitia/pull/1463>
  * Kraken: better handle of invalid request  <https://github.com/CanalTP/navitia/pull/1458>
  * Jormungandr: Fix /departures and /arrivals without filter  <https://github.com/CanalTP/navitia/pull/1459>
  * All: Remove all show_codes  <https://github.com/CanalTP/navitia/pull/1460>
  * Doc: Adds on how to contrib  <https://github.com/CanalTP/navitia/pull/1462>
  * jormungandr: fix a bug in departures using proxy realtime informations  <https://github.com/CanalTP/navitia/pull/1461>
  * kraken: in isochrone only geocode the origin one time  <https://github.com/CanalTP/navitia/pull/1455>

 -- antoine-de <antoine.desbordes@gmail.com>  Fri, 18 Mar 2016 15:03:58 +0100

navitia2 (2.3.2) unstable; urgency=low

  *  jormungandr: fix a bug in departures using proxy realtime informations <https://github.com/CanalTP/navitia/pull/1461>

 -- Guillaume Pinot <texitoi@texitoi.eu>  Fri, 11 Mar 2016 10:03:17 +0100

navitia2 (2.3.1) unstable; urgency=low

  * fix performance regression on isochrone <https://github.com/CanalTP/navitia/pull/1456>

 -- Alexandre Jacquin <alexandre.jacquin@canaltp.fr>  Mon, 07 Mar 2016 13:03:50 +0100

navitia2 (2.3.0) unstable; urgency=low

  * Ptref: add contributors  <https://github.com/CanalTP/navitia/pull/1453>
  * Type: use flat_set instead of vector in ptref  <https://github.com/CanalTP/navitia/pull/1448>
  * Jormun: delete prev next link for realtime  <https://github.com/CanalTP/navitia/pull/1450>
  * routing: mutualize CachedNextStopTimeManager between threads  <https://github.com/CanalTP/navitia/pull/1446>
  * kraken: show_codes = true for all APIs  <https://github.com/CanalTP/navitia/pull/1444>
  * jormun: serve challenge on 401  <https://github.com/CanalTP/navitia/pull/1443>
  * jormungandr: activate realtime proxy in departures  <https://github.com/CanalTP/navitia/pull/1440>
  * jormun: upgrade to the new (but patched) version of flask-restful  <https://github.com/CanalTP/navitia/pull/1388>
  * Ptref: use map for uri look up  <https://github.com/CanalTP/navitia/pull/1435>
  * Jormun: Add Timeo Integration Tests  <https://github.com/CanalTP/navitia/pull/1433>
  * documentation: frame renamed to dataset  <https://github.com/CanalTP/navitia/pull/1432>
  * kraken: Relation frame route stop point  <https://github.com/CanalTP/navitia/pull/1427>
  * ed, kraken: Rename frame in ed and kraken  <https://github.com/CanalTP/navitia/pull/1430>
  * Jormungandr: night_bus_filter_max_factor is a float  <https://github.com/CanalTP/navitia/pull/1429>

 -- Guillaume Pinot <texitoi@texitoi.eu>  Fri, 04 Mar 2016 18:03:36 +0100

navitia2 (2.2.1) unstable; urgency=low

  * Jormungandr: forbidden_id/_uris debug  <https://github.com/CanalTP/navitia/pull/1445>
  * kraken: check a nullptr in the reader  <https://github.com/CanalTP/navitia/pull/1447>

 -- Pierre-Etienne Bougue <pierre-etienne.bougue@canaltp.fr>  Thu, 03 Mar 2016 19:03:27 +0100

navitia2 (2.2.0) unstable; urgency=low

  * type: fix a performance bug in headsign_handler when all vjs have the same name  <https://github.com/CanalTP/navitia/pull/1426>
  * Kraken: Implementation of cached next_stop_time  <https://github.com/CanalTP/navitia/pull/1406>
  * RT: add base departure/arrival in journey  <https://github.com/CanalTP/navitia/pull/1424>
  * Jormungandr: add a rt level in stop schedule  <https://github.com/CanalTP/navitia/pull/1423>
  * All: Improvement of isochrone and remove nm api  <https://github.com/CanalTP/navitia/pull/1421>
  * kraken: optimization in fill_section  <https://github.com/CanalTP/navitia/pull/1422>
  * Ed: Southern day saving time handling  <https://github.com/CanalTP/navitia/pull/1419>
  * doc: add forbidden_uris on schedules apis  <https://github.com/CanalTP/navitia/pull/1420>
  * Jormungandr: first draft for realtime proxy handling  <https://github.com/CanalTP/navitia/pull/1413>
  * jormun: we want unicode everywhere and mostly for input parameters  <https://github.com/CanalTP/navitia/pull/1418>
  * tyr: add test on user creation with "+" in their email  <https://github.com/CanalTP/navitia/pull/1415>
  * kraken: fix a regression in the association of stop_point to admins  <https://github.com/CanalTP/navitia/pull/1414>
  * tyr: handle directory with an osm file in it  <https://github.com/CanalTP/navitia/pull/1411>
  * Jormugandr: load instance configuration as json  <https://github.com/CanalTP/navitia/pull/1404>
  * tyr: add test on instances api  <https://github.com/CanalTP/navitia/pull/1409>
  * Jormun: in the interface we want to handle /coord and /coords the same way  <https://github.com/CanalTP/navitia/pull/1408>

 -- Pierre-Etienne Bougue <pierre-etienne.bougue@canaltp.fr>  Fri, 19 Feb 2016 18:02:58 +0100

navitia2 (2.1.3) unstable; urgency=low

  * Jormungandr: Fix feed publishers journeys <https://github.com/CanalTP/navitia/pull/1416>

 -- Abderrahim Azime <abderrahim.azime@canaltp.fr>  Mon, 15 Feb 2016 17:02:11 +0100

navitia2 (2.1.2) unstable; urgency=low

  * jormungandr: api frames renamed to datasets <https://github.com/CanalTP/navitia/pull/1412>
  * Ed: fix timezone generation <https://github.com/CanalTP/navitia/pull/1410>

 -- xlqian <patrick.qian@canaltp.fr>  Mon, 15 Feb 2016 10:02:25 +0100

navitia2 (2.1.1) unstable; urgency=low

  * Kraken: unable feed publisher, perf are too bad  <https://github.com/CanalTP/navitia/pull/1407>

 -- antoine-de <antoine.desbordes@gmail.com>  Wed, 10 Feb 2016 09:02:57 +0100

navitia2 (2.1.0) unstable; urgency=low

  * Ptref: add a period filter on /disruptions  <https://github.com/CanalTP/navitia/pull/1405>
  * kraken: feed publisher  <https://github.com/CanalTP/navitia/pull/1398>
  * Jormun: no from_datetime => current datetime and realtime  <https://github.com/CanalTP/navitia/pull/1397>
  * jormun: don't apply any "smart" filters on isochrone result... again... <https://github.com/CanalTP/navitia/pull/1402>
  * Jormungandr: add a trip name  <https://github.com/CanalTP/navitia/pull/1401>
  * jormungandr: fix min_nb_journeys in the scenario new_default  <https://github.com/CanalTP/navitia/pull/1400>
  * Jormungandr: empty boxes for rt schedule connectors  <https://github.com/CanalTP/navitia/pull/1399>
  * kraken: periodically retry to load realtime data  <https://github.com/CanalTP/navitia/pull/1395>
  * jormungandr: handle Kraken priority  <https://github.com/CanalTP/navitia/pull/1392>
  * Jormungandr: Extract module schedule  <https://github.com/CanalTP/navitia/pull/1394>
  * kraken: refactoring pb_converter  <https://github.com/CanalTP/navitia/pull/1367>
  * Tyr: add tests on tyr api  <https://github.com/CanalTP/navitia/pull/1391>
  * RT: push unique impact into mvj's impacte_by list  <https://github.com/CanalTP/navitia/pull/1390>

 -- Guillaume Pinot <texitoi@texitoi.eu>  Mon, 08 Feb 2016 11:02:03 +0100

navitia2 (2.0.0) unstable; urgency=low

  * Kraken: Disruptions on stop point and stop area  <https://github.com/CanalTP/navitia/pull/1370>
  * Kraken: Kraken can now compute direct path on car  <https://github.com/CanalTP/navitia/pull/1381>
  * jormun: keep error for the users  <https://github.com/CanalTP/navitia/pull/1385>
  * jormun: filter short fallback on car and bike in new_default  <https://github.com/CanalTP/navitia/pull/1383>
  * Jormugnandr: CAR|PARK|WALKING = CAR|PARK for similar journeys  <https://github.com/CanalTP/navitia/pull/1380>
  * Ed: normalize physical_modes uri  <https://github.com/CanalTP/navitia/pull/1382>
  * raptor: add penalty for vj extentions  <https://github.com/CanalTP/navitia/pull/1379>
  * Jormungandr: fix traffic report for coords  <https://github.com/CanalTP/navitia/pull/1377>
  * Jormungandr: configuration of the circuit breaker  <https://github.com/CanalTP/navitia/pull/1375>
  * osm2ed: fix ignoring foot=no in osm tags when we have a highway tag  <https://github.com/CanalTP/navitia/pull/1374>
  * route_schedule: Improve ranked pairs implementation  <https://github.com/CanalTP/navitia/pull/1366>
  * Type: realtime update info serialization  <https://github.com/CanalTP/navitia/pull/1368>
  * jormun: fix a bug in multithread context  <https://github.com/CanalTP/navitia/pull/1364>

 -- Alexandre Jacquin <alexandre.jacquin@canaltp.fr>  Fri, 22 Jan 2016 15:01:35 +0100

navitia2 (1.33.0) unstable; urgency=low

  * Doc: Readme schemas  <https://github.com/CanalTP/navitia/pull/1359>
  * Jormun: in some random case "filter" seem to not be set  <https://github.com/CanalTP/navitia/pull/1358>
  * Ptref: Fix modes on stop area  <https://github.com/CanalTP/navitia/pull/1353>
  * Ptref: Feature navp 445 contributor frame in ptref and json  <https://github.com/CanalTP/navitia/pull/1356>
  * Doc: Update integration.rst  <https://github.com/CanalTP/navitia/pull/1343>
  * Georef: fix ambiguity on nearest_addr when we have equal ways  <https://github.com/CanalTP/navitia/pull/1357>
  * Jormungandr: add a too long waiting filter in new_default  <https://github.com/CanalTP/navitia/pull/1355>
  * Tyr: geopal and poi types were not handled without the zips  <https://github.com/CanalTP/navitia/pull/1354>
  * Georef: crowfly length with speed_factor bug fix  <https://github.com/CanalTP/navitia/pull/1347>
  * Stat manager: Token Informations added in protobuf message.  <https://github.com/CanalTP/navitia/pull/1351>
  * Tyr: update default value in a migration  <https://github.com/CanalTP/navitia/pull/1350>
  * Tyr: handle raw files or zips  <https://github.com/CanalTP/navitia/pull/1349>

 -- Pierre-Etienne Bougue <pierre-etienne.bougue@canaltp.fr>  Fri, 08 Jan 2016 18:01:33 +0100

navitia2 (1.32.0) unstable; urgency=low

  * All: UTC offsets are now associated to trips  <https://github.com/CanalTP/navitia/pull/1345>
  * Jormun: suspension of user account  <https://github.com/CanalTP/navitia/pull/1342>
  * Jormun: experimental stuff on /journeys: splitting of pt and georef   <https://github.com/CanalTP/navitia/pull/1340>
  * Timezone format for block until in tyr api updated.  <https://github.com/CanalTP/navitia/pull/1346>
  * 'block_until' column added for restriction access before this date  <https://github.com/CanalTP/navitia/pull/1338>
  * Jormun: fix next last previous links  <https://github.com/CanalTP/navitia/pull/1341>
  * Manage frames  <https://github.com/CanalTP/navitia/pull/1306>
  * Doc: Definition of the 0.6 revision of the NTFS format  <https://github.com/CanalTP/navitia/pull/1250>
  * ED: add America/Toronto into timezone database  <https://github.com/CanalTP/navitia/pull/1339>
  * type: fix a segfault in get_impacts when we don't have associated base vj  <https://github.com/CanalTP/navitia/pull/1334>
  * Jormun: /trips api  <https://github.com/CanalTP/navitia/pull/1337>
  * Jormun: fix 500 when several errors are provided  <https://github.com/CanalTP/navitia/pull/1333>
  * Jormun: add info on base stoptimes  <https://github.com/CanalTP/navitia/pull/1330>
  * RT: add deleted vehicle journeys  <https://github.com/CanalTP/navitia/pull/1329>
  * Jormun: add impacted stops in /disruptions  <https://github.com/CanalTP/navitia/pull/1326>
  * Jormun Kraken: add new param into database and api  <https://github.com/CanalTP/navitia/pull/1322>
  * PTRef: add meta-vj  <https://github.com/CanalTP/navitia/pull/1328>
  * traffic reports: remove spamming log  <https://github.com/CanalTP/navitia/pull/1327>
  * georef: fix street network duration  <https://github.com/CanalTP/navitia/pull/1325>
  * Jormun: add impacted objects to disruptions  <https://github.com/CanalTP/navitia/pull/1323>
  * Jormun: move protobuf  <https://github.com/CanalTP/navitia/pull/1324>
  * Tyr: Add "billing_plan" property in "/users" request.  <https://github.com/CanalTP/navitia/pull/1319>
  * Update readme.rst  <https://github.com/CanalTP/navitia/pull/1320>
  * Doc: ntfs 0.6 initialisation  <https://github.com/CanalTP/navitia/pull/1313>
  * ptref: fix status in /disruptions api  <https://github.com/CanalTP/navitia/pull/1318>
  * RT: fix compilation problem  <https://github.com/CanalTP/navitia/pull/1317>
  * RT: impacts concerning a VJ  <https://github.com/CanalTP/navitia/pull/1316>
  * RT: add messages in stoptimes  <https://github.com/CanalTP/navitia/pull/1315>
  * ED: unset unsound pickup and dropoff on borders  <https://github.com/CanalTP/navitia/pull/1314>
  * ED: Add the possibility to choose what type of poi import from osm  <https://github.com/CanalTP/navitia/pull/1305>
  * Jormun: remove useless singleton  <https://github.com/CanalTP/navitia/pull/1312>
  * Eitri: changing pyscopg connection string to enable old psql client  <https://github.com/CanalTP/navitia/pull/1301>
  * TimeTable: route schedule over midnight  <https://github.com/CanalTP/navitia/pull/1304>
  * Ed: fix bug, direction_type is not a mandatory field  <https://github.com/CanalTP/navitia/pull/1307>
  * Eitri: adding future module in requirements.txt  <https://github.com/CanalTP/navitia/pull/1300>
  * All: Expose direction_type string in navitia  <https://github.com/CanalTP/navitia/pull/1277>

 -- antoine-de <antoine.desbordes@gmail.com>  Thu, 24 Dec 2015 11:12:32 +0100

navitia2 (1.31.3) unstable; urgency=low

  * kraken: fix crash of sncf because of invalid stop point in IRE

 -- xlqian <patrick.qian@canaltp.fr>  Tue, 15 Dec 2015 18:12:32 +0100

navitia2 (1.31.2) unstable; urgency=low

  *  kraken: fix a segfault when calling delete_disruption() <https://github.com/CanalTP/navitia/pull/1310>

 -- Guillaume Pinot <texitoi@texitoi.eu>  Wed, 02 Dec 2015 10:12:52 +0100

navitia2 (1.31.1) unstable; urgency=low

  * RT: fix disruption API for vehicle_journey  <https://github.com/CanalTP/navitia/pull/1308>

 -- antoine-de <antoine.desbordes@gmail.com>  Tue, 01 Dec 2015 11:12:47 +0100

navitia2 (1.31.0) unstable; urgency=low

  * RT: change delay enum  <https://github.com/CanalTP/navitia/pull/1303>
  * RT: Disruption pass midnight  <https://github.com/CanalTP/navitia/pull/1291>
  * TimeTable: refactor route schedule links  <https://github.com/CanalTP/navitia/pull/1302>
  * Jormungandr: fix /places_nearby  <https://github.com/CanalTP/navitia/pull/1298>
  * Cities: add a log for incomplete cities shape  <https://github.com/CanalTP/navitia/pull/1295>
  * PTRef:  update pt_ref graph for disruption api  <https://github.com/CanalTP/navitia/pull/1281>
  * raptor: bound before launching the reader  <https://github.com/CanalTP/navitia/pull/1288>
  * add license website in contributor object  <https://github.com/CanalTP/navitia/pull/1285>
  * Eitri: wait for the docker build to run eitri  <https://github.com/CanalTP/navitia/pull/1297>
  * Ntfs doc 0.5 fix forward  <https://github.com/CanalTP/navitia/pull/1294>
  * ed: Sync with NTFS specs, some renaming and text_color in lines  <https://github.com/CanalTP/navitia/pull/1282>
  * add "is_realtime_loaded" in monitor kraken and jormun /status  <https://github.com/CanalTP/navitia/pull/1292>
  * Jormun: refacto "is_open_data" computing  <https://github.com/CanalTP/navitia/pull/1293>
  * Jormun: only purge the cache one time when multiple instances are updated  <https://github.com/CanalTP/navitia/pull/1290>
  * For new instances we want to use the new scenario with the appropriate configuration  <https://github.com/CanalTP/navitia/pull/1280>
  * Jormungandr: remove useless API routes  <https://github.com/CanalTP/navitia/pull/1286>
  * Autocomplete: fix admin filtering  <https://github.com/CanalTP/navitia/pull/1284>
  * Jormungandr: fix wheelchair profile  <https://github.com/CanalTP/navitia/pull/1283>
  * Ed: no more ORDER BY on stop_times in db  <https://github.com/CanalTP/navitia/pull/1276>

 -- Guillaume Pinot <texitoi@texitoi.eu>  Fri, 27 Nov 2015 17:11:44 +0100

navitia2 (1.30.1) unstable; urgency=low

  * Kraken: fix loading of disruption with multiple application periods  <https://github.com/CanalTP/navitia/pull/1279/files>

 -- antoine-de <antoine.desbordes@gmail.com>  Thu, 19 Nov 2015 09:11:36 +0100

navitia2 (1.30.0) unstable; urgency=low

  * RT: filter non consistent realtime messages  <https://github.com/CanalTP/navitia/pull/1275>
  * Kraken: fill ntfs object and create disruption from kirin  <https://github.com/CanalTP/navitia/pull/1265>
  * docker tests: test meta_vjs by trip_id and not name  <https://github.com/CanalTP/navitia/pull/1274>
  * Ed: retrieving stop_times by chunks  <https://github.com/CanalTP/navitia/pull/1272>
  * fix meta_vj_name in ed_persistor  <https://github.com/CanalTP/navitia/pull/1273>
  * type: deactivate the other vj of the metavj when we create a new vj  <https://github.com/CanalTP/navitia/pull/1269>
  * Tyr: Fixed missing default argument in billing_plans creation method (post)  <https://github.com/CanalTP/navitia/pull/1268>
  * doc: brief description of using data_freshness parameter and status property  <https://github.com/CanalTP/navitia/pull/1261>
  * Tests: correct unit and docker tests in debug  <https://github.com/CanalTP/navitia/pull/1270>
  * Tyr: fix backup directory creation  <https://github.com/CanalTP/navitia/pull/1264>
  * Build: patches for Ubuntu 15.10  <https://github.com/CanalTP/navitia/pull/1257>
  * type: MVJ::create_{discrete,frequency}_vj with stop time list given  <https://github.com/CanalTP/navitia/pull/1258>
  * jormun: don't call redis each time we need the model for the same request  <https://github.com/CanalTP/navitia/pull/1262>
  * jormun: don't fail at startup if redis is not available  <https://github.com/CanalTP/navitia/pull/1260>
  * Tyr: New plan API  <https://github.com/CanalTP/navitia/pull/1256>
  * doc: update integration.rst with new example with great new STIF data  <https://github.com/CanalTP/navitia/pull/1259>
  * doc: document realtime  <https://github.com/CanalTP/navitia/pull/1252>
  * kraken: force tcmalloc to release memory after Data deletion  <https://github.com/CanalTP/navitia/pull/1253>
  * RT: Disruption helper  <https://github.com/CanalTP/navitia/pull/1249>
  * Raptor: centralize definition of transfer penalty  <https://github.com/CanalTP/navitia/pull/1246>
  * autocomplete: Multiplication factor modified to 10 for nbmax  <https://github.com/CanalTP/navitia/pull/1251>
  * Kraken: Implement create vj in mvj  <https://github.com/CanalTP/navitia/pull/1241>

 -- Guillaume Pinot <texitoi@texitoi.eu>  Tue, 17 Nov 2015 18:11:03 +0100

navitia2 (1.29.0) unstable; urgency=low

  * All: extra second pass param  <https://github.com/CanalTP/navitia/pull/1245>
  * RT: connect apply disruption to the new VJs methods  <https://github.com/CanalTP/navitia/pull/1240>
  * Raptor: add second passes  <https://github.com/CanalTP/navitia/pull/1239>
  * ed2nav: when using cities we try to use an admin already there  <https://github.com/CanalTP/navitia/pull/1243>
  * jormun: add a circuit breaker for not calling dead kraken each time   <https://github.com/CanalTP/navitia/pull/1242>
  * Kraken: refactor mvj  <https://github.com/CanalTP/navitia/pull/1237>
  * tyr: keeping trace of ed's job duration  <https://github.com/CanalTP/navitia/pull/1233>
  * Jormun: change scenario if the scenario has been updated in db  <https://github.com/CanalTP/navitia/pull/1234>
  * TimeTable: Fix route schedule with calendar  <https://github.com/CanalTP/navitia/pull/1218>
  * Doc: Initialization of the NTFS documentation with version 0.5  <https://github.com/CanalTP/navitia/pull/1235>
  * cmake: check the existance of gperftools/malloc_extension.h as really needed  <https://github.com/CanalTP/navitia/pull/1236>
  * jormungandr: fix a bug depending of the order of the parameter  <https://github.com/CanalTP/navitia/pull/1232>
  * all: CMakeLists.txt cleanups  <https://github.com/CanalTP/navitia/pull/1230>
  * RT: Split disruption from chaos  <https://github.com/CanalTP/navitia/pull/1228>
  * jormungandr: fix _filter_similar_journeys  <https://github.com/CanalTP/navitia/pull/1229>
  * Jormungandr: fix requirements flask-restful  <https://github.com/CanalTP/navitia/pull/1224>
  * ed2nav: optimisation in headsign handler  <https://github.com/CanalTP/navitia/pull/1223>
  * Jormungandr: use max_nb_journeys in isochrone  <https://github.com/CanalTP/navitia/pull/1220>
  * Jormungandr: Added info_response stat function  <https://github.com/CanalTP/navitia/pull/1219>

 -- Alexandre Jacquin <alexandre.jacquin@canaltp.fr>  Mon, 02 Nov 2015 08:11:40 +0100

navitia2 (1.28.2) unstable; urgency=low

  * Kraken: update librabbitmq-c and SimpleAmqpClient  <https://github.com/CanalTP/navitia/pull/1227>
  * Jormun: fix an encoding bug in logs   <https://github.com/CanalTP/navitia/pull/1226>

 -- xlqian <patrick.qian@canaltp.fr>  Wed, 21 Oct 2015 18:10:45 +0100

navitia2 (1.28.1) unstable; urgency=low

  * Ed: sort house number only one times  <https://github.com/CanalTP/navitia/pull/1222>
  * Kraken: fix activation of full RT load  <https://github.com/CanalTP/navitia/pull/1221>

 -- antoine-de <antoine.desbordes@gmail.com>  Mon, 19 Oct 2015 18:10:37 +0100

navitia2 (1.28.0) unstable; urgency=low

  * jormun: fix a enormous bug in the retry of loading realtime  <https://github.com/CanalTP/navitia/pull/1217>
  * kraken: add production period in call to load_realtime  <https://github.com/CanalTP/navitia/pull/1216>
  * Kraken: correcting compilation and warning  <https://github.com/CanalTP/navitia/pull/1215>
  * jormun: remove the ability to search an object in all coverage  <https://github.com/CanalTP/navitia/pull/1214>
  * jormun: handle bad format of date  <https://github.com/CanalTP/navitia/pull/1213>
  * kraken: retry loading of realtime data if it fail the first time  <https://github.com/CanalTP/navitia/pull/1212>
  * Timetable: Pr thermometer algorithm issue 1159  <https://github.com/CanalTP/navitia/pull/1211>
  * Jormun: implement magic algo and tests  <https://github.com/CanalTP/navitia/pull/1210>
  * RT: Create a disruption when we receive a realtime trip update  <https://github.com/CanalTP/navitia/pull/1209>
  * Ed: add docker tests on gtfs fixture  <https://github.com/CanalTP/navitia/pull/1208>
  * All: print vj.trip.id  <https://github.com/CanalTP/navitia/pull/1207>
  * osm2ed: add a log for admins with an empty shape  <https://github.com/CanalTP/navitia/pull/1206>
  * Ed: limit validity pattern split over dst  <https://github.com/CanalTP/navitia/pull/1204>
  * kraken: Manage contributor  <https://github.com/CanalTP/navitia/pull/1203>
  * Type: obj_factory for meta_vj  <https://github.com/CanalTP/navitia/pull/1202>
  * Build: change default build behaviour, use Release  <https://github.com/CanalTP/navitia/pull/1201>
  * Osm: fix crash on debug and way merge  <https://github.com/CanalTP/navitia/pull/1200>
  * Doc: add depth parameter  <https://github.com/CanalTP/navitia/pull/1199>
  * Doc: remove old and useless french documentation  <https://github.com/CanalTP/navitia/pull/1198>
  * TimeTable: Fix /departures and /arrivals  <https://github.com/CanalTP/navitia/pull/1197>
  * Doc: remove useless doxygen file  <https://github.com/CanalTP/navitia/pull/1196>
  * Update integration.rst  <https://github.com/CanalTP/navitia/pull/1195>
  * Jormun: sorting by duration was in the wrong order  <https://github.com/CanalTP/navitia/pull/1194>
  * Build: retrieving newly merged PR only  <https://github.com/CanalTP/navitia/pull/1193>
  * kraken: only cancel vj that are canceled  <https://github.com/CanalTP/navitia/pull/1192>
  * Raptor: remove second pass filter for test purpose  <https://github.com/CanalTP/navitia/pull/1190>

 -- xlqian <patrick.qian@canaltp.fr>  Mon, 19 Oct 2015 09:10:46 +0100

navitia2 (1.27.1) unstable; urgency=low

  * Ed: for the GTFS create one route by line and direction_id  <https://github.com/CanalTP/navitia/pull/1205>

 -- antoine-de <antoine.desbordes@gmail.com>  Tue, 13 Oct 2015 10:10:04 +0100

navitia2 (1.27.0) unstable; urgency=low

  * Ed: Find production date  <https://github.com/CanalTP/navitia/pull/1191>
  * Kraken: Loading of realtime data from kirin  <https://github.com/CanalTP/navitia/pull/1189>
  * Jormungandr: fix new_default scenario  <https://github.com/CanalTP/navitia/pull/1188>
  * Kraken: --clang warnings  <https://github.com/CanalTP/navitia/pull/1187>
  * RT: train cancelling  <https://github.com/CanalTP/navitia/pull/1186>
  * Tyr: fix profile creation bug; update/create profile with json  <https://github.com/CanalTP/navitia/pull/1185>
  * osm2ed: integration of poi amenity:hospital  <https://github.com/CanalTP/navitia/pull/1183>
  * Kraken: batch processing for maintenance worker  <https://github.com/CanalTP/navitia/pull/1182>
  * RT: add a test mocking kirin  <https://github.com/CanalTP/navitia/pull/1181>
  * Doc: Update integration.rst  <https://github.com/CanalTP/navitia/pull/1180>
  * Doc: install jormungandr database & scheme  <https://github.com/CanalTP/navitia/pull/1179>
  * Type: add comments on vj in stop_times links <https://github.com/CanalTP/navitia/pull/1138>
  * All: raptor manage its journey patterns <https://github.com/CanalTP/navitia/pull/1171>

 -- Pierre-Etienne Bougue <pierre-etienne.bougue@canaltp.fr>  Fri, 02 Oct 2015 15:10:23 +0100

navitia2 (1.26.1) unstable; urgency=low

  * fix problems with git tags

 -- antoine-de <antoine.desbordes@gmail.com>  Tue, 22 Sep 2015 10:09:22 +0100

navitia2 (1.26.0) unstable; urgency=low

  * Doc: fix Ubuntu 15.04 conditionnal  <https://github.com/CanalTP/navitia/pull/1178>
  * Ed: fix fill_associated_calendar  <https://github.com/CanalTP/navitia/pull/1177>
  * Type: remove useless field  <https://github.com/CanalTP/navitia/pull/1176>
  * Type: add rt validity pattern  <https://github.com/CanalTP/navitia/pull/1175>
  * Rt: make disruption on stop point non blocking  <https://github.com/CanalTP/navitia/pull/1174>
  * Doc: fix dependencies  <https://github.com/CanalTP/navitia/pull/1173>
  * Kraken: realtime level  <https://github.com/CanalTP/navitia/pull/1172>
  * AuoComplete: fix synonyms containing capital and special letters  <https://github.com/CanalTP/navitia/pull/1170>
  * Jormungandr: changes on VJ API  <https://github.com/CanalTP/navitia/pull/1169>
  * Doc: Feature tr 314 add channel type in navitia  <https://github.com/CanalTP/navitia/pull/1168>
  * navitia-proto: comment deprecated pragma  <https://github.com/CanalTP/navitia/pull/1167>
  * Documentation: description of traveler_type parameter  <https://github.com/CanalTP/navitia/pull/1166>
  * Kraken: remove useless code on 2stops schedule  <https://github.com/CanalTP/navitia/pull/1165>
  * Docker test: better dependencies  <https://github.com/CanalTP/navitia/pull/1163>
  * Ptref: arrivals bug  <https://github.com/CanalTP/navitia/pull/1160>
  * ptref: manage type.has_code(key, value) in filter  <https://github.com/CanalTP/navitia/pull/1158>
  * jormungandr: fix a bug in stat manager when the first init failed  <https://github.com/CanalTP/navitia/pull/1157>
  * kraken: don't listen to request before data are loaded  <https://github.com/CanalTP/navitia/pull/1156>
  * type: refactor (external) code management  <https://github.com/CanalTP/navitia/pull/1155>
  * Doc: add doc for period filter on vj  <https://github.com/CanalTP/navitia/pull/1154>
  * All: headsign output   <https://github.com/CanalTP/navitia/pull/1153>
  * jormungandr: type journeys on new_default scenario  <https://github.com/CanalTP/navitia/pull/1152>
  * kraken: prefix all log with the request id generated by jormungandr  <https://github.com/CanalTP/navitia/pull/1151>
  * tyr: create/update/delete traveler profile in db with tyr  <https://github.com/CanalTP/navitia/pull/1150>
  * jormungandr: fix new_default with unicode uris  <https://github.com/CanalTP/navitia/pull/1149>
  * Jormungandr: Multi resource uri filter debug  <https://github.com/CanalTP/navitia/pull/1148>
  * documentation: Update integration.rst  <https://github.com/CanalTP/navitia/pull/1147>
  * jormungandr: minor tie break add  <https://github.com/CanalTP/navitia/pull/1146>
  * Doc: Fixed typo on 'computes' word  <https://github.com/CanalTP/navitia/pull/1145>

 -- xlqian <patrick.qian@canaltp.fr>  Fri, 18 Sep 2015 17:09:59 +0100

navitia2 (1.25.2) unstable; urgency=low

  * fix fill_associated_calendar  <https://github.com/CanalTP/navitia/pull/1177>

 -- antoine-de <antoine.desbordes@gmail.com>  Fri, 18 Sep 2015 09:09:42 +0100

navitia2 (1.25.1) unstable; urgency=low

  *kraken: DeleteQueue throw an exepton if the queue doesn't exist <https://github.com/CanalTP/navitia/pull/1162>

 -- Alexandre Jacquin <alexandre.jacquin@canaltp.fr>  Fri, 04 Sep 2015 16:09:31 +0100

navitia2 (1.25.0) unstable; urgency=low

  * ptref: manage type.has_code(key, value) in filter   <https://github.com/CanalTP/navitia/pull/1158>
  * jormungandr: fix a bug in stat manager when the first init failed   <https://github.com/CanalTP/navitia/pull/1157>
  * kraken: don't listen to request before data are loaded   <https://github.com/CanalTP/navitia/pull/1156>
  * type: refactor (external) code management   <https://github.com/CanalTP/navitia/pull/1155>
  * Doc: add doc for period filter on vj   <https://github.com/CanalTP/navitia/pull/1154>
  * All: headsign output   <https://github.com/CanalTP/navitia/pull/1153>
  * jormungandr: type journeys on new_default scenario   <https://github.com/CanalTP/navitia/pull/1152>
  * kraken: prefix all log with the request id generated by jormungandr   <https://github.com/CanalTP/navitia/pull/1151>
  * create/update/delete traveler profile in db with tyr   <https://github.com/CanalTP/navitia/pull/1150>
  * jormungandr: fix new_default with unicode uris   <https://github.com/CanalTP/navitia/pull/1149>
  * Jormungandr: Multi resource uri filter debug   <https://github.com/CanalTP/navitia/pull/1148>
  * documentation: Update integration.rst   <https://github.com/CanalTP/navitia/pull/1147>
  * jormungandr: minor tie break add   <https://github.com/CanalTP/navitia/pull/1146>
  * Ptref: Filter on headsign  <https://github.com/CanalTP/navitia/pull/1135>
  * Ptref: filter on the validity period   <https://github.com/CanalTP/navitia/pull/1133>

 -- antoine-de <antoine.desbordes@gmail.com>  Fri, 04 Sep 2015 12:09:24 +0100

navitia2 (1.24.0) unstable; urgency=low

  * override profile's params by args in the request  <https://github.com/CanalTP/navitia/pull/1143>
  * Fixed some typos in integration documentation  <https://github.com/CanalTP/navitia/pull/1142>
  * raptor: fix local zone when you can pickup in 2 different zones  <https://github.com/CanalTP/navitia/pull/1140>
  * jormungandr: tie break qualifier on car using nonTC_crit  <https://github.com/CanalTP/navitia/pull/1139>
  * ed: fix a bug when a way overlap 2 admins  <https://github.com/CanalTP/navitia/pull/1137>
  * Jormungandr: 'cyclist' use bike and not bss  <https://github.com/CanalTP/navitia/pull/1132>
  * All: Kraken headsign structure + fill in Ed  <https://github.com/CanalTP/navitia/pull/1131>
  * Eitri: fix integration tests  <https://github.com/CanalTP/navitia/pull/1130>
  * Jormungandr: add some journey's debug indicators  <https://github.com/CanalTP/navitia/pull/1129>
  * update integration.rst  <https://github.com/CanalTP/navitia/pull/1128>
  * kraken: switch back to local time stoptime for /vehicle_journeys  <https://github.com/CanalTP/navitia/pull/1127>
  * Ed: Headsign on stop time  <https://github.com/CanalTP/navitia/pull/1125>
  * All: add requirement for script_release.py  <https://github.com/CanalTP/navitia/pull/1124>

 -- Guillaume Pinot <texitoi@texitoi.eu>  Fri, 21 Aug 2015 10:08:29 +0100

navitia2 (1.23.1) unstable; urgency=low

  * jormungandr: check the {sn}_speed for correctness <https://github.com/CanalTP/navitia/pull/1136>

 -- Guillaume Pinot <texitoi@texitoi.eu>  Mon, 10 Aug 2015 18:08:55 +0100

navitia2 (1.23.0) unstable; urgency=low

  * jormun: add a log of the request with the request id  <https://github.com/CanalTP/navitia/pull/1123>
  * Raptor: fix reader accessibility check on sp  <https://github.com/CanalTP/navitia/pull/1122>
  * Raptor: bug on cost of main_stop_area  <https://github.com/CanalTP/navitia/pull/1121>
  * Ed: integration tests  <https://github.com/CanalTP/navitia/pull/1120>
  * Raptor: check accessibility on drop_off  <https://github.com/CanalTP/navitia/pull/1119>
  * All: [monitor-kraken] Set 0mq linger to 0 to discard messages when closing socket  <https://github.com/CanalTP/navitia/pull/1118>
  * Raptor: bug on main_stop_areas cost  <https://github.com/CanalTP/navitia/pull/1117>
  * doc: remove documentation of the old authentication way  <https://github.com/CanalTP/navitia/pull/1116>
  * All: Update Findlog4cplus.cmake, typo  <https://github.com/CanalTP/navitia/pull/1112>
  * Jormun: Refactor jormungandr  <https://github.com/CanalTP/navitia/pull/1111>
  * Doc: Update install.rst  <https://github.com/CanalTP/navitia/pull/1109>
  * ptref: activate filtering on code attribute  <https://github.com/CanalTP/navitia/pull/1107>
  * raptor: fix a bug when we can walk somewhere but go faster to it using pt  <https://github.com/CanalTP/navitia/pull/1101>
  * Documentation: link to docker wiki  <https://github.com/CanalTP/navitia/pull/1100>
  * streetnetwork: fix a bug when the origin and the destination where projected on the same edge  <https://github.com/CanalTP/navitia/pull/1096>

 -- Pierre-Etienne Bougue <pierre-etienne.bougue@canaltp.fr>  Fri, 24 Jul 2015 11:07:23 +0100

navitia2 (1.22.5) unstable; urgency=low

  * Raptor: check accessibility on drop_off <https://github.com/CanalTP/navitia/pull/1119>

 -- Alexandre Jacquin <alexandre.jacquin@canaltp.fr>  Wed, 22 Jul 2015 08:07:46 +0100

navitia2 (1.22.4) unstable; urgency=low

  * Jormungandr: fix regions sort for dead region
    <https://github.com/CanalTP/navitia/pull/1106>
  * Tyr: fix bug on file type  <https://github.com/CanalTP/navitia/pull/1105>
  * Pip: don't force any version for psycopg2 <https://github.com/CanalTP/navitia/pull/1106>

 -- antoine-de <antoine.desbordes@gmail.com>  Wed, 15 Jul 2015 15:07:26 +0100

navitia2 (1.22.3) unstable; urgency=low

  * change version of flask restful

 -- Alexandre Jacquin <alexandre.jacquin@canaltp.fr>  Wed, 15 Jul 2015 10:07:47 +0100

navitia2 (1.22.2) unstable; urgency=low

  * fix six version

 -- Alexandre Jacquin <alexandre.jacquin@canaltp.fr>  Wed, 15 Jul 2015 09:07:33 +0100

navitia2 (1.22.1) unstable; urgency=low

  * change required version of flask-restful <https://github.com/CanalTP/navitia/pull/1102>

 -- Alexandre Jacquin <alexandre.jacquin@canaltp.fr>  Wed, 15 Jul 2015 09:07:59 +0100

navitia2 (1.22.0) unstable; urgency=low

  * Documentation: link to docker wiki  <https://github.com/CanalTP/navitia/pull/1100>
  * raptor: penalize transfer in walking time and desactivate same sa in journey  <https://github.com/CanalTP/navitia/pull/1098>
  * jormungandr: one destineo filter wasn't disabled on debug  <https://github.com/CanalTP/navitia/pull/1097>
  * Tyr: add the new scenario in the possible scenario  <https://github.com/CanalTP/navitia/pull/1095>
  * Eitri: new module to ease data.nav.lz4 creation  <https://github.com/CanalTP/navitia/pull/1094>
  * Jormungandr: add more check to a test  <https://github.com/CanalTP/navitia/pull/1093>
  * All: compile with clang and remove warning  <https://github.com/CanalTP/navitia/pull/1092>
  * Jormungandr: handle special char in uris  <https://github.com/CanalTP/navitia/pull/1089>
  * Raptor api: explicit fall back when used for admin  <https://github.com/CanalTP/navitia/pull/1088>
  * time_tables: changes the times of a vj to have a canonical order  <https://github.com/CanalTP/navitia/pull/1087>
  * raptor: direct path filtering  <https://github.com/CanalTP/navitia/pull/1086>
  * Kraken: fix accessible path  <https://github.com/CanalTP/navitia/pull/1085>
  * Raptor: fix nb_transfers for isochrone  <https://github.com/CanalTP/navitia/pull/1083>
  * Jormungandr: fix reverse isochrons  <https://github.com/CanalTP/navitia/pull/1082>
  * Jormungandr: tag TAD StopDateTime on /departures  <https://github.com/CanalTP/navitia/pull/1081>
  * Jormungandr: add coherence to some schedule links  <https://github.com/CanalTP/navitia/pull/1080>
  * Jormungandr: add fordidden_uris[] for coherence  <https://github.com/CanalTP/navitia/pull/1079>
  * Jormungandr: add info to /status and /coverage  <https://github.com/CanalTP/navitia/pull/1078>

 -- Alexandre Jacquin <alexandre.jacquin@canaltp.fr>  Wed, 15 Jul 2015 09:07:48 +0100

navitia2 (1.21.1) unstable; urgency=low

  * Jormungandr: fix pt_objects API <https://github.com/CanalTP/navitia/pull/1084>

 -- Alexandre Jacquin <alexandre.jacquin@canaltp.fr>  Fri, 03 Jul 2015 16:07:24 +0100

navitia2 (1.21.0) unstable; urgency=low

  * All: Partial terminus handling for stop schedule  <https://github.com/CanalTP/navitia/pull/1075>
  * All: add feed publisher in response  <https://github.com/CanalTP/navitia/pull/1074>
  * Add line groups to navitia  <https://github.com/CanalTP/navitia/pull/1071>
  * Doc: Update readme.rst  <https://github.com/CanalTP/navitia/pull/1067>

 -- antoine-de <antoine.desbordes@gmail.com>  Mon, 29 Jun 2015 10:06:50 +0100

navitia2 (1.20.2) unstable; urgency=low

 * same as 1.20.1

 -- Alexandre Jacquin <alexandre.jacquin@canaltp.fr>  Tue, 23 Jun 2015 20:06:46 +0100

navitia2 (1.20.1) unstable; urgency=low

  * Chaos: fix db query not to load everything  <https://github.com/CanalTP/navitia/pull/1076>

 -- antoine-de <antoine.desbordes@gmail.com>  Tue, 23 Jun 2015 17:06:21 +0100

navitia2 (1.20.0) unstable; urgency=low

  * Ptref: Manage physical modes in pt ref filters <https://github.com/CanalTP/navitia/pull/1072>
  * Jormun: we didn't delete the tickets of deleted journeys  <https://github.com/CanalTP/navitia/pull/1070>
  * Doc: update outdated dependancies in documentation  <https://github.com/CanalTP/navitia/pull/1069>
  * Ed: Manage itl  <https://github.com/CanalTP/navitia/pull/1068>
  * kraken: correction in load disruptions from database  <https://github.com/CanalTP/navitia/pull/1066>
  * Ptref: add companies  <https://github.com/CanalTP/navitia/pull/1065>
  * kraken: improvement of disruptions application  <https://github.com/CanalTP/navitia/pull/1064>
  * All: New pt_objects API  <https://github.com/CanalTP/navitia/pull/1063>
  * Doc: Update integration.rst with some line breaks. Usefull.  <https://github.com/CanalTP/navitia/pull/1062>
  * Osm: filter osm admin on boundary=administrative  <https://github.com/CanalTP/navitia/pull/1061>
  * Doc: Update integration.rst  <https://github.com/CanalTP/navitia/pull/1060>

 -- antoine-de <antoine.desbordes@gmail.com>  Mon, 15 Jun 2015 11:06:22 +0100

navitia2 (1.19.1) unstable; urgency=low

  * segfault when updating a disruption on two stop_areas <https://github.com/CanalTP/navitia/pull/1059>

 -- Alexandre Jacquin <alexandre.jacquin@canaltp.fr>  Wed, 03 Jun 2015 08:06:27 +0100

navitia2 (1.19.0) unstable; urgency=low

  * Isochron missing results  <https://github.com/CanalTP/navitia/pull/1058>
  * All: rename kraken_version in project_version  <https://github.com/CanalTP/navitia/pull/1057>
  * kraken: log queue name used by kraken   <https://github.com/CanalTP/navitia/pull/1056>
  * osm2ed: fix import of blind alley   <https://github.com/CanalTP/navitia/pull/1054>
  * Change default realm for basic authentication   <https://github.com/CanalTP/navitia/pull/1053>
  * osm2ed: fix a bug when a way was also a relation  <https://github.com/CanalTP/navitia/pull/1052>
  * Raptor: the reader was not using the forbidden uris  <https://github.com/CanalTP/navitia/pull/1051>
  * kraken: use UTC time for "now" in all API  <https://github.com/CanalTP/navitia/pull/1050>
  * documentation: add traffic_reports API  <https://github.com/CanalTP/navitia/pull/1049>
  * Add distance param to documentation  <https://github.com/CanalTP/navitia/pull/1047>
  * doc: remove doc sncf, moved to: https://github.com/SNCFdevelopers/ApiSNCF <https://github.com/CanalTP/navitia/pull/1044>
  * remove stat_persistor from this repository  <https://github.com/CanalTP/navitia/pull/1043>

 -- antoine-de <antoine.desbordes@gmail.com>  Fri, 29 May 2015 15:05:42 +0100

navitia2 (1.18.2) unstable; urgency=low

  * Ed: we want postal codes to be unique  <https://github.com/CanalTP/navitia/pull/1055>

 -- antoine-de <antoine.desbordes@gmail.com>  Wed, 27 May 2015 18:05:42 +0100

navitia2 (1.18.1) unstable; urgency=low

  * Autocomplete: Fix ghostword <https://github.com/CanalTP/navitia/pull/1046>
  * Ed: remove ref on an object before delete <https://github.com/CanalTP/navitia/pull/1045>

 -- antoine-de <antoine.desbordes@gmail.com>  Thu, 21 May 2015 16:05:21 +0100

navitia2 (1.18.0) unstable; urgency=low

  * All: Real multiple comments  <https://github.com/CanalTP/navitia/pull/1040>
  * Autocomplete: Correction for ghostword  <https://github.com/CanalTP/navitia/pull/1039>
  * Routing: fix duration and date_times for direct path when using speed_factor  <https://github.com/CanalTP/navitia/pull/1038>
  * Ed: correction in cities  <https://github.com/CanalTP/navitia/pull/1036>
  * All: Manage multi codes  <https://github.com/CanalTP/navitia/pull/1035>
  * Jormungandr: replace usage of logging module directly by a logger  <https://github.com/CanalTP/navitia/pull/1034>
  * All: Read NTFS file object_properties.txt and output it on lines API request  <https://github.com/CanalTP/navitia/pull/1032>
  * Ed: Route main destination  <https://github.com/CanalTP/navitia/pull/1031>
  * Time tables: use "ranked pairs" to order the vj in route_schedules  <https://github.com/CanalTP/navitia/pull/1030>
  * kraken: fix test on journey with a disruption on a network  <https://github.com/CanalTP/navitia/pull/1029>
  * Read NTFS file object_properties.txt and output it on lines API request  <https://github.com/CanalTP/navitia/pull/1028>
  * Jormungandr: fill_uris  <https://github.com/CanalTP/navitia/pull/1027>
  * jormungandr: will probably solve http://jira.canaltp.fr/browse/NAVITIAII-1693  <https://github.com/CanalTP/navitia/pull/1026>
  * raptor: fix accessibility on the stop point at the begin and the end  <https://github.com/CanalTP/navitia/pull/1025>
  * jormungandr: fix a 500 if a type was misspelled  <https://github.com/CanalTP/navitia/pull/1024>
  * kraken: compatibility with protobuf 2.4  <https://github.com/CanalTP/navitia/pull/1023>
  * Compilation fix on ubuntu 12.04 desktop  <https://github.com/CanalTP/navitia/pull/1022>
  * TMA 1706  <https://github.com/CanalTP/navitia/pull/1021>
  * Ed: first step to read the new comment_link file  <https://github.com/CanalTP/navitia/pull/1020>

 -- antoine-de <antoine.desbordes@gmail.com>  Fri, 15 May 2015 18:05:21 +0100

navitia2 (1.17.1) unstable; urgency=low

  * FIX 500 on NM journeys <https://github.com/CanalTP/navitia/pull/1037>
 -- Alexandre Jacquin <alexandre.jacquin@canaltp.fr>  Wed, 13 May 2015 15:05:14 +0100

navitia2 (1.17.0) unstable; urgency=low

  * Nm: fix nm  <https://github.com/CanalTP/navitia/pull/1019>
  * Jormungandr: New scenario  <https://github.com/CanalTP/navitia/pull/1018>
  * Ed: fix sort function  <https://github.com/CanalTP/navitia/pull/1016>
  * Jormungandr: stat_manager was not threadsafe  <https://github.com/CanalTP/navitia/pull/1014>
  * Stat: Added other indexes  <https://github.com/CanalTP/navitia/pull/1011>
  * Jormungandr: Add display_information on next_passages api  <https://github.com/CanalTP/navitia/pull/1010>
  * Ed: add two fusio files to import associated calendars  <https://github.com/CanalTP/navitia/pull/1009>
  * Jormungandr: Add distance param  <https://github.com/CanalTP/navitia/pull/1008>
  * Tyr: improvement of the logging  <https://github.com/CanalTP/navitia/pull/1007>
  * Tyr: better log handling  <https://github.com/CanalTP/navitia/pull/1006>
  * Doc: add documentation sncf  <https://github.com/CanalTP/navitia/pull/1005>
  * Tyr/Jormungandr: Implement a way to have the same user multiple time in the database  <https://github.com/CanalTP/navitia/pull/1004>
  * Revert min bss  <https://github.com/CanalTP/navitia/pull/1002>

 -- antoine-de <antoine.desbordes@gmail.com>  Thu, 30 Apr 2015 14:04:42 +0100

navitia2 (1.16.1) unstable; urgency=low

  * Fix stat_manager: it was not threadsafe! <https://github.com/CanalTP/navitia/pull/1014>

 -- Alexandre Jacquin <alexandre.jacquin@canaltp.fr>  Tue, 28 Apr 2015 18:04:59 +0100

navitia2 (1.16.0) unstable; urgency=low

  * Stat: add some basic indexes  <https://github.com/CanalTP/navitia/pull/1001>
  * ed2nav: fix bug with lacking edges on street network  <https://github.com/CanalTP/navitia/pull/1000>
  * Change on authentication: disabling open data and super user  <https://github.com/CanalTP/navitia/pull/997>
  * kraken: log level change  <https://github.com/CanalTP/navitia/pull/996>
  * raptor solution reader: fix branching scheme  <https://github.com/CanalTP/navitia/pull/995>
  * kraken: shift to UTC was done by postgresl when loading disruption  <https://github.com/CanalTP/navitia/pull/993>
  * Raptor: do not compute direct path for some journeys  <https://github.com/CanalTP/navitia/pull/992>
  * Call custom scenario  <https://github.com/CanalTP/navitia/pull/991>
  * Ed: check the projection system  <https://github.com/CanalTP/navitia/pull/990>
  * Jormungandr: use ujson  <https://github.com/CanalTP/navitia/pull/989>
  * benchmark: add other way to run the bench  <https://github.com/CanalTP/navitia/pull/988>

 -- antoine-de <antoine.desbordes@gmail.com>  Mon, 20 Apr 2015 12:04:43 +0100

navitia2 (1.15.0) unstable; urgency=low

  * jormungandr: create address id on kraken  <https://github.com/CanalTP/navitia/pull/987>
  * Jormungandr: add profiling facilities  <https://github.com/CanalTP/navitia/pull/986>
  * Jormungandr: those functions were called twice  <https://github.com/CanalTP/navitia/pull/985>
  * Stats: Speed up stats  <https://github.com/CanalTP/navitia/pull/984>
  * Jormun: Remove old disruptions  <https://github.com/CanalTP/navitia/pull/983>
  * Disruption: compute a disruption status on journey  <https://github.com/CanalTP/navitia/pull/982>
  * ed: forbid teleportation by patching the vj to take 10min instead of 0.  <https://github.com/CanalTP/navitia/pull/981>
  * Kraken: don't mess with the origin of the streetnetwork section  <https://github.com/CanalTP/navitia/pull/980>
  * Revert "jormungandr: when sorting by departure, we always sort by departure"  <https://github.com/CanalTP/navitia/pull/979>
  * Kraken: always put an address in the response even if we didn't find one  <https://github.com/CanalTP/navitia/pull/978>
  * Kraken: fix handling of disruption in ptref  <https://github.com/CanalTP/navitia/pull/977>
  * requirements: do not force a version number for protobuf  <https://github.com/CanalTP/navitia/pull/976>
  * Jormungandr: handle list of parameter in stats  <https://github.com/CanalTP/navitia/pull/975>
  * Traffic reports  <https://github.com/CanalTP/navitia/pull/974>
  * Optim  <https://github.com/CanalTP/navitia/pull/973>
  * do not remove mostly equal vjs  <https://github.com/CanalTP/navitia/pull/972>
  * Optimisation  <https://github.com/CanalTP/navitia/pull/971>
  * kraken: don't calculate the adress of the stop_point in journeys  <https://github.com/CanalTP/navitia/pull/970>
  * kraken: remove an useless adress on the to attribute of the first section  <https://github.com/CanalTP/navitia/pull/969>
  * jormungandr: filter on too long duration can select standard by duration  <https://github.com/CanalTP/navitia/pull/968>
  * jormungandr: set the max_car_duration_to_pt at 35min for motorist profile  <https://github.com/CanalTP/navitia/pull/967>
  * Revert "Jormungandr: stop if no new responses"  <https://github.com/CanalTP/navitia/pull/966>
  * fare: add some reference for less copy  <https://github.com/CanalTP/navitia/pull/965>
  * Places fix quality 100 navitiaii 1496  <https://github.com/CanalTP/navitia/pull/964>

 -- antoine-de <antoine.desbordes@gmail.com>  Fri, 03 Apr 2015 14:04:38 +0100

navitia2 (1.14.1) unstable; urgency=low

  * do not remove mostly equal vjs <https://github.com/CanalTP/navitia/pull/972>

 -- Alexandre Jacquin <alexandre.jacquin@canaltp.fr>  Thu, 02 Apr 2015 11:04:25 +0100

navitia2 (1.14.0) unstable; urgency=low

  * Revert "Jormungandr: stop if no new responses"  <https://github.com/CanalTP/navitia/pull/966>
  * raptor solution reader: branch on more alternatives  <https://github.com/CanalTP/navitia/pull/963>
  * Improve raptor solution reader  <https://github.com/CanalTP/navitia/pull/962>
  * Autocomplete: Tests added for grand-champ  <https://github.com/CanalTP/navitia/pull/961>
  * Places fix tokenizer navitiaii 1158  <https://github.com/CanalTP/navitia/pull/960>
  * Raptor: fix second pass  <https://github.com/CanalTP/navitia/pull/958>
  * raptor: comment the second pass and its dedicated best_labels tricks  <https://github.com/CanalTP/navitia/pull/956>
  * Pt object  <https://github.com/CanalTP/navitia/pull/954>
  * Timetable: add calendar filter on route_schedules API  <https://github.com/CanalTP/navitia/pull/953>
  * Fare: use default ticket for out of date ticket  <https://github.com/CanalTP/navitia/pull/951>
  * Jormungandr: brief log for authentication  <https://github.com/CanalTP/navitia/pull/948>
  * Jormungandr: .5s timeout on tests  <https://github.com/CanalTP/navitia/pull/946>
  * Raptor: change domination function  <https://github.com/CanalTP/navitia/pull/942>
  * Kraken: enable debuging of streetnetwork with quantum  <https://github.com/CanalTP/navitia/pull/933>

 -- Alexandre Jacquin <alexandre.jacquin@canaltp.fr>  Fri, 20 Mar 2015 15:03:00 +0100

navitia2 (1.13.2) unstable; urgency=low

  * add a real second pass <https://github.com/CanalTP/navitia/pull/958>
  * remove an infinite loop on imapcts <https://github.com/CanalTP/navitia/pull/959>
  * serialize channel properties on impacts <https://github.com/CanalTP/navitia/pull/957>

 -- Alexandre Jacquin <alexandre.jacquin@canaltp.fr>  Mon, 16 Mar 2015 11:03:26 +0100

navitia2 (1.13.1) unstable; urgency=low

  * Jormungandr: stop if no new responses  <https://github.com/CanalTP/navitia/pull/955>
  * jormun: remove walking solution for alternatives journeys in destineo  <https://github.com/CanalTP/navitia/pull/952>
  * Jormungandr: brief log for authentication  <https://github.com/CanalTP/navitia/pull/948>
  * raptor: real second pass with reader  <https://github.com/CanalTP/navitia/pull/947>
  * Jormungandr: .5s timeout on tests  <https://github.com/CanalTP/navitia/pull/946>
  * Jormungandr: filter equivalent journeys in destineo  <https://github.com/CanalTP/navitia/pull/945>

 -- antoine-de <antoine.desbordes@gmail.com>  Thu, 12 Mar 2015 15:03:05 +0100

navitia2 (1.13.0) unstable; urgency=low

  * Jormungandr: in destineo we don't wnat an alternative already present  <https://github.com/CanalTP/navitia/pull/944>
  * Reader: Corrections for israel  <https://github.com/CanalTP/navitia/pull/943>
  * Raptor: change domination function  <https://github.com/CanalTP/navitia/pull/942>
  * Jormungandr: remove journey with a lot of walking  <https://github.com/CanalTP/navitia/pull/941>
  * Raptor: Raptor solution reader  <https://github.com/CanalTP/navitia/pull/939>
  * Raptor: display all stop time for some odt  <https://github.com/CanalTP/navitia/pull/938>
  * Raptor: add new freq test  <https://github.com/CanalTP/navitia/pull/937>
  * Disruptions: load only disruptions active in the data period  <https://github.com/CanalTP/navitia/pull/936>
  * Raptor: Freq refacto  <https://github.com/CanalTP/navitia/pull/935>
  * raptor: remove weakly dominated solutions and (now useless) b_dest  <https://github.com/CanalTP/navitia/pull/934>
  * More neutral module example  <https://github.com/CanalTP/navitia/pull/931>
  * Optional feature added : Allow to deactivate HATEOAS links generation  <https://github.com/CanalTP/navitia/pull/928>
  * Add check : avoid keyError exception  <https://github.com/CanalTP/navitia/pull/926>
  * Jormunangr: handle nb_max_journeys for destineo  <https://github.com/CanalTP/navitia/pull/925>
  * Fix isochrones  <https://github.com/CanalTP/navitia/pull/924>
  * Jormungandr: fix hypermedia links  <https://github.com/CanalTP/navitia/pull/923>
  * Ed: do not read pois from OSM if for one instance we red it from poi2ed  <https://github.com/CanalTP/navitia/pull/922>
  * Raptor: Path creation  <https://github.com/CanalTP/navitia/pull/921>
  * Kraken: fix use of weak_ptr  <https://github.com/CanalTP/navitia/pull/920>
  * raptor solution reader: 3rd pass  <https://github.com/CanalTP/navitia/pull/919>
  * Jormun: update of fallback modes for traveler profile  <https://github.com/CanalTP/navitia/pull/918>
  * Jormungandr: ask for more journeys if you only have street_network journeys  <https://github.com/CanalTP/navitia/pull/917>
  * Jormungandr: min_bike and others for all scenario and not only destineo  <https://github.com/CanalTP/navitia/pull/916>
  * Kraken: handle shapes of odt sections  <https://github.com/CanalTP/navitia/pull/915>
  * Timetables: take in account max_date_times in route_schedules  <https://github.com/CanalTP/navitia/pull/914>
  * Ed: look for admin in cities only for objects without admin  <https://github.com/CanalTP/navitia/pull/913>
  * Kraken: fix arrivals api  <https://github.com/CanalTP/navitia/pull/912>
  * Kraken: enable disruptions on departures and arrivals  <https://github.com/CanalTP/navitia/pull/911>
  * jormungandr: the link for a object must be to the impact not the disruption  <https://github.com/CanalTP/navitia/pull/910>
  * Interface: add physical_modes to routes  <https://github.com/CanalTP/navitia/pull/909>
  * jormungandr: don't use journey with 0 duration as standard for too long journeys <https://github.com/CanalTP/navitia/pull/907>
  * Jormungandr: save forbidden uris for every calls  <https://github.com/CanalTP/navitia/pull/906>
  * Jormungandr: add log on error and add retry  <https://github.com/CanalTP/navitia/pull/903>
  * Tyr: do not purge if missing backup file  <https://github.com/CanalTP/navitia/pull/902>
  * Tyr: add a way to import shape in tyr  <https://github.com/CanalTP/navitia/pull/901>

 -- antoine-de <antoine.desbordes@gmail.com>  Mon, 09 Mar 2015 16:03:54 +0100

navitia2 (1.12.1) unstable; urgency=low

  * Jormungandr: wrong variable user in stat_manager
  * Jormungandr: Answer when krakens are dead to /v1/journeys with ids
  * Jormungandr: add log on error and retry

 -- l-vincent-l <lara.vincent@gmail.com>  Tue, 24 Feb 2015 11:02:50 +0100

navitia2 (1.12.0) unstable; urgency=low

  * Disruption: take utc time as now  <https://github.com/CanalTP/navitia/pull/897>
  * destineo: remove non_pt journeys from admin to admin journey  <https://github.com/CanalTP/navitia/pull/896>
  * jormungandr: fix /v1/coord/lon;lat when region shapes overlap  <https://github.com/CanalTP/navitia/pull/895>
  * Kraken: remove duplicate impact on vehicle journey  <https://github.com/CanalTP/navitia/pull/894>
  * documentation: link correction  <https://github.com/CanalTP/navitia/pull/893>
  * Kraken: Fix retrieval of walking solutions  <https://github.com/CanalTP/navitia/pull/892>
  * data: fix stack overflow during serialization  <https://github.com/CanalTP/navitia/pull/891>
  * Debian: remove nav2rt  <https://github.com/CanalTP/navitia/pull/890>
  * kraken: recast of disruption api   <https://github.com/CanalTP/navitia/pull/889>
  * Kraken: fix segfault in route_schedule if a route has no vehiclejourney  <https://github.com/CanalTP/navitia/pull/888>
  * Raptor: remove old files  <https://github.com/CanalTP/navitia/pull/887>
  * Fix deletion impact stop area  <https://github.com/CanalTP/navitia/pull/886>
  * ww autocompletion: first draft  <https://github.com/CanalTP/navitia/pull/885>
  * Raptor: split label on Stop point and not on jpp  <https://github.com/CanalTP/navitia/pull/883>
  * Improvement of statistics  <https://github.com/CanalTP/navitia/pull/881>
  * Ed: read and store line opening/closing times  <https://github.com/CanalTP/navitia/pull/879>
  * Kraken: add vehicle_journey link in stop_schedules  <https://github.com/CanalTP/navitia/pull/878>
  * save parsed ptref filter in stat  <https://github.com/CanalTP/navitia/pull/877>
  * Ed: don't import empty connection  <https://github.com/CanalTP/navitia/pull/876>
  * Kraken: handle new enum in chaos effect  <https://github.com/CanalTP/navitia/pull/875>
  * Ed: add check on connection duration  <https://github.com/CanalTP/navitia/pull/873>
  * Kraken: all severity were blocking  <https://github.com/CanalTP/navitia/pull/871>
  * Kraken: fix reading of disruption from database without message  <https://github.com/CanalTP/navitia/pull/870>
  * Remove sindri  <https://github.com/CanalTP/navitia/pull/869>
  * Jormgandr: add internal to tickets' links  <https://github.com/CanalTP/navitia/pull/868>

 -- Alexandre Jacquin <alexandre.jacquin@canaltp.fr>  Fri, 20 Feb 2015 15:02:02 +0100

navitia2 (1.11.1) unstable; urgency=low

  * Kraken: fix segfault in route_schedule if a route has no vehiclejourney  <https://github.com/CanalTP/navitia/pull/888>
  * Disruption: Fix deletion impact stop area   <https://github.com/CanalTP/navitia/pull/886>

 -- antoine-de <antoine.desbordes@gmail.com> Mon, 16 Feb 2015 11:50:28 +0100

navitia2 (1.11.0) unstable; urgency=low

  * Ed: don't import empty connection  <https://github.com/CanalTP/navitia/pull/876>
  * Kraken: handle new enum in chaos effect  <https://github.com/CanalTP/navitia/pull/875>
  * Ed: add check on connection duration  <https://github.com/CanalTP/navitia/pull/873>
  * Kraken: all severity were blocking  <https://github.com/CanalTP/navitia/pull/871>
  * Kraken: fix reading of disruption from database without message  <https://github.com/CanalTP/navitia/pull/870>
  * Jormgandr: add internal to tickets' links  <https://github.com/CanalTP/navitia/pull/868>
  * Ed: check range of validity_patterns  <https://github.com/CanalTP/navitia/pull/867>
  * Jormungandr: stat the region for each call, even if the region isn't specified  <https://github.com/CanalTP/navitia/pull/866>
  * Documentation: change architecture diagram  <https://github.com/CanalTP/navitia/pull/865>
  * All: Small typo laod -> load  <https://github.com/CanalTP/navitia/pull/864>
  * Kraken: handle coords without address in fill_pb  <https://github.com/CanalTP/navitia/pull/863>
  * Stat: add journey_request  <https://github.com/CanalTP/navitia/pull/862>
  * Raptor: the Y bug: EXTERMINATE! EXTERMINATE!  <https://github.com/CanalTP/navitia/pull/861>
  * Raptor: activate global bound  <https://github.com/CanalTP/navitia/pull/860>
  * Ed: Add coord system  <https://github.com/CanalTP/navitia/pull/859>
  * Raptor: Cleanups  <https://github.com/CanalTP/navitia/pull/857>
  * Kraken: don't take in account transfer time in walking time  <https://github.com/CanalTP/navitia/pull/856>
  * Ed: fix bug on vj extension creation  <https://github.com/CanalTP/navitia/pull/855>
  * Stat: interpreted parameters  <https://github.com/CanalTP/navitia/pull/854>
  * Jormungandr: add check before accessing types  <https://github.com/CanalTP/navitia/pull/853>
  * Timetable: fix partial_terminus  <https://github.com/CanalTP/navitia/pull/852>
  * Jormungandr: fix uri with spaces  <https://github.com/CanalTP/navitia/pull/851>
  * Tyr: fix purge problem  <https://github.com/CanalTP/navitia/pull/850>
  * Jormungandr: in stats, change mode of bike section to bss if applicable  <https://github.com/CanalTP/navitia/pull/849>
  * Kraken: stop_time's comment are now indexed on (vj->uri, jpp->order)  <https://github.com/CanalTP/navitia/pull/848>
  * Fix compilation on dev  <https://github.com/CanalTP/navitia/pull/845>
  * Kraken: remove useless "reconstructing_path" condition in next_stop_time  <https://github.com/CanalTP/navitia/pull/844>
  * Documntation: Time representation in navitia.io documentation  <https://github.com/CanalTP/navitia/pull/843>

 -- l-vincent-l <lara.vincent@gmail.com>  Mon, 09 Feb 2015 16:02:19 +0100

navitia2 (1.10.4) unstable; urgency=low

  * Kraken: fix segfault in route_schedule if a route has no vehiclejourney  <https://github.com/CanalTP/navitia/pull/888>
  * Disruption: Fix deletion impact stop area   <https://github.com/CanalTP/navitia/pull/886>

 -- antoine-de <antoine.desbordes@gmail.com> Mon, 16 Feb 2015 10:02:28 +0100

navitia2 (1.10.3) unstable; urgency=low

  * Ed: add check on connection duration  <https://github.com/CanalTP/navitia/pull/873>
  * Kraken: all severity were blocking  <https://github.com/CanalTP/navitia/pull/871>

 -- antoine-de <antoine.desbordes@gmail.com>  Fri, 06 Feb 2015 14:02:28 +0100

navitia2 (1.10.2) unstable; urgency=low

  * ED: Fix retrieving of validity pattern in trip reading

 -- l-vincent-l <lara.vincent@gmail.com>  Thu, 05 Feb 2015 12:02:47 +0100

navitia2 (1.10.1) unstable; urgency=low

  * Kraken: handle coord without address in protobuf

 -- l-vincent-l <lara.vincent@gmail.com>  Wed, 04 Feb 2015 12:02:05 +0100

navitia2 (1.10.0) unstable; urgency=low

  * Timetable: fix partial_terminus  <https://github.com/CanalTP/navitia/pull/852>
  * Jormungandr: fix uri with spaces  <https://github.com/CanalTP/navitia/pull/851>
  * Tyr: fix purge problem  <https://github.com/CanalTP/navitia/pull/850>
  * Jormungandr: in stats, change mode of bike section to bss if applicable  <https://github.com/CanalTP/navitia/pull/849>
  * Kraken: stop_time's comment are now indexed on (vj->uri, jpp->order)  <https://github.com/CanalTP/navitia/pull/848>

 -- antoine-de <antoine.desbordes@gmail.com>  Fri, 30 Jan 2015 14:01:18 +0100

navitia2 (1.9.2) unstable; urgency=low

  * missing schema in ed_reader

 -- antoine-de <antoine.desbordes@gmail.com>  Wed, 28 Jan 2015 18:01:52 +0100

navitia2 (1.9.2) unstable; urgency=low

  * Move associated calendars building from ed2nav to fusio2ed <https://github.com/CanalTP/navitia/pull/831>

 -- srassinoux <srassinoux@gmail.com>  Wed, 28 Jan 2015 09:01:31 +0100

navitia2 (1.9.1) unstable; urgency=low

  * fix integration tests <https://github.com/CanalTP/navitia/pull/842>

 -- antoine-de <antoine.desbordes@gmail.com>  Tue, 27 Jan 2015 18:01:35 +0100

navitia2 (1.9.0) unstable; urgency=low

  * Kraken: add partial_terminus in stop_schedules  <https://github.com/CanalTP/navitia/pull/839>
  * tyr: disable nav2rt  <https://github.com/CanalTP/navitia/pull/838>
  * Jormungandr: Change disruption interface  <https://github.com/CanalTP/navitia/pull/836>
  * Doc physical modes  <https://github.com/CanalTP/navitia/pull/834>
  * raptor: Best stoptime refactor  <https://github.com/CanalTP/navitia/pull/833>
  * raptor: improve cache in best_stoptime and raptor_loop  <https://github.com/CanalTP/navitia/pull/832>
  * ed2nav: better projection for finding the admin of a coord  <https://github.com/CanalTP/navitia/pull/830>
  * raptor: improve performances in foot paths  <https://github.com/CanalTP/navitia/pull/829>
  * Kraken: all messages were declared with a status as disrupt  <https://github.com/CanalTP/navitia/pull/828>
  * Tyr: parse the log of each ed binary for better logging  <https://github.com/CanalTP/navitia/pull/827>
  * Tyr: load a list of data  <https://github.com/CanalTP/navitia/pull/826>
  * Raptor: Fix overflow  <https://github.com/CanalTP/navitia/pull/825>
  * Disruption: add one minute tolerance on continuous period  <https://github.com/CanalTP/navitia/pull/824>
  * raptor: split labels to improve data locality  <https://github.com/CanalTP/navitia/pull/823>
  * nav2rt: when loading the messages, they were added 2 times in the list  <https://github.com/CanalTP/navitia/pull/822>
  * utc adjustement on message/disruption  <https://github.com/CanalTP/navitia/pull/821>
  * Chaos blocking disruption  <https://github.com/CanalTP/navitia/pull/820>
  * kraken: only load published disruption of the selected contributors  <https://github.com/CanalTP/navitia/pull/818>
  * utils: log when a process is terminated by SIGTERM or SIGINT  <https://github.com/CanalTP/navitia/pull/817>
  * fix a bug on car or vls at the arrival, we were updated the last section  <https://github.com/CanalTP/navitia/pull/816>
  * Jormungandr: add aniso requirement  <https://github.com/CanalTP/navitia/pull/815>
  * Jormungandr: search for more result if some journeys are filtered  <https://github.com/CanalTP/navitia/pull/814>
  * raptor: fix forbidden uris for ODT  <https://github.com/CanalTP/navitia/pull/813>
  * Disruption: add missing fields  <https://github.com/CanalTP/navitia/pull/811>
  * Ed: add validity checks on stop times  <https://github.com/CanalTP/navitia/pull/810>
  * Kraken: handle deletion of a disruption  <https://github.com/CanalTP/navitia/pull/809>
  * kraken: support line_section disruption (a minimum)  <https://github.com/CanalTP/navitia/pull/808>
  * fix disruption integration  <https://github.com/CanalTP/navitia/pull/807>
  * Co2 emission  <https://github.com/CanalTP/navitia/pull/806>
  * jormungandr: add "internal": true for links generated by UrisToLinks  <https://github.com/CanalTP/navitia/pull/805>

 -- Alexandre Jacquin <alexandre.jacquin@canaltp.fr>  Tue, 27 Jan 2015 14:01:01 +0100

navitia2 (1.8.1) unstable; urgency=low

  * raptor: fix forbidden uris for ODT <https://github.com/CanalTP/navitia/pull/813>

 -- Guillaume Pinot <texitoi@texitoi.eu>  Mon, 12 Jan 2015 14:01:32 +0100

navitia2 (1.8.0) unstable; urgency=low

  * Disruption: add missing fields  <https://github.com/CanalTP/navitia/pull/811>
  * Ed: add validity checks on stop times  <https://github.com/CanalTP/navitia/pull/810>
  * Kraken: handle deletion of a disruption  <https://github.com/CanalTP/navitia/pull/809>
  * kraken: support line_section disruption (a minimum)  <https://github.com/CanalTP/navitia/pull/808>
  * Disruption: fix disruption integration  <https://github.com/CanalTP/navitia/pull/807>
  * Co2 emission  <https://github.com/CanalTP/navitia/pull/806>
  * jormungandr: add "internal": true for links generated by UrisToLinks  <https://github.com/CanalTP/navitia/pull/805>
  * Raptor: Freq vj refacto  <https://github.com/CanalTP/navitia/pull/804>
  * jormungandr: we want to update the cache with the background thread too  <https://github.com/CanalTP/navitia/pull/803>
  * Jormungandr: remove code kept for compatibility purpose on the 1.3 upgrade  <https://github.com/CanalTP/navitia/pull/802>
  * jormungandr: calendars in journey  <https://github.com/CanalTP/navitia/pull/801>
  * ed: we search the nearest address of a stop_point for finding it's city  <https://github.com/CanalTP/navitia/pull/800>
  * jormungandr: remove the error when another call give results  <https://github.com/CanalTP/navitia/pull/799>
  * Add notes on lines and routes for journeys and schedules API  <https://github.com/CanalTP/navitia/pull/798>
  * jormungandr: some less_fallback journey were wrongly dropped  <https://github.com/CanalTP/navitia/pull/797>
  * ed: extrapolation of house numbers in geopal  <https://github.com/CanalTP/navitia/pull/796>
  * Tyr: fix reload_at  <https://github.com/CanalTP/navitia/pull/795>
  * Debian: remove tyr service files  <https://github.com/CanalTP/navitia/pull/794>
  * Revert "Fix sign of access duration on destination points" (change made in APIISIM)  <https://github.com/CanalTP/navitia/pull/793>
  * Tyr: transaction in at_reloader were not closed  <https://github.com/CanalTP/navitia/pull/792>
  * Adapted: fix retrieval of validity pattern  <https://github.com/CanalTP/navitia/pull/791>
  * Tyr: on user deletion we delete his keys and authorizations  <https://github.com/CanalTP/navitia/pull/790>
  * Refacto jp odt  <https://github.com/CanalTP/navitia/pull/789>
  * Jormungandr: add the display_duration in the connection api  <https://github.com/CanalTP/navitia/pull/788>
  * jormungandr: some journey were deleted for no reason  <https://github.com/CanalTP/navitia/pull/787>
  * kraken: correction odt zonal  <https://github.com/CanalTP/navitia/pull/786>
  * vptranslator: rewrite  <https://github.com/CanalTP/navitia/pull/785>
  * jormungandr: remove journey who are a lot longer that the asap journey  <https://github.com/CanalTP/navitia/pull/784>
  * Kraken: fix goejson of ODT section  <https://github.com/CanalTP/navitia/pull/783>
  * Raptor: forbid transfer for an odt to an odt  <https://github.com/CanalTP/navitia/pull/782>
  * ODT: Zone odt refacto  <https://github.com/CanalTP/navitia/pull/781>

 -- antoine-de <antoine.desbordes@gmail.com>  Fri, 09 Jan 2015 14:01:46 +0100

navitia2 (1.7.2) unstable; urgency=low

  * fix nav2rt

 -- Alexandre Jacquin <alexandre.jacquin@canaltp.fr>  Tue, 16 Dec 2014 17:12:14 +0100

navitia2 (1.7.1) unstable; urgency=low

  * need a new version number after corrupted package

 -- Alexandre Jacquin <alexandre.jacquin@canaltp.fr>  Mon, 15 Dec 2014 13:12:47 +0100

navitia2 (1.7.0) unstable; urgency=low

  * Jormungandr: add the display_duration in the connection api  <https://github.com/CanalTP/navitia/pull/788>
  * jormungandr: some journey were deleted for no reason  <https://github.com/CanalTP/navitia/pull/787>
  * jormungandr: remove journey who are a lot longer that the asap journey  <https://github.com/CanalTP/navitia/pull/784>
  * Kraken: fix goejson of ODT section  <https://github.com/CanalTP/navitia/pull/783>
  * Sql: fix leak on first alembic call  <https://github.com/CanalTP/navitia/pull/780>
  * Optimization jp virtual  <https://github.com/CanalTP/navitia/pull/779>
  * SQL: fix target_metadata call  <https://github.com/CanalTP/navitia/pull/778>
  * Jormungandr: improvement of the pagination for journeys  <https://github.com/CanalTP/navitia/pull/777>
  * add an app_name on the token  <https://github.com/CanalTP/navitia/pull/775>
  * Disruption: Add param disruption  <https://github.com/CanalTP/navitia/pull/773>
  * Fix swap data  <https://github.com/CanalTP/navitia/pull/772>
  * better reverve geocoding in journey   <https://github.com/CanalTP/navitia/pull/771>
  * add metadatas on each kraken response, and update jormun instance each time  <https://github.com/CanalTP/navitia/pull/770>
  * destineo: sometime a journey was deleted two time in the scenario  <https://github.com/CanalTP/navitia/pull/769>
  * build: add requirement.txt in deb  <https://github.com/CanalTP/navitia/pull/768>
  * geopal2ed: in geopal, a "number" at 0 ou -1 is invalid  <https://github.com/CanalTP/navitia/pull/767>
  * Tyr: change instance logger handling  <https://github.com/CanalTP/navitia/pull/766>

 -- Alexandre Jacquin <alexandre.jacquin@canaltp.fr>  Mon, 15 Dec 2014 08:12:46 +0100

navitia2 (1.6.3) unstable; urgency=low

  * Kraken: fix data swapping

 -- l-vincent-l <lara.vincent@gmail.com>  Fri, 05 Dec 2014 12:12:28 +0100

navitia2 (1.6.2) unstable; urgency=low

  * destineo: some journey were deleted two times

 -- Alexandre Jacquin <alexandre.jacquin@canaltp.fr>  Wed, 03 Dec 2014 15:12:30 +0100

navitia2 (1.6.1) unstable; urgency=low

  * geopal2ed: in geopal, a "number" at 0 ou -1 is invalid  <https://github.com/CanalTP/navitia/pull/767>
  * Tyr: change instance logger handling  <https://github.com/CanalTP/navitia/pull/766>

 -- antoine-de <antoine.desbordes@gmail.com>  Mon, 01 Dec 2014 17:12:32 +0100

navitia2 (1.6.0) unstable; urgency=low

  * fix geolocalization  <https://github.com/CanalTP/navitia/pull/764>
  * Kraken: fix filling of direction in pt_display_info  <https://github.com/CanalTP/navitia/pull/763>
  * Kraken: We want to favoritize normal vj against stay_in vj  <https://github.com/CanalTP/navitia/pull/762>
  * Waiting time estimated  <https://github.com/CanalTP/navitia/pull/761>
  * Tyr: add param to give a file name for the data.nav.lz4  <https://github.com/CanalTP/navitia/pull/760>
  * kraken: handling crowfly for main_stop_area  <https://github.com/CanalTP/navitia/pull/758>
  * Nm planner  <https://github.com/CanalTP/navitia/pull/756>
  * jormungandr: when sorting by departure, we always sort by departure  <https://github.com/CanalTP/navitia/pull/753>
  * minimum duration of bss for destineo  <https://github.com/CanalTP/navitia/pull/751>
  * ed: fix bad admin with cities  <https://github.com/CanalTP/navitia/pull/750>
  * Documentation: Add doc on tyr  <https://github.com/CanalTP/navitia/pull/749>
  * Jormungandr: add CORS support  <https://github.com/CanalTP/navitia/pull/748>
  * Do not index (for autocomplete) way without city associated  <https://github.com/CanalTP/navitia/pull/747>
  * Jormungandr: save region of v1/journeys request in stats  <https://github.com/CanalTP/navitia/pull/745>
  * Alembic: change the bounding shape computation  <https://github.com/CanalTP/navitia/pull/744>
  * Jormungandr: fix error for wrongly formated tokens  <https://github.com/CanalTP/navitia/pull/743>
  * Kraken: In car we go to a parking and we park in it  <https://github.com/CanalTP/navitia/pull/742>
  * Kraken: better handling of vehicle_journeys with stay_in  <https://github.com/CanalTP/navitia/pull/741>
  * utils: improve csv parser  <https://github.com/CanalTP/navitia/pull/740>
  * Kraken: fix overlapping of two stop_times of a vehicle_journey  <https://github.com/CanalTP/navitia/pull/739>
  * jormungandr: add an id on each request and log this id for traceability  <https://github.com/CanalTP/navitia/pull/737>
  *  Remove journey with more fallback than the matching non_pt   <https://github.com/CanalTP/navitia/pull/736>
  * Fix sorting of vj in route schedules  <https://github.com/CanalTP/navitia/pull/735>

 -- Alexandre Jacquin <alexandre.jacquin@canaltp.fr>  Mon, 01 Dec 2014 08:12:55 +0100

navitia2 (1.5.0) unstable; urgency=low

  * All: Add label to ptobject  <https://github.com/CanalTP/navitia/pull/712>
  * remove some small bug for the scenario destineo  <https://github.com/CanalTP/navitia/pull/710>
  * kraken: return the accessibility of the section and not only the vj  <https://github.com/CanalTP/navitia/pull/709>
  * TimeTable: do not associate empty calendars  <https://github.com/CanalTP/navitia/pull/708>
  * remove journey without enough tc or alternative fallback  <https://github.com/CanalTP/navitia/pull/707>
  * Kraken: remove warning  <https://github.com/CanalTP/navitia/pull/706>
  * Jormungandr: fix auth bug if no region  <https://github.com/CanalTP/navitia/pull/705>
  * Kraken: do not catch dying worker  <https://github.com/CanalTP/navitia/pull/704>
  * Jormungandr: Add v1 vehicle journeys  <https://github.com/CanalTP/navitia/pull/703>
  * Tyr: only keep data_set correctly integrated  <https://github.com/CanalTP/navitia/pull/701>
  * Documentation: Update the doc  <https://github.com/CanalTP/navitia/pull/700>
  * Jormungandr: fix test for destineo  <https://github.com/CanalTP/navitia/pull/699>
  * Raptor: Fix pareto front  <https://github.com/CanalTP/navitia/pull/697>
  * Doc: update the install doc with alembic  <https://github.com/CanalTP/navitia/pull/696>
  * Gtfs: clean some log  <https://github.com/CanalTP/navitia/pull/695>
  * Georef: fix linking of street_network_test  <https://github.com/CanalTP/navitia/pull/694>
  * Destineo sort  <https://github.com/CanalTP/navitia/pull/693>
  * Add more doc  <https://github.com/CanalTP/navitia/pull/692>
  * jormungandrm: fix places_nearby  <https://github.com/CanalTP/navitia/pull/691>
  * Release: fix some bugs in release script  <https://github.com/CanalTP/navitia/pull/690>
  * correct .gitignore  <https://github.com/CanalTP/navitia/pull/689>
  * Fix sort_by_duration_and_transfert jormungandr method  <https://github.com/CanalTP/navitia/pull/687>
  * Jormungandr: import right version file  <https://github.com/CanalTP/navitia/pull/686>
  * update config.h to limit compilation time  <https://github.com/CanalTP/navitia/pull/685>
  * Jormungandr: fix internal links  <https://github.com/CanalTP/navitia/pull/684>

 -- antoine-de <antoine.desbordes@gmail.com>  Mon, 17 Nov 2014 09:11:37 +0100

navitia2 (1.4.7) unstable; urgency=medium

  * Jormungandr: fix retrievable of objects by their external code
  * Jormungandr: add /v1/vehicle_journeys endpoint
  * Jormungandr: return a 404 when there's no region
  * Kraken: Show stack trace when there's a std::bad_alloc

 -- Vincent Lara <vincent@PAR-LA122>  Thu, 13 Nov 2014 10:30:58 +0100

navitia2 (1.4.6) unstable; urgency=low

  * Jormungandr: good cherry pick of commit  <https://github.com/CanalTP/navitia/pull/686>

 -- antoine-de <antoine.desbordes@gmail.com>  Thu, 06 Nov 2014 13:11:21 +0100

navitia2 (1.4.5) unstable; urgency=low

  * Jormungandr: fix small pb on sort  <https://github.com/CanalTP/navitia/pull/687>

 -- antoine-de <antoine.desbordes@gmail.com>  Mon, 03 Nov 2014 18:11:11 +0100

navitia2 (1.4.4) unstable; urgency=low

  * jormungandr: fix places_nearby  <https://github.com/CanalTP/navitia/pull/691>

 -- Guillaume P. <texitoi@texitoi.eu>  Mon, 03 Nov 2014 16:11:21 +0100

navitia2 (1.4.3) unstable; urgency=low

  * Jormungandr: force use of jormungandr version file  <https://github.com/CanalTP/navitia/pull/686>

 -- antoine-de <antoine.desbordes@gmail.com>  Mon, 03 Nov 2014 13:11:21 +0100

navitia2 (1.4.2) unstable; urgency=low

  * CMake: version python version file generation

 -- antoine-de <antoine.desbordes@gmail.com>  Mon, 03 Nov 2014 09:11:56 +0100

navitia2 (1.4.1) unstable; urgency=low

  * ormungandr: fix internal links  <https://github.com/CanalTP/navitia/pull/684>

 -- antoine-de <antoine.desbordes@gmail.com>  Fri, 31 Oct 2014 17:10:40 +0100

navitia2 (1.4.0) unstable; urgency=low

  * Jormungandr: fix rounding problems with coords as id  <https://github.com/CanalTP/navitia/pull/683>
  * geopal2ed: we can now handle edges without a insee code  <https://github.com/CanalTP/navitia/pull/682>
  * TimeTable: correction for frequencies  <https://github.com/CanalTP/navitia/pull/681>
  * ed: shift frequencies start_time in [0, 24:00[  <https://github.com/CanalTP/navitia/pull/680>
  * Jormungandr: add a scenario for destineo  <https://github.com/CanalTP/navitia/pull/678>
  * NxM: Fix n point finder escape test issue  <https://github.com/CanalTP/navitia/pull/677>
  * Jormun: add status api for jormungandr  <https://github.com/CanalTP/navitia/pull/676>
  * All: Change version handling  <https://github.com/CanalTP/navitia/pull/675>
  * SQL: force compute_bouding_shape to return multipolygon  <https://github.com/CanalTP/navitia/pull/674>
  * Osm2ed: import way of type secondary_link and teriary_link  <https://github.com/CanalTP/navitia/pull/673>
  * Jormungandr: fix a bug fix made too fast  <https://github.com/CanalTP/navitia/pull/672>
  * Kraken: fix total arrival in get_pareto_front  <https://github.com/CanalTP/navitia/pull/671>
  * Jormungandr: change max waiting duration to 4 hours  <https://github.com/CanalTP/navitia/pull/670>
  * Tyr: add target to binarize one instance  <https://github.com/CanalTP/navitia/pull/669>
  * kraken: to choose the mode of a crowfly we look at the mode used  <https://github.com/CanalTP/navitia/pull/668>
  * Jormungandr: Prev next links fix  <https://github.com/CanalTP/navitia/pull/667>
  * tyr: tyr task to import bounding shape  <https://github.com/CanalTP/navitia/pull/666>
  * Jormungandr: avoid non pt journeys to be choosen as standard journey  <https://github.com/CanalTP/navitia/pull/665>
  * Raptor: Fix negative stay in  <https://github.com/CanalTP/navitia/pull/664>
  * Jormungandr: Fix less fallback  <https://github.com/CanalTP/navitia/pull/663>
  * StreetNetwork: correction for oneway street projection  <https://github.com/CanalTP/navitia/pull/662>
  * geopal: remove doublon of nodes  <https://github.com/CanalTP/navitia/pull/661>
  * Install update  <https://github.com/CanalTP/navitia/pull/660>
  * raptor: filter invalid solutions  <https://github.com/CanalTP/navitia/pull/659>
  * Raptor: the frequencies vector were not used  <https://github.com/CanalTP/navitia/pull/658>
  * Osm: give unique id to poi  <https://github.com/CanalTP/navitia/pull/657>
  * Jormung: remove useless log  <https://github.com/CanalTP/navitia/pull/656>
  * proximity_list: correct the name of the place object by using fill_pb_placemark  <https://github.com/CanalTP/navitia/pull/655>
  * more postal code for cities  <https://github.com/CanalTP/navitia/pull/654>

 -- antoine-de <antoine.desbordes@gmail.com>  Fri, 31 Oct 2014 16:10:35 +0100

navitia2 (1.3.3) unstable; urgency=low

  * Jormungandr: fix an awfull mistake

 -- l-vincent-l <lara.vincent@gmail.com>  Wed, 29 Oct 2014 18:10:00 +0100

navitia2 (1.3.2) unstable; urgency=low

  * StreetNetwork: correction for oneway street projection <https://github.com/CanalTP/navitia/pull/662>
  * Geopal: remove doublon of nodes <https://github.com/CanalTP/navitia/pull/661>

 -- antoine-de <antoine.desbordes@gmail.com>  Fri, 24 Oct 2014 16:10:34 +0100

navitia2 (1.3.1) unstable; urgency=low

  * Kraken: fix a segfault in stay_in <https://github.com/CanalTP/navitia/pull/649>
  * Jormungandr: fix potential bug in get_regions <https://github.com/CanalTP/navitia/pull/647/>
  * Ed: Fix a crash when there is an empty validity period <https://github.com/TeXitoi/navitia/commit/823f95ea78ac77364c06d2ea8cdbfb7918a677df>

 -- l-vincent-l <lara.vincent@gmail.com>  Wed, 22 Oct 2014 09:42:56 +0100

navitia2 (1.3.0) unstable; urgency=low

  * Jormungandr: free instance are accessible if token  <https://github.com/CanalTP/navitia/pull/645>
  * Jormungandr: Deletion of the V0 api  <https://github.com/CanalTP/navitia/pull/643>
  * Jormungandr: crowfly section never have geojson  <https://github.com/CanalTP/navitia/pull/636>
  * Jormungandr: Hide null regions  <https://github.com/CanalTP/navitia/pull/635>
  * Jormungandr: retrieve only regions that you have access to  <https://github.com/CanalTP/navitia/pull/631>
  * Jormungandr: add possibility to sort by departure hour on journeys  <https://github.com/CanalTP/navitia/pull/630>
  * Jormungandr: Config in database  <https://github.com/CanalTP/navitia/pull/644>
  * Jormungandr: Traveller profile  <https://github.com/CanalTP/navitia/pull/625>
  * Kraken: Change dominance rule of raptor  <https://github.com/CanalTP/navitia/pull/642>
  * Kraken: Fix name of POI and StopArea  <https://github.com/CanalTP/navitia/pull/641>
  * Kraken: fix names of pt_objects <https://github.com/CanalTP/navitia/pull/639>
  * Kraken: Shapes in routes  <https://github.com/CanalTP/navitia/pull/637>
  * Kraken: fix an error when a journey start at a P+R poi  <https://github.com/CanalTP/navitia/pull/633>
  * Kraken: better logging  <https://github.com/CanalTP/navitia/pull/627>
  * Kraken: improve the copy of Data  <https://github.com/CanalTP/navitia/pull/632>
  * Journeys: add the posibility to have different fallback duration for each mode  <https://github.com/CanalTP/navitia/pull/638>
  * Ed: Fix timezones  <https://github.com/CanalTP/navitia/pull/628>
  * Hotfix on release version  <https://github.com/CanalTP/navitia/pull/626>
  * Tyr: Config scenario <https://github.com/CanalTP/navitia/pull/624>

 -- l-vincent-l <lara.vincent@gmail.com>  Fri, 17 Oct 2014 12:10:56 +0100

navitia2 (1.2.4) unstable; urgency=medium

  * Jormungandr: fix authentication

 -- Vincent Lara <vincent.lara@canaltp.fr>  Wed, 16 Oct 2014 10:20:00 +0200

navitia2 (1.2.3) unstable; urgency=medium

  * fix name formating of stop areas and pois
  * fix authentication when there's a call by external_codde

 -- Vincent Lara <vincent.lara@canaltp.fr>  Wed, 15 Oct 2014 15:43:00 +0200

navitia2 (1.2.2) unstable; urgency=medium

  * fix error on journey with P+R

 -- Alexandre JACQUIN <alexandre.jacquin@canaltp.fr>  Mon, 13 Oct 2014 18:43:00 +0200

navitia2 (1.2.1) unstable; urgency=low

  * Jormungandr: hotfix so it placemarks work
  * Jormungandr: hotfix so authentication works

 -- l-vincent-l <lara.vincent@gmail.com>  Wed, 08 Oct 2014 19:10:15 +0100

navitia2 (1.2.0) unstable; urgency=low

  * osm2ed: compute the bounding shape of the instance at the end  <https://github.com/CanalTP/navitia/pull/617>
  * Osm2ed: relation with way and admin were not inserted in database...  <https://github.com/CanalTP/navitia/pull/616>
  * ed: from geometry in routes.txt and lines.txt to navitia::type  <https://github.com/CanalTP/navitia/pull/615>
  * Places fix score and quality with autocomplete integration test  <https://github.com/CanalTP/navitia/pull/614>
  * Ed: migration to alembic  <https://github.com/CanalTP/navitia/pull/586>  <https://github.com/CanalTP/navitia/pull/613> <https://github.com/CanalTP/navitia/pull/608>
  * pb_converter: fix fill_pb_placemark of admin  <https://github.com/CanalTP/navitia/pull/612>
  * Jormungandr: add test on isochrones  <https://github.com/CanalTP/navitia/pull/609>
  * Utils: add pq dependency  <https://github.com/CanalTP/navitia/pull/606>
  * ed: use geometries.txt in fusio to export shapes  <https://github.com/CanalTP/navitia/pull/604>
  * all: add dependancy to protobuf  <https://github.com/CanalTP/navitia/pull/603>
  * TimeTable: refactoring of timetable for calendar  <https://github.com/CanalTP/navitia/pull/601>
  * cmake: add dependancy on protobuf for accessible_test  <https://github.com/CanalTP/navitia/pull/600>
  * Kraken: new api ptobject external_code  <https://github.com/CanalTP/navitia/pull/599>
  * Protobuf: rename place to pbobject  <https://github.com/CanalTP/navitia/pull/598>
  * remove warning, remove dead code and GeographicalCoord in its file  <https://github.com/CanalTP/navitia/pull/597>
  * Fix tyr jobs  <https://github.com/CanalTP/navitia/pull/596>
  * Python: change requirements for protobuff to 2.4.1  <https://github.com/CanalTP/navitia/pull/595>
  * Disruptions: add new object model  <https://github.com/CanalTP/navitia/pull/594>
  * Jormungandr: quick fix for best filtering  <https://github.com/CanalTP/navitia/pull/592>
  * Jormun: add transportation mode to crow fly  <https://github.com/CanalTP/navitia/pull/591>
  * All: rewrite helps <https://github.com/CanalTP/navitia/pull/588>
  * Jormungandr: add validity pattern to vp  <https://github.com/CanalTP/navitia/pull/581>

 -- antoine-de <antoine.desbordes@gmail.com>  Wed, 08 Oct 2014 17:10:15 +0100


navitia2 (1.1.3) unstable; urgency=medium

  * hotfix for "memleak" on stop_schedules

 -- Alexandre JACQUIN <alexandre.jacquin@canaltp.fr>  Wed, 01 Oct 2014 14:42:29 +0200


navitia2 (1.1.2) unstable; urgency=low

  * Cities: add tolerance for ST_DWITHIN for postgis 1.5

 -- Antoine Desbordes <antoine.desbordes@canaltp.fr>  Mon, 22 Sep 2014 13:44:13 +0100

navitia2 (1.1.1) unstable; urgency=low

  * Cities: change cmake conf to embbed alembic

 -- Antoine Desbordes <antoine.desbordes@canaltp.fr>  Mon, 22 Sep 2014 11:44:13 +0100

navitia2 (1.1.0) unstable; urgency=low

  * Jormungandr: change date parse library  <https://github.com/CanalTP/navitia/pull/573>
  * Osm2ed: change admin boundary building  <https://github.com/CanalTP/navitia/pull/572>
  * Cities: handle boundary made of multi-parts  <https://github.com/CanalTP/navitia/pull/571>
  * jormungandr: add traveller profiles  <https://github.com/CanalTP/navitia/pull/570>
  * Tyr: add fare in dataset family type  <https://github.com/CanalTP/navitia/pull/568>
  * ed: Create default physical mode  <https://github.com/CanalTP/navitia/pull/567>
  * kraken: usage of boost program_option for the configuration  <https://github.com/CanalTP/navitia/pull/566>
  * tyr: using cities in ed2nav  <https://github.com/CanalTP/navitia/pull/564>
  * monitor-kraken: add publication_date on response  <https://github.com/CanalTP/navitia/pull/563>
  * ed: Admin stop area  <https://github.com/CanalTP/navitia/pull/562>
  * Isochrone: fix re-building of pathes  <https://github.com/CanalTP/navitia/pull/561>
  * Nm planner  <https://github.com/CanalTP/navitia/pull/559>
  * Jormun&Kraken: add recoverable error  <https://github.com/CanalTP/navitia/pull/558>
  * ed: Add admin to stop points and poi using cities  <https://github.com/CanalTP/navitia/pull/556>
  * Georef: fix angle computation  <https://github.com/CanalTP/navitia/pull/555>
  * kraken & tyr: add a fake heartbeat amqp for all kraken from tyr  <https://github.com/CanalTP/navitia/pull/554>
  * Jormungandr: set config for basic auth realm, aka: pretty auth :p  <https://github.com/CanalTP/navitia/pull/553>
  * nav2rt: handle case of a non existing input file  <https://github.com/CanalTP/navitia/pull/552>
  * Jormungandr: fiw the error message when one instance is dead  <https://github.com/CanalTP/navitia/pull/551>
  * Route: add direction field.  <https://github.com/CanalTP/navitia/pull/550>
  * Tyr: add a command for rebuild all the current data of an instance   <https://github.com/CanalTP/navitia/pull/549>
  * ed: Modify uri poi type  <https://github.com/CanalTP/navitia/pull/548>
  * Tyr: add a command for deleting old backup directories   <https://github.com/CanalTP/navitia/pull/547>
  * Connector cities  <https://github.com/CanalTP/navitia/pull/546>
  * ed: connections from stop point A to A <https://github.com/CanalTP/navitia/pull/541>
  * ed&georef: force using a parking when using a car to stop area <https://github.com/CanalTP/navitia/pull/528>
  * georef: the coordinate of an entire way is the projection of the centroid on the way <https://github.com/CanalTP/navitia/pull/534>
  * ed: compute convex bounding shape <https://github.com/CanalTP/navitia/pull/531>
  * georef: nearest_edge returns really the nearest edge now <https://github.com/CanalTP/navitia/pull/530>

 -- Guillaume Pinot <texitoi@texitoi.eu>  Fri, 19 Sep 2014 14:09:13 +0100

navitia2 (1.0.1) unstable; urgency=low

  * cherry pick of commits from <https://github.com/CanalTP/navitia/pull/526>
    for timetable null value handling

 -- Antoine Desbordes <antoine.desbordes@canaltp.fr>  Thu, 4 Sep 2014 14:44:13 +0100

navitia2 (1.0.0) unstable; urgency=low

  * Jormungandr: take crow fly mode a a fall back mode in tags  <https://github.com/CanalTP/navitia/pull/524>
  * timezone: Technical implementation of time zone in
    <https://github.com/CanalTP/navitia/pull/493> , but some stuff still need
    to be done, so it has been deactivated by <https://github.com/CanalTP/navitia/pull/512>
    and timezone hidden in json results by  <https://github.com/CanalTP/navitia/pull/523>
  * Routing: add more tests on stay in  <https://github.com/CanalTP/navitia/pull/522>
  * Georef: add test to djikstra limit  <https://github.com/CanalTP/navitia/pull/521>
  * improvement of stay in connection  <https://github.com/CanalTP/navitia/pull/520>
  * all: remove warnings  <https://github.com/CanalTP/navitia/pull/519>
  * all: remove warnings  <https://github.com/CanalTP/navitia/pull/518>
  * Cmake: test empty removed  <https://github.com/CanalTP/navitia/pull/517>
  * Fix direct path  <https://github.com/CanalTP/navitia/pull/516>
  * Only do crowfly if we leave the requested area  <https://github.com/CanalTP/navitia/pull/515>
  * ed: support pqxx v3 and v4  <https://github.com/CanalTP/navitia/pull/514>
  * Jormungandr: modification of sort order for journeys  <https://github.com/CanalTP/navitia/pull/513>
  * Ed: deletion of a unneeded and malformed exception block in migration.sql  <https://github.com/CanalTP/navitia/pull/511>
  * Jormungandr: set car speed to 40km/h, before it was 60km/h  <https://github.com/CanalTP/navitia/pull/510>
  * Persist vj  <https://github.com/CanalTP/navitia/pull/509>
  * update test on validity pattern  <https://github.com/CanalTP/navitia/pull/508>
  * Jormun: sqlalchemy scripts corrections  <https://github.com/CanalTP/navitia/pull/507>
  * Fix UTC conversion in GTFS  <https://github.com/CanalTP/navitia/pull/506>
  * Doc: delete type from journeys  <https://github.com/CanalTP/navitia/pull/505>
  * Add crowfly to nonpt  <https://github.com/CanalTP/navitia/pull/504>
  * Fix calendar split  <https://github.com/CanalTP/navitia/pull/503>
  * Fare: publish 'found' boolean on tickets
    <https://github.com/CanalTP/navitia/pull/502> and some fare fixes <https://github.com/CanalTP/navitia/pull/494>
  * Jormun: fix prev/next bug on V0  <https://github.com/CanalTP/navitia/pull/501>
  * Default network  <https://github.com/CanalTP/navitia/pull/500>
  * Ed: fix build of validityPattern in gtfsParser  <https://github.com/CanalTP/navitia/pull/499>
  * Jormun v0 datetime pickup  <https://github.com/CanalTP/navitia/pull/498>
  * No car direct path  <https://github.com/CanalTP/navitia/pull/497>
  * Load fare while loading fusio if possible  <https://github.com/CanalTP/navitia/pull/496>
  * Fusio2ed: fix a segfault when a line is not associated with a network  <https://github.com/CanalTP/navitia/pull/495>

 -- antoine-de <antoine.desbordes@gmail.com>  Tue, 02 Sep 2014 17:09:29 +0100

navitia2 (0.102.2) unstable; urgency=low

  * cherry pick of commits from <https://github.com/CanalTP/navitia/pull/497>
  * Fare: hand made corrections from <https://github.com/CanalTP/navitia/pull/496> (it was not possible to really cherry-pick because of conflict)

 -- Antoine Desbordes <antoine.desbordes@canaltp.fr>  Mon, 25 Aug 2014 10:44:13 +0100

navitia2 (0.102.1) unstable; urgency=low

  * Gtfs: fix segfault on fusio2ed <https://github.com/CanalTP/navitia/pull/495>

 -- Antoine Desbordes <antoine.desbordes@canaltp.fr>  Wed, 21 Aug 2014 10:44:13 +0100

navitia2 (0.102.0) unstable; urgency=low

  * Fare: fix cg37 fare <https://github.com/CanalTP/navitia/pull/494>

 -- Antoine Desbordes <antoine.desbordes@canaltp.fr>  Wed, 20 Aug 2014 16:44:13 +0100

navitia2 (0.101.2) unstable; urgency=low

  * Kraken: Fix a bug in path building

 -- Vincent Lara <vincent.lara@canaltp.fr>  Mon, 12 Aug 2014 11:44:13 +0100

navitia2 (0.101.1) unstable; urgency=low

  * Kraken: Add routing dependency to pb_lib

 -- Vincent Lara <vincent.lara@canaltp.fr>  Mon, 11 Aug 2014 17:17:13 +0100

navitia2 (0.101.0) unstable; urgency=low

  * Jormungandr: display stop_points of a route  <https://github.com/CanalTP/navitia/pull/481>
  * Always do direct path  <https://github.com/CanalTP/navitia/pull/480>
  * Kraken: Improve overlapping check  <https://github.com/CanalTP/navitia/pull/479>
  * Kraken: Add transfer arrival_time  <https://github.com/CanalTP/navitia/pull/478>
  * Kraken: autocomplete: some accented characters added  <https://github.com/CanalTP/navitia/pull/477>
  * Kraken: revert stop_times  <https://github.com/CanalTP/navitia/pull/476>
  * Ed check if there is no error when writing the .nav  <https://github.com/CanalTP/navitia/pull/475>
  * Kraken: log the version of kraken on startup  <https://github.com/CanalTP/navitia/pull/474>
  * Connector at: Disable debug log of sqlalchemy  <https://github.com/CanalTP/navitia/pull/473>
  * Kraken: you can now pass the path to the config file of kraken on startup  <https://github.com/CanalTP/navitia/pull/472>
  * Kraken: fix production_period in navitia  <https://github.com/CanalTP/navitia/pull/472>
  * Ed: The default network was already created  <https://github.com/CanalTP/navitia/pulls/470>
  * Tyr: User api didn't return the real authorizations  <https://github.com/CanalTP/navitia/pulls/469>
  * Kraken: fix crow_fly_duration of BSS

 -- Vincent Lara <vincent.lara@canaltp.fr>  Mon, 11 Aug 2014 15:29:13 +0100

navitia2 (0.100.2) unstable; urgency=low

  * fare: Fix a bug when currencies are diffrent
  * next_departures: Retrieve the right number of departures

 -- Vincent Lara <vincent.lara@canaltp.fr>  Thu, 28 Jul 2014 18:00:13 +0100

navitia2 (0.100.1) unstable; urgency=low

  * autocomplete: correction calculation quality  <https://github.com/CanalTP/navitia/pull/442>

 -- Vincent Lara <vincent.lara@canaltp.fr>  Thu, 25 Jul 2014 16:26:13 +0100

navitia2 (0.100.0) unstable; urgency=low

  * fare : currency serialization  <https://github.com/CanalTP/navitia/pull/455>
  * Add coherence bss  <https://github.com/CanalTP/navitia/pull/454>
  * Fix isochrones  <https://github.com/CanalTP/navitia/pull/452>
  * Ed: error message when no pt data in db  <https://github.com/CanalTP/navitia/pull/451>
  * Tyr: Change url to flask restful to https  <https://github.com/CanalTP/navitia/pull/450>
  * Jormungandr: Change url to flask restful to https  <https://github.com/CanalTP/navitia/pull/449>
  * Jormungandr: add kombu dependency  <https://github.com/CanalTP/navitia/pull/448>
  * Kraken: Better handling of departure that are also destinations  <https://github.com/CanalTP/navitia/pull/447>
  * Remove unused members of JourneyPatternPoint  <https://github.com/CanalTP/navitia/pull/446>
  * Use std::fill instead of assign  <https://github.com/CanalTP/navitia/pull/445>
  * Move frequency paramaters to VJ   <https://github.com/CanalTP/navitia/pull/444>
  * Add coherence to sections  <https://github.com/CanalTP/navitia/pull/441>
  * Autocomplete test functional init  <https://github.com/CanalTP/navitia/pull/440>
  * Revert 437 autocomplete test functional init  <https://github.com/CanalTP/navitia/pull/439>
  * Cli: factorize loading  <https://github.com/CanalTP/navitia/pull/438>
  * Autocomplete test functional init  <https://github.com/CanalTP/navitia/pull/437>
  * Add requirements in cmake to help compilation preparation  <https://github.com/CanalTP/navitia/pull/436>
  * Doc install  <https://github.com/CanalTP/navitia/pull/435>
  * Cli  <https://github.com/CanalTP/navitia/pull/434>
  * Tyr: do not run load_data async  <https://github.com/CanalTP/navitia/pull/433>
  * Add debug tools  <https://github.com/CanalTP/navitia/pull/432>
  * Assert on reversal errors  <https://github.com/CanalTP/navitia/pull/430>
  * Use constants instead of double negation  <https://github.com/CanalTP/navitia/pull/429>
  * Navitiacommon&tyr: remove coordinates from ptobjects  <https://github.com/CanalTP/navitia/pull/428>
  * Stay in fixes  <https://github.com/CanalTP/navitia/pull/427>
  * Translation <https://github.com/CanalTP/navitia/pull/426> and <https://github.com/CanalTP/navitia/pull/422>
  * Remove poipoitype  <https://github.com/CanalTP/navitia/pull/424>

 -- Vincent Lara <vincent.lara@canaltp.fr>  Thu, 24 Jun 2014 18:26:13 +0100

navitia2 (0.99.0) unstable; urgency=low

  * Fix auth uri  <https://github.com/CanalTP/navitia/pull/417>
  * Ed: ignore line without a network  <https://github.com/CanalTP/navitia/pull/416>
  * Attempt to remove libgeos warning  <https://github.com/CanalTP/navitia/pull/410>
  * Jormungandr: don't abort stat if no token  <https://github.com/CanalTP/navitia/pull/409>
  * jormungandr: correct filter  <https://github.com/CanalTP/navitia/pull/408>
  * Add schema to route  <https://github.com/CanalTP/navitia/pull/407>
  * Jormungandr: fix journey sort  <https://github.com/CanalTP/navitia/pull/406>
  * Jormungandr: fix a typo in get_filter  <https://github.com/CanalTP/navitia/pull/405>
  * Best filtering  <https://github.com/CanalTP/navitia/pull/403>

 -- antoine-de <antoine.desbordes@gmail.com>  Thu, 26 Jun 2014 18:06:13 +0100

navitia2 (0.98.3) unstable; urgency=low

  * Jormungandr: authentication changes for lines api

 -- antoine-de <antoine.desbordes@gmail.com>  Thu, 26 Jun 2014 17:06:20 +0100

navitia2 (0.98.1) unstable; urgency=low

  * Ed: change data version

 -- antoine-de <antoine.desbordes@gmail.com>  Tue, 24 Jun 2014 18:06:06 +0100

navitia2 (0.98.0) unstable; urgency=low

  * Attempt to remove libgeos warning  <https://github.com/CanalTP/navitia/pull/410>
  * Jormungandr: don't abort stat if no token  <https://github.com/CanalTP/navitia/pull/409>
  * jormungandr: correct filter  <https://github.com/CanalTP/navitia/pull/408>
  * Add schema to route  <https://github.com/CanalTP/navitia/pull/407>
  * Jormungandr: fix journey sort  <https://github.com/CanalTP/navitia/pull/406>
  * Jormungandr: fix a typo in get_filter  <https://github.com/CanalTP/navitia/pull/405>
  * Best filtering  <https://github.com/CanalTP/navitia/pull/403>
  * Doc: update <https://github.com/CanalTP/navitia/pull/401>
  * ed: route name  <https://github.com/CanalTP/navitia/pull/400>
  * Visu: removal  <https://github.com/CanalTP/navitia/pull/396>
  * Jormungandr: Add param show_codes to v0/Ptref  <https://github.com/CanalTP/navitia/pull/395>
  * PTReferential: ForbiddenUri  <https://github.com/CanalTP/navitia/pull/394>
  * Check consistency of vehicle journeys  <https://github.com/CanalTP/navitia/pull/393>
  * Doc update  <https://github.com/CanalTP/navitia/pull/392>
  * Manage odt  <https://github.com/CanalTP/navitia/pull/391>
  * geopal2ed : rm update boundary admins  <https://github.com/CanalTP/navitia/pull/390>
  * jormungandr: Error handling in stat_manger for RabbitMQ  <https://github.com/CanalTP/navitia/pull/388>
  * Navitiaii 856  <https://github.com/CanalTP/navitia/pull/386>
  * Jormungandr: add param to force https in link  <https://github.com/CanalTP/navitia/pull/385>
  * Navitiaii 768 harminisation  <https://github.com/CanalTP/navitia/pull/384>
  * Jormungandr: remove 'allow_odt' parameter  <https://github.com/CanalTP/navitia/pull/383>
  * ed: better error handling  <https://github.com/CanalTP/navitia/pull/382>
  * Fix get walking solutions  <https://github.com/CanalTP/navitia/pull/379>

 -- antoine-de <antoine.desbordes@gmail.com>  Tue, 24 Jun 2014 16:06:58 +0100

navitia2 (0.97.5) unstable; urgency=low

  * Jormungandr: hotfix for show codes and V0

 -- antoine-de <antoine.desbordes@gmail.com>  Tue, 17 Jun 2014 10:06:06 +0100

navitia2 (0.97.4) unstable; urgency=low

  * Jormungandr: second hotfix for demo.navitia.io

 -- antoine-de <antoine.desbordes@gmail.com>  Mon, 16 Jun 2014 16:06:13 +0100

navitia2 (0.97.3) unstable; urgency=low

  * Jormungandr: V0 hotfix for demo.navitia.io

 -- antoine-de <antoine.desbordes@gmail.com>  Mon, 16 Jun 2014 16:06:42 +0100

navitia2 (0.97.2) unstable; urgency=low

  * Jormungandr: multi coverage handling
  * Stats: add recovery for rabbitmq
  * Jormungandr: better reverse proxy handling (http/https in link)

 -- antoine-de <antoine.desbordes@gmail.com>  Wed, 11 Jun 2014 11:06:12 +0100

navitia2 (0.97.1) unstable; urgency=low

  * Fix bugs parse file bug in fusio2ed
  * Add is_free configuration to tyr

 -- Vincent Lara <lara.vincent@gmail.com>  Wed, 04 Jun 2014 15:06:16 +0100

navitia2 (0.97.0) unstable; urgency=low

  * Kraken: fix poi_type on places_nearby API
  * kraken : not display "pick_up only" if first stoptime
  * Jormungandr: Correct error handling
  * Fix Gtfs csvreader
  * TimeTable: change exceptions
  * documentation: Add other journey planners
  * Tyr: Add load_data command
  * Kraken: force malloc release
  * Jormungandr: remove useless variable
  * Jormungandr: filter similar journeys
  * Kraken: Change protobuff placemark from address to POI for BSS stations.
  * Release script improvement

 -- Vincent Lara <lara.vincent@gmail.com>  Mon, 02 Jun 2014 12:06:37 +0100

navitia2 (0.96.10) unstable; urgency=low

  * Jormungandr: Fix sort of journeys

 -- Vincent Lara <vincent.lara@canaltp.fr>  Tue, 27 May 2014 09:05:34 +0100

navitia2 (0.96.9) unstable; urgency=low

  * Fusio2ed: Check existence of comment column

 -- Vincent Lara <vincent.lara@canaltp.fr>  Mon, 26 May 2014 18:05:17 +0100

navitia2 (0.96.8) unstable; urgency=low

  * Kraken: Improve BSS handling
  * Jormungandr: fix a regression

 -- Vincent Lara <vincent.lara@canaltp.fr>  Mon, 19 May 2014 17:05:59 +0100

navitia2 (0.96.7) unstable; urgency=low

  * Stat_peristor: change stat_peristor.py in stat_persit.py

 -- Vincent Lara <vincent.lara@canaltp.fr>  Mon, 19 May 2014 17:05:18 +0100

navitia2 (0.96.6) unstable; urgency=low

  * Stat_persitor: fix typo in install

 -- Vincent Lara <vincent.lara@canaltp.fr>  Mon, 19 May 2014 15:05:13 +0100

navitia2 (0.96.5) unstable; urgency=low

  * Stat_peristor: move stat_persistor_service in Stat_peristor.py

 -- Vincent Lara <vincent.lara@canaltp.fr>  Mon, 19 May 2014 15:05:01 +0100

navitia2 (0.96.4) unstable; urgency=low

  * Stat_peristor: add all packages

 -- Vincent Lara <vincent.lara@canaltp.fr>  Mon, 19 May 2014 14:05:08 +0100

navitia2 (0.96.3) unstable; urgency=low

  * Scripts: Moved init_db from ed to navitiacommon

 -- antoine-de <antoine.desbordes@gmail.com>  Fri, 16 May 2014 17:05:39 +0100

navitia2 (0.96.2) unstable; urgency=low

  * Stat_persistor: Fix typo

 -- Vincent Lara <vincent.lara@canaltp.fr>  Fri, 16 May 2014 14:05:52 +0100

navitia2 (0.96.1) unstable; urgency=low

  * Stat_persistor: fix package

 -- Vincent Lara <vincent.lara@canaltp.fr>  Fri, 16 May 2014 14:05:54 +0100

navitia2 (0.96.0) unstable; urgency=low

  * Kraken: Fix rabbitmq bug after a reload of data
  * Jormungandr: Better handling of rabbitmq connection
  * Cmake improvements
  * Fix Clang compilation
  * Kraken: work on memory consumption
  * OSM2Ed: SQL optimizations
  * Kraken: fix bugs on validity pattern
  * Kraken: fix format of name
  * GTFS2ed: Fix behaviour when a stoppoint doesn't have a stop area
  * OSM2ed: Parse platform ways
  * GTFS2ed: Parse platform codes
  * Tyr: Fix schema name of admin and poi
  * Jormungandr: max waiting duration
  * Tyr: Fix synonyms integration
  * Jormungandr: fix journey sorting
  * Kraken: Improvement on build path
  * Jormungandr: Introduction of statistics
  * Kraken: Improvements on autocomplete
  * Kraken: Start from main stop area when a admin is asked

 -- Vincent Lara <vincent.lara@canaltp.fr>  Fri, 16 May 2014 11:05:47 +0100

navitia2 (0.95.0) unstable; urgency=low

  * ed : move poi table in georef schema
  * Kraken: delete of old, useless file
  * kraken: Correction for API place with uri
  * Kraken: use utils/zmq_compat.h for supporting zmq 3 and zmq 2
  * Kraken: Fix reverse connections
  * Jormungandr: chmod +x on manage.py
  * Set GTFS bikes allowed property in VehicleJourney
  * sql: navitia.admin has become georef.admin
  * Fix for Ubuntu 14.04
  * Documentation: add a 'how to contribute section'
  * Ouistiti: add licences
  * Move admin in georef
  * Jormungandr: we want uniq journeys
  * Jormungandr: check ACL on URI api
  * Ed: line sort
  * Add tests on journeys
  * Kraken: remove valgrind
  * Ed: remove hiredis dependency
  * Jormungandr: Sort journeys
  * Connector at auth
  * Jormungandr: prev&next one minutes before/after
  * Kraken: switch bss rent/putback section for arrival
  * Add commands tyr
  * Kraken: bug on arrival streetnetwork section
  * Kraken: fix reverse path angles

 -- Vincent Lara <vincent.lara@canaltp.fr>  Wed, 30 Apr 2014 10:04:16 +0100

navitia2 (0.94.1) unstable; urgency=low

  * Ed: Do bulk insert on stop times every 150000 inserts

 -- Vincent Lara <vincent.lara@canaltp.fr>  Thu, 24 Apr 2014 14:04:36 +0100

navitia2 (0.94.0) unstable; urgency=low

  * Jormungandr: change default fallback modes

 -- Vincent Lara <vincent.lara@canaltp.fr>  Tue, 22 Apr 2014 10:04:43 +0100

navitia2 (0.93.0) unstable; urgency=low

  * Kraken: fix order bug
  * Kraken: Use one file for aliases and synonyms
  * Jormungandr: Some improvement on performances
  * Jormungandr: log cleanup
  * Jormungandr: Add integration test
  * Kraken: add structure for mock kraken
  * Kraken : manage address POI
  * Kraken/Ed: Add key/value properties to POI

 -- Vincent Lara <vincent.lara@canaltp.fr>  Tue, 22 Apr 2014 09:04:53 +0100

navitia2 (0.93.3) unstable; urgency=low

  * Kraken: Fix journeys beginning by a stop_area

 -- Vincent Lara <vincent.lara@canaltp.fr>  Tue, 15 Apr 2014 15:04:36 +0100

navitia2 (0.91.2) unstable; urgency=low

  * Jormungandr: rapid journeys cannot be non_pt

 -- Vincent Lara <vincent.lara@canaltp.fr>  Mon, 14 Apr 2014 18:04:49 +0100

navitia2 (0.92.1) unstable; urgency=low

  * Upgrade data version

 -- Vincent Lara <vincent.lara@canaltp.fr>  Mon, 14 Apr 2014 16:04:47 +0100

navitia2 (0.92.0) unstable; urgency=low

  * Jormungandr: Journey's type refactoring
  * Jormungandr: add tags to journeys to better qualify them
  * All: change bss sections type (BSS_RENT and BSS_LANDING)
  * Jormungandr: fix previous departure behavior
  * Ed: fix poi type
  * Jormungandr: add min|max_nb_journeys parameter
  * Jormungandr: add show code param in varius apis
  * Kraken: natural sort on lines

 -- Vincent Lara <vincent.lara@canaltp.fr>  Mon, 14 Apr 2014 16:04:06 +0100

navitia2 (0.91.1) unstable; urgency=low

  * Jormungandr: fix bugs in scripts
  * Kraken: Fix init of wordweight

 -- Vincent Lara <vincent.lara@canaltp.fr>  Mon, 07 Apr 2014 18:04:11 +0100

navitia2 (0.91.0) unstable; urgency=low

  * Jormungandr: log improvements
  * Jormungandr: Improve exception management of calendars
  * Jormungandr: Adapt scenarios for a arrival before request
  * Jormungandr: Fix typing of sections
  * Jormungandr: New script configuration for call to planner
  * Kraken: Add crowfly projection in streetnetwork sections
  * Kraken: Add parameter depth in departure_board
  * Kraken: Fix get_walking_solutions
  * Kraken: Change raptor_init to raptor solution
  * Kraken: Add external codes
  * Kraken: Add addresses in POI and stop_point
  * Kraken: Fix retrieval of direct path
  * Ed: Compute relation between objects and admins in binarisation
  * Ed: New connector for POIs
  * Ed: Fix graph loading
  * All: Use forward declare in data
  * All: Use of share_ptr
  * All: Remove lock
  * Jormungandr: Fix next link

 -- Vincent Lara <vincent.lara@canaltp.fr>  Mon, 07 Apr 2014 15:04:08 +0100

navitia2 (0.90.8) unstable; urgency=low

  * Connector_at: add number of messages and Disruptions send

 -- Vincent Lara <vincent.lara@canaltp.fr>  Wed, 26 Mar 2014 11:03:58 +0100

navitia2 (0.90.7) unstable; urgency=low

  * Sindri: add number of messages pushed

 -- Vincent Lara <vincent.lara@canaltp.fr>  Wed, 26 Mar 2014 10:03:14 +0100

navitia2 (0.90.6) unstable; urgency=low

  * Debian: override dh_python2

 -- Vincent Lara <vincent.lara@canaltp.fr>  Tue, 25 Mar 2014 17:03:20 +0100

navitia2 (0.90.5) unstable; urgency=low

  * Jormungandr: add debian/navitia-jormungandr.pydist

 -- Vincent Lara <vincent.lara@canaltp.fr>  Tue, 25 Mar 2014 15:03:40 +0100

navitia2 (0.90.4) unstable; urgency=low

  * Jormungandr: python version >= 2.7

 -- Vincent Lara <vincent.lara@canaltp.fr>  Tue, 25 Mar 2014 11:03:09 +0100

navitia2 (0.90.3) unstable; urgency=low

  * Jormungandr: really fix python version problem

 -- Vincent Lara <vincent.lara@canaltp.fr>  Fri, 21 Mar 2014 18:03:01 +0100

navitia2 (0.90.2) unstable; urgency=low

  * Jormungandr: fix journey tagging

 -- Vincent Lara <vincent.lara@canaltp.fr>  Fri, 21 Mar 2014 17:03:52 +0100

navitia2 (0.90.1) unstable; urgency=low

  * Jormungandr: fix ResourceUri

 -- Vincent Lara <vincent.lara@canaltp.fr>  Fri, 21 Mar 2014 10:03:48 +0100

navitia2 (0.90.0) unstable; urgency=low

  * Monitor: Fix a typo
  * Kraken: For odt vj, we want to display only the first and last stop time
  * kraken : Add main destination to stop schedules
  * Jormungandr: We can now request models by external_code and type
  * Kraken: fix connection duration for intra stop area connections
  * OSMReader: improve the osm tags handling for bike
  * Ed2Nav: fix way filtering
  * Kraken: add facilities for qgis debuging
  * Jormungandr: Fix tagging of cheap journeys
  * Kraken: Some journeys were still begginning by a transfer
  * Kraken: fix setting of sn params of destination
  * jormungandr : test of from argument
  * Merge pull request #206 from l-vincent-l/fix_visible_sa
  * Ed: set visible value only if we have the column
  * jormungandr : add comment property
  * kraken : add comment property
  * CMake: python tests outputed in differents files
  * CMake: output all test in xml for jenkins
  * Jormungandr: manage terminus on stop schedule
  * Kraken: reverse order of validity pattern on display
  * Kraken: fix calendar API
  * Kraken: Penalize objects without cities
  * Jormungandr: filter corrected in places_nearby for POI

 -- Vincent Lara <vincent.lara@canaltp.fr>  Thu, 20 Mar 2014 17:03:50 +0100

navitia2 (0.89.2) unstable; urgency=low

  * Fix jormungandr unit tests

 -- Vincent Lara <vincent.lara@canaltp.fr>  Wed, 12 Mar 2014 09:03:53 +0100

navitia2 (0.89.1) unstable; urgency=low

  * Fix kraken version

 -- Vincent Lara <vincent.lara@canaltp.fr>  Tue, 11 Mar 2014 18:03:56 +0100

navitia2 (0.89.0) unstable; urgency=low

  * Jormungandr: add status API to v1
  * Jormungandr: fix resource uri
  * connecteur_at : filter modified.
  * kraken: add sort disruption by line and network
  * kraken: add sort line and network by weigth
  * Tyr: add navitia schema to ed tables.
  * Jormungandr: we always compare with lower case
  * kraken : return exceptions dates of associated_calendar
  * jormungandr : manage exceptions dates in stop_schedule
  * kraken : add calendar_exceptions in stop_schedule
  * kraken: add sort line and network by weigth
  * georef : Show reasons why stop points are excluded.
  * Buid fix on get_stop_times
  * Route_schedules: fix for frequency routes
  * Jormungandr: Add journey_pattern API
  * Kraken&Jormungandr: change walking default speed
  * jormungandr : status of stop_time is in response
  * Kraken: add schema navitia during query
  * Ed: Add column "sort" to tables company, network, and "website"
  * Ed: Add column "website" to the table "network"

 -- Vincent Lara <vincent.lara@canaltp.fr>  Tue, 11 Mar 2014 17:03:49 +0100

navitia2 (0.88.1) unstable; urgency=low

  * corrections on at loggers

 -- Vincent Lara <vincent.lara@canaltp.fr>  Thu, 06 Mar 2014 16:03:08 +0100

navitia2 (0.88.0) unstable; urgency=low

  * Stop schedule for calendars
  * Add logger for connector AT

 -- Vincent Lara <vincent.lara@canaltp.fr>  Thu, 06 Mar 2014 16:03:12 +0100

navitia2 (0.87.2) unstable; urgency=low

  * Fix connector_at

 -- Vincent Lara <vincent.lara@canaltp.fr>  Thu, 06 Mar 2014 14:03:25 +0100

navitia2 (0.87.1) unstable; urgency=low

  * Several fixes on connector at
  * Fix an url_for on the build of disruption link

 -- Vincent Lara <vincent.lara@canaltp.fr>  Thu, 06 Mar 2014 12:03:31 +0100

navitia2 (0.87.0) unstable; urgency=low

  * ed : normalize uri edges
  * ed : save way_id in house_number
  * build: tyr doesn't depends of request, but it's at_connector
  * Jormungandr: change the maximum duration a journey to 24h
  * Tyr: add a new process launching reload_at in case of message for an instance
  * Tyr: add a command for trigger reload of realtime information by kraken
  * Tyr: move aggregatePlaceCommand in a "command" submodule
  * Ed: build admin map
  * Autocomplete : upper-case accented caracters added
  * Jormugandr: default bike speed is 15 km/h (4.1m/s)

 -- Vincent Lara <vincent.lara@canaltp.fr>  Wed, 05 Mar 2014 18:03:36 +0100

navitia2 (0.86.2) unstable; urgency=low

  * Fix bike speed (for real !)

 -- Vincent Lara <vincent.lara@canaltp.fr>  Wed, 05 Mar 2014 11:03:50 +0100

navitia2 (0.86.1) unstable; urgency=low

  * Change bike speed to 15km/h (4.1 m/s)

 -- Vincent Lara <vincent.lara@canaltp.fr>  Wed, 05 Mar 2014 09:03:56 +0100

navitia2 (0.86.0) unstable; urgency=low

  * Kraken: Avoid journey to finish by a transfer
  * Tyr: add aggregate_places command
  * Kraken: speed of a bike is now 20km/h (i.e 5.6m/s)
  * Kraken: fix journey from and to poi.
  * Jormungandr: check if both origin and destination are in the same instance
  * Jormungandr: remove prefix from poi and admin id
  * Jormungandr: add headsign field to v1 interface

 -- Vincent Lara <vincent.lara@canaltp.fr>  Tue, 04 Mar 2014 18:03:53 +0100

navitia2 (0.85.0) unstable; urgency=low

  * Krakeni/Ed: correction on the ways fusion. Ignore those without name
  * SQL: remove useless script
  * Jormungandr: fix previous journey
  * Calendar: add data exposition apis
 -- Vincent Lara <vincent.lara@canaltp.fr>  Tue, 04 Mar 2014 11:03:58 +0100

navitia2 (0.84.0) unstable; urgency=low

  * Add maintenance API
  * Fix tyr logging
  * Add a file to run tyr

 -- Vincent Lara <vincent.lara@canaltp.fr>  Mon, 03 Mar 2014 15:03:24 +0100

navitia2 (0.83.12) unstable; urgency=low

  * Remove the grouping of edges by connected components

 -- Vincent Lara <vincent.lara@canaltp.fr>  Mon, 03 Mar 2014 15:03:58 +0100

navitia2 (0.83.11) unstable; urgency=low

  * Fix a bug on merge of ways

 -- Vincent Lara <vincent.lara@canaltp.fr>  Mon, 03 Mar 2014 10:03:38 +0100

navitia2 (0.83.10) unstable; urgency=low

  * Tyr: typo fix
  * Jormungandr: fix id of addresses
  * Ed: change insert of uri of admins, poi, poi_types
  * Ed: Faster merge of ways

 -- Vincent Lara <vincent.lara@canaltp.fr>  Fri, 28 Feb 2014 16:02:35 +0100

navitia2 (0.83.9) unstable; urgency=low

  * Fix aggregate places
  * Fix journeys

 -- Vincent Lara <vincent.lara@canaltp.fr>  Thu, 27 Feb 2014 16:02:24 +0100

navitia2 (0.83.8) unstable; urgency=low

  * Fix connector_at

 -- Vincent Lara <vincent.lara@canaltp.fr>  Wed, 26 Feb 2014 18:02:19 +0100

navitia2 (0.83.7) unstable; urgency=low

  * Disable id encoding

 -- Vincent Lara <vincent.lara@canaltp.fr>  Wed, 26 Feb 2014 15:02:43 +0100

navitia2 (0.83.6) unstable; urgency=low

  * Add python-requests dependency

 -- Vincent Lara <vincent.lara@canaltp.fr>  Tue, 25 Feb 2014 18:02:10 +0100

navitia2 (0.83.5) unstable; urgency=low

  * fix connector_at

 -- Vincent Lara <vincent.lara@canaltp.fr>  Tue, 25 Feb 2014 18:02:11 +0100

navitia2 (0.83.4) unstable; urgency=low

  * fix packages in connector-at

 -- Vincent Lara <vincent.lara@canaltp.fr>  Tue, 25 Feb 2014 16:55:57 +0100

navitia2 (0.83.3) unstable; urgency=low

  * Deploy connector-at

 -- Vincent Lara <vincent.lara@canaltp.fr>  Mon, 24 Feb 2014 12:55:57 +0100

navitia2 (0.83.2) unstable; urgency=low

  * fix qualifier

 -- Vincent Lara <vincent.lara@canaltp.fr>  Mon, 24 Feb 2014 18:02:57 +0100

navitia2 (0.83.1) unstable; urgency=low

  * Fix fare tests

 -- Vincent Lara <vincent.lara@canaltp.fr>  Mon, 24 Feb 2014 17:02:50 +0100

navitia2 (0.83.0) unstable; urgency=low

  * Tyr: add bitly
  * Jormungandr: new API to get objects from an external_code
  * Fare: Adapt fare to bitly
  * Connector: call external_code API
  * Conector at: Get object from their external_code
  * Connector_at: add config of last-exec-time-file
  * Tyr: set the charset of url.
  * Kraken: fare bug correction

 -- Vincent Lara <vincent.lara@canaltp.fr>  Mon, 24 Feb 2014 12:02:53 +0100

navitia2 (0.82.5) unstable; urgency=low

  * Fix tyr

 -- Vincent Lara <vincent.lara@canaltp.fr>  Thu, 20 Feb 2014 10:02:13 +0100

navitia2 (0.82.4) unstable; urgency=low

  * Fare hotfix

 -- Vincent Lara <vincent.lara@canaltp.fr>  Wed, 19 Feb 2014 15:02:22 +0100

navitia2 (0.82.3) unstable; urgency=low

  * Temporary delete configuration of auth_ttl

 -- Vincent Lara <vincent.lara@canaltp.fr>  Tue, 18 Feb 2014 10:02:28 +0100

navitia2 (0.82.2) unstable; urgency=low

  * Journeys: Correct V0

 -- Vincent Lara <vincent.lara@canaltp.fr>  Mon, 17 Feb 2014 18:02:12 +0100

navitia2 (0.82.1) unstable; urgency=low

  * Kraken : Change output dates format

 -- Vincent Lara <vincent.lara@canaltp.fr>  Mon, 17 Feb 2014 12:02:56 +0100

navitia2 (0.82.0) unstable; urgency=low

  * Tyr : better logging
  * Tyr: log action for one instance in separate file
  * Ed : import pois of geopal
  * Ed : Improved coordinate conversion
  * Ed : fix a bug on delete connected components

 -- Vincent Lara <vincent.lara@canaltp.fr>  Fri, 14 Feb 2014 17:02:56 +0100

navitia2 (0.81.4) unstable; urgency=low

  * hotfix for sql functions

 -- Vincent Lara <vincent.lara@canaltp.fr>  Fri, 14 Feb 2014 11:02:51 +0100

navitia2 (0.81.3) unstable; urgency=low

  * Hotfix for stop_point projection

 -- Vincent Lara <vincent.lara@canaltp.fr>  Fri, 14 Feb 2014 09:02:55 +0100

navitia2 (0.81.1) unstable; urgency=low

  * Hotfix for date format in protobuff

 -- Vincent Lara <vincent.lara@canaltp.fr>  Thu, 13 Feb 2014 17:02:50 +0100

navitia2 (0.81.0) unstable; urgency=low

  * Add email validation to tyr

 -- Vincent Lara <vincent.lara@canaltp.fr>  Thu, 13 Feb 2014 14:02:24 +0100

navitia2 (0.80.5) unstable; urgency=low

  * Fix migration script

 -- Vincent Lara <vincent.lara@canaltp.fr>  Thu, 13 Feb 2014 11:02:33 +0100

navitia2 (0.80.4) unstable; urgency=low

  * Deploy migration sql script

 -- Vincent Lara <vincent.lara@canaltp.fr>  Thu, 13 Feb 2014 11:02:04 +0100

navitia2 (0.80.3) unstable; urgency=low

  * Fix import in script/default

 -- Vincent Lara <vincent.lara@canaltp.fr>  Thu, 13 Feb 2014 10:02:12 +0100

navitia2 (0.80.2) unstable; urgency=low

  * Install geopal2ed

 -- Vincent Lara <vincent.lara@canaltp.fr>  Thu, 13 Feb 2014 09:02:29 +0100

navitia2 (0.80.1) unstable; urgency=low

  * Bug fix in tyr

 -- Vincent Lara <vincent.lara@canaltp.fr>  Wed, 12 Feb 2014 19:02:15 +0100

navitia2 (0.80.0) unstable; urgency=low

  * Add Fare
  * Add Geopal

 -- Vincent Lara <vincent.lara@canaltp.fr>  Wed, 12 Feb 2014 16:02:36 +0100

navitia2 (0.79.0) unstable; urgency=low

  * Fix on journeys duration
  * Fix on type journey parameter
  * Documentation update
  * New Tyr (we deleted pyed)
  * Fixes in ed
  * Add vehicle_journeys API
  * Add comment on stop time
  * Several improvements in Disruptions(comment, stopAreaList, links)
  * Several improvements in streetnetwork

 -- Antoine Desbordes <antoine.desbordes@canaltp.fr>  Thu, 06 Feb 2014 14:10:57 +0100

navitia2 (0.78.12) unstable; urgency=low

  * Fix commercial modes in Fusio2ed
  * Fix arrival date times

 -- Vincent Lara <vincent.lara@canaltp.fr>  Thu, 16 Jan 2014 17:43:00 +0100

navitia2 (0.78.11) unstable; urgency=low

  * Fix CMakeLists

 -- Vincent Lara <vincent.lara@canaltp.fr>  Thu, 16 Jan 2014 12:38:34 +0100

navitia2 (0.78.10) unstable; urgency=low

  * Fix build path of georef
  * Small fixes in Jormungandr

 -- Vincent Lara <Vincent Lara>  Thu, 16 Jan 2014 12:19:10 +0100

navitia2 (0.78.9) unstable; urgency=low

  * Fix in streetnetwork
  * Fixes in Jormungandr

 -- Vincent Lara <vincent.lara@canaltp.fr>  Wed, 15 Jan 2014 10:05:30 +0100

navitia2 (0.78.8) unstable; urgency=low

  * Fix arrival date time in kraken

 -- Vincent Lara <vincent.lara@canaltp.fr>  Fri, 10 Jan 2014 10:14:45 +0100

navitia2 (0.78.7) unstable; urgency=low

  * We now have bike sharing

 -- Vincent Lara <vincent.lara@canaltp.fr>  Thu, 09 Jan 2014 16:15:09 +0100

navitia2 (0.78.6) unstable; urgency=low

  * Ed fixes

 -- Vincent Lara <vincent.lara@canaltp.fr>  Thu, 09 Jan 2014 14:41:28 +0100

navitia2 (0.78.5) unstable; urgency=low

  * Improve of auth caching

 -- Vincent Lara <vincent.lara@canaltp.fr>  Wed, 08 Jan 2014 14:30:30 +0100

navitia2 (0.78.4) unstable; urgency=low

  * Autocomplete fix
  * Ed fix
  * Kraken build path fix

 -- Vincent lara <vincent.lara@canaltp.fr>  Tue, 07 Jan 2014 17:50:38 +0100

navitia2 (0.78.3) unstable; urgency=low

  * Better authentication handle

 -- Vincent Lara <vincent.lara@canaltp.fr>  Mon, 06 Jan 2014 19:10:15 +0100

navitia2 (0.78.2) unstable; urgency=low

  * No more pep8

 -- Vincent Lara <vincent.lara@canaltp.fr>  Mon, 06 Jan 2014 18:52:55 +0100

navitia2 (0.78.1) unstable; urgency=low

  * Fix pep8 compliance of connectors

 -- Vincent Lara <vincent.lara@canaltp.fr>  Mon, 06 Jan 2014 16:55:07 +0100

navitia2 (0.78.0) unstable; urgency=low

  * Add disruption_list

 -- Vincent Lara <vincent.lara@canaltp.fr>  Mon, 06 Jan 2014 14:46:32 +0100

navitia2 (0.77.5) unstable; urgency=low

  * Fixed fusio2ed and pyed packaging

 -- Vincent Lara <vincent.lara@canaltp.fr>  Wed, 18 Dec 2013 10:15:25 +0100

navitia2 (0.77.4) unstable; urgency=low

  * Fixed control file

 -- vlara <vincent.lara@canaltp.fr>  Tue, 17 Dec 2013 18:27:34 +0100

navitia2 (0.77.3) unstable; urgency=low

  * Fusio2ed packaging

 -- vlara <vincent.lara@canaltp.fr>  Tue, 17 Dec 2013 17:59:30 +0100

navitia2 (0.77.2) unstable; urgency=low

  * Pyed packaging

 -- vlara <vincent.lara@canaltp.fr>  Tue, 17 Dec 2013 16:29:42 +0100

navitia2 (0.77.0) unstable; urgency=low

  * Fusio2ed

 -- vlara <vincent.lara@canaltp.fr>  Tue, 17 Dec 2013 11:50:24 +0100

navitia2 (0.75.3) unstable; urgency=low

  * Ajout d'un index

 -- Vincent Lara <vincent.lara@canaltp.fr>  Fri, 15 Nov 2013 14:13:44 +0100

navitia2 (0.75.2) unstable; urgency=low

  * Ajout api dans v0

 -- Vincent Lara <vincent.lara@canaltp.fr>  Fri, 15 Nov 2013 13:45:43 +0100

navitia2 (0.75.1) unstable; urgency=low

  * hotfix : We go back to connections at the endings of journeys

 -- Vincent Lara <vincent.lara@canaltp.fr>  Fri, 15 Nov 2013 09:21:55 +0100

navitia2 (0.75.0) unstable; urgency=low

  * Accessibilite

 -- Vincent Lara <vincent.lara@canaltp.fr>  Thu, 14 Nov 2013 16:59:55 +0100

navitia2 (0.74.1) unstable; urgency=low

  * On a du vrai multithread
  *

 -- vlara <vlara@vlara-OptiPlex-790>  Thu, 14 Nov 2013 15:57:16 +0100

navitia2 (0.73.2) unstable; urgency=low

  * De l'authentification

 -- vlara <vincent.lara@canaltp.fr>  Mon, 28 Oct 2013 10:29:22 +0100

navitia2 (0.72.4) unstable; urgency=low

  * Amelioration de la stabilite de osm2ed

 -- vlara <vlara@vlara-OptiPlex-790>  Thu, 24 Oct 2013 09:14:23 +0200

navitia2 (0.72.3) unstable; urgency=low

  * Amelioration des sorts
  * Ajout des symboles de debug

 -- vlara <vincent.lara@canaltp.fr>  Wed, 23 Oct 2013 17:21:28 +0200

navitia2 (0.72.2) stable; urgency=low

  * Patch mineur

 -- vlara <vincent.lara@canaltp.fr>  Wed, 23 Oct 2013 14:13:00 +0200

navitia2 (0.72.1) unstable; urgency=low

  * Patch sur l'import des pois

 -- vlara <vincent.lara@canaltp.fr>  Wed, 23 Oct 2013 11:30:11 +0200

navitia2 (0.72) unstable; urgency=low

  * Correction ed2nav

 -- vlara <vlara@vlara-OptiPlex-790>  Wed, 23 Oct 2013 11:03:42 +0200

navitia2 (0.71.0) unstable; urgency=low

   [ Vincent Lara ]
  * Modification de l'emplacement de la v0

 -- vlara <vincent.lara@canaltp.fr>  Tue, 22 Oct 2013 15:26:08 +0200

navitia2 (0.70) UNRELEASED; urgency=low

  * Separation des paquets
  * Prolongements de service
  * Correction des itineraires
  * Amelioration de places nearby
  * Prise en compte des aeroports
  * Meilleure gestion des horaires en frequences
  * Retro compatibilite de la v0
  * Sortie JSONP
  * Ajout de broke et Sindri

 -- vlara <vlara@vlara-OptiPlex-790>  Mon, 21 Oct 2013 14:10:14 +0200

navitia2 (0.63.00) unstable; urgency=low

  [ Alexandre Jacquin ]
  * Debian : Ajout de pyed
  *

 -- Alexandre Jacquin <alexandre.jacquin@canaltp.fr>  Thu, 10 Oct 2013 11:58:55 +0200

navitia2 (0.62.41) unstable; urgency=low

  [ Vincent Lara ]
  * Debian : Ajout de la dépendance à python-six
  * Jormungandr : Correction des fichiers à installer

 -- Vincent Lara <vincent.lara@canaltp.fr>  Tue, 10 Sep 2013 11:40:18 +0200

kraken (0.62.40) quantal; urgency=low

  * Debut de qqc
  * Jörmungandr : Suppression de apis et validation
  * Instance manager : On ne va plus lire des valeurs par défaut dans la conf
  * Jörmungandr : Definition des apis appelables dans le script
  * ptref : On enlève un std::cout
  * PbConverter : Début de lintage
  * Jörmungandr : Mega refacto qui utilise une version custome de flask-restfull
  * Add module flask-restful
  * Jormungandr : Gestion des listes vides
  * Submodule update
  * Pulled down update to libutils
  * Transverse : Compilation de utils en premier
  * Raptor : Un bout de debug qui trainait
  * Jormungandr : Prise en compte de nonnull
  * Updated flask-restful
  * Ptdata : get type ne renvoyait pas le bon type pour les adresses
  * Jormungandr : Maj des CmakeLists
  * Raptor : Hacke pour avoir des résultats

 -- Vincent Lara <vincent.lara@canaltp.fr>  Wed, 04 Sep 2013 19:09:59 +0200

kraken (0.62.38) squeeze; urgency=low

  * Autocomplete : Ajout des informations de pagination
  * Kraken : Ajout de la pagination dans ptref
  * Jörmungandr : Bouchon stop_schedules
  * Jörmungandr : startPage devient start_page
  * Jörmungandr : La pagination se fait maintenant dans kraken
  * Jörmungandr : Lintage

 -- Vincent Lara <vincent.lara@canaltp.fr>  Tue, 13 Aug 2013 16:36:11 +0200

kraken (0.62.37) quantal; urgency=low

  [ Vincent Lara ]
  * Debian : Correction du packaging de ed
  * Jormungandr : Ajout de bouchons

 -- Vincent Lara <vincent.lara@canaltp.fr>  Tue, 13 Aug 2013 09:55:32 +0200

kraken (0.62.36) quantal; urgency=low

  [ l-vincent-l ]
  * Update install.rst

  [ Vincent Lara ]
  * Ed : Gestion de mauvaises coordonnées
  * Debian : Correction des dépendences de navitia-ed
  * Jörmungandr : Hotfix pour les route_schedules
  * Jormungandr : lintage output_v1

 -- Vincent Lara <vincent.lara@canaltp.fr>  Mon, 12 Aug 2013 18:46:07 +0200

kraken (0.62.35) quantal; urgency=low

  [ l-vincent-l ]
  * Update install.rst

  [ Vincent Lara ]
  * Ed : Gestion de mauvaises coordonnées
  * Debian : Correction des dépendences de navitia-ed
  * Jörmungandr : Hotfix pour les route_schedules
  * Jormungandr : lintage output_v1

 -- Vincent Lara <vincent.lara@canaltp.fr>  Mon, 12 Aug 2013 18:46:00 +0200

kraken (0.62.35) quantal; urgency=low

  * Debian : Correction des fichiers d'install
  * Scripts : on les rend executable
  * Version 0.62.34
  * Jörmungandr : Suppression du deadlock sur jormungandr

 -- Vincent Lara <vincent.lara@canaltp.fr>  Fri, 02 Aug 2013 16:53:11 +0200

kraken (0.62.34) quantal; urgency=low

  * Cmake : Ajout de droit d'execution sur les programmes

 -- Vincent Lara <vincent.lara@canaltp.fr>  Fri, 02 Aug 2013 10:46:15 +0200

kraken (0.62.33) quantal; urgency=low

  * Version 0.62.31
  * Debian : On enleve le postinst
  * Version 0.62.33

 -- Vincent Lara <vincent.lara@canaltp.fr>  Thu, 01 Aug 2013 18:31:25 +0200

kraken (0.62.31) quantal; urgency=low

  [ Vincent Lara ]
  * Ptref : Ajout de AFTER
  * Build Helper : Ajout d'idx pour tous les objets
  * Jormungandr : Correction du wsgi
  * Version 0.62.30

  [ Abderrahim Azime ]
  * Definition d'un itérateur sur les segments d'un graph
  * Ajout de trois listes temporaires pour ne pas binariser les graphes secondaires

  [ Vincent Lara ]
  * Kraken : Ajout de tcmalloc
  * Debian : Découpe des paquets
  * Kraken : Ajout de la dépendence à tcmalloc
  * Debian : Version 0.62.31

 -- Vincent Lara <vincent.lara@canaltp.fr>  Thu, 01 Aug 2013 16:39:23 +0200

kraken (0.62.30) squeeze; urgency=low

  * Pyed : Version 0.38.3
  * Kraken : Version 0.62.21
  * Scripts : On doit être postgres pour les runner
  * Jormungandr : le signal de kill n'est catché qu'en standalone
  * Version 0.62.30

 -- Vincent Lara <vincent.lara@canaltp.fr>  Thu, 01 Aug 2013 10:04:42 +0200

kraken (0.62.21) squeeze; urgency=low

  * Pyed: Suppression de dameon
  * Debian : Suppression de l'installation de pyed dans le postinst
  * Debian : Ajout du répertoire source et options de compilation
  * Debian : Ajout de fichiers install
  * Dépendences : Ajout de libpq

 -- Vincent Lara <vincent.lara@canaltp.fr>  Wed, 31 Jul 2013 10:31:20 +0200

kraken (0.62.20debian) squeeze; urgency=low

  * Debian : fichier rules plus conventionnel

 -- Vincent Lara <vincent.lara@canaltp.fr>  Tue, 30 Jul 2013 10:56:41 +0200

kraken (0.62.20ubuntu1) quantal; urgency=low

  * Debian : rules plus conventionnel
  * Debian : version 0.62.16
  * Pyed : Suppression daemon
  * Cmake : déplacement à la racine

 -- Vincent Lara <vincent.lara@canaltp.fr>  Tue, 30 Jul 2013 10:56:41 +0200

kraken (0.62.20) squeeze; urgency=low

  [ Abderrahim Azime ]
  * Amélioration du flux "journeys" : 	1) Ajout des commentaires sur les horaires 	2) affichage de la direction dans StreetNetwork 	3) Ajout de l'heure de départ et d'arrivé dans StreetNetwork 	4) Ajout des informations PICK_UP_ONLY, DROP_OFF_ONLY, ON_DEMAND_TRANSPORT, DATE_TIME_ESTIMATED au niveau de l'horaire
  * Mutualisation de la proporiété "AdditionalInformations" entre "journeys" et "route_schedules"
  * ajout de "additional_information" dans une section de type odt
  * Ajoute des équipements de la circulation dans le flux de "route_schedules"
  * Modification des links dans "journeys"

  [ Vincent Lara ]
  * Pyed : Ajout de target file
  * Cmake : ajout de postinst
  * Debian : Ajout de changelog et de control
  * Debian : Ajout de postinst
  * Streetnetwork : Correction de la longueur d'un chemin

  [ Abderrahim Azime ]
  * Ajout de la table des contributeurs
  * Ajout du type contributor, chargement dans la base et sa binarisation
  * Suppression du contenu de la table contributor avant les insertions
  * Création d'une compagnie par défaut : le TAD n'a pas de compagnie
  * Ajout des contributor dans le flux de status

  [ Vincent Lara ]
  * Version 0.62.16ubuntu1

 -- Vincent Lara <vincent.lara@canaltp.fr>  Tue, 30 Jul 2013 10:38:13 +0200

kraken (0.62.16ubuntu1) quantal; urgency=low

  [ Abderrahim Azime ]
  * - Prise en compte des coordonnées dans "journeys" - Création de l'origin et la destination dans la section "street_network"
  * Import des données OSM : Ajout des voies qui ne sont pas dans la table de fusion

  [ Vincent Lara ]
  * Version 0.62.16
  * Pyed : On mv avant de unzip
  * Pyed : Erreurs d'inattention
  * Pyed : version 0.37
  * Jormungandr wsgi : On set les variables d'environnement

 -- Vincent Lara <vincent.lara@canaltp.fr>  Wed, 24 Jul 2013 10:30:06 +0200

kraken (0.62.16) quantal; urgency=low

  [ Abderrahim Azime ]
  * refactoring de "route_schedule"
  * Suppression des commentaires inutils, ajout des stoptimes dans le cas où est nuls
  * faute d'orthographe
  * Ajout de l'accessibilté dans le flux au niveau de la circulation (VehicleJourney)
  * Amélioration de l'interface V1 de "journeys"
  * Remplacement de "pt_display_informations" par "display_informations" pour journeys
  * Binarisation de l'information "odt_type_id" de la circulation
  * Nommage des types de TAD
  * Intitialisation de l'odt_type de la circulation par "regular_line"
  * Amélioration de l'interface V1 de l'api "journeys"
  * Ajout des links dans l'api "journeys"

  [ Vincent Lara ]

 -- Vincent Lara <vincent.lara@canaltp.fr>  Mon, 22 Jul 2013 16:53:10 +0200

kraken (0.62.15) quantal; urgency=low

  * Pyed : Ajout de exec_directory

 -- Vincent Lara <vincent.lara@canaltp.fr>  Mon, 22 Jul 2013 14:37:29 +0200

kraken (0.62.14) quantal; urgency=low

  * Pyed : Correction start => run
  * Pyed : Ajout de target_directory, backup_directory
  * Pyed : Version 0.33

 -- Vincent Lara <vincent.lara@canaltp.fr>  Mon, 22 Jul 2013 14:19:10 +0200

kraken (0.62.13) quantal; urgency=low

  * Pyed : Suppression de status

 -- Vincent Lara <vincent.lara@canaltp.fr>  Mon, 22 Jul 2013 10:37:40 +0200

kraken (0.62.12) quantal; urgency=low

  * Pyed : On enlève totalement pid_file
  * Pyed : On enlève l'option start de pyed
  * Pyed : Version 0.31

 -- Vincent Lara <vincent.lara@canaltp.fr>  Mon, 22 Jul 2013 10:26:49 +0200

kraken (0.62.11) quantal; urgency=low

  * Pyed : On enleve daemon.py

 -- Vincent Lara <vincent.lara@canaltp.fr>  Fri, 19 Jul 2013 16:56:59 +0200

kraken (0.62.10) quantal; urgency=low

  * Postinst : Le bon !

 -- Vincent Lara <vincent.lara@canaltp.fr>  Fri, 19 Jul 2013 16:11:36 +0200

kraken (0.62.05ubuntu4) quantal; urgency=low

  * Postinst : On ajoute les +x qui vont bien

 -- Vincent Lara <vincent.lara@canaltp.fr>  Fri, 19 Jul 2013 15:22:05 +0200

kraken (0.62.05ubuntu3) quantal; urgency=low

  * Postinst : On se déplace dans /tmp/ avant de lancer l'installation

 -- Vincent Lara <vincent.lara@canaltp.fr>  Fri, 19 Jul 2013 15:14:33 +0200

kraken (0.62.05ubuntu2) quantal; urgency=low

  * Un petit test

 -- Vincent Lara <vincent.lara@canaltp.fr>  Fri, 19 Jul 2013 15:06:36 +0200

kraken (0.62.05ubuntu1) quantal; urgency=low

  * Postinst : On y croit

 -- Vincent Lara <vincent.lara@canaltp.fr>  Fri, 19 Jul 2013 14:56:31 +0200

kraken (0.62.05) quantal; urgency=low

  * Postinst : Le voilà le bon !

 -- Vincent Lara <vincent.lara@canaltp.fr>  Fri, 19 Jul 2013 14:51:49 +0200

kraken (0.62.04ubuntu5) quantal; urgency=low

  * Postinst : Cette fois ci c'est la bonne

 -- Vincent Lara <vincent.lara@canaltp.fr>  Fri, 19 Jul 2013 14:47:13 +0200

kraken (0.62.04ubuntu4) quantal; urgency=low

  * Postinst : On enleve les accolades

 -- Vincent Lara <vincent.lara@canaltp.fr>  Fri, 19 Jul 2013 14:39:58 +0200

kraken (0.62.04ubuntu3) quantal; urgency=low

  * Postinst : navitia => kraken

 -- Vincent Lara <vincent.lara@canaltp.fr>  Fri, 19 Jul 2013 14:05:22 +0200

kraken (0.62.04ubuntu2) quantal; urgency=low

  * Ajout du script de post installation dans le packet

 -- Vincent Lara <vincent.lara@canaltp.fr>  Fri, 19 Jul 2013 12:39:20 +0200

kraken (0.62.04ubuntu1) quantal; urgency=low

  * Changement de droit sur setup.py

 -- Vincent Lara <vincent.lara@canaltp.fr>  Fri, 19 Jul 2013 12:09:54 +0200

kraken (0.62.04) quantal; urgency=low

  [ vlara ]
  * UNRELEASED

  [ Vincent Lara ]

 -- Vincent Lara <vincent.lara@canaltp.fr>  Fri, 19 Jul 2013 12:20:39 +0200

kraken (0.62.03ubuntu2) quantal; urgency=low

  * Version 0.62.03
  * Pyed : Montée en version de la librairie

 -- Vincent Lara <vincent.lara@canaltp.fr>  Fri, 19 Jul 2013 12:09:54 +0200

kraken (0.62.03ubuntu1) quantal; urgency=low

  * Pyed : Erreur dans l'initialisation du main

 -- Vincent Lara <vincent.lara@canaltp.fr>  Fri, 19 Jul 2013 11:56:27 +0200

kraken (0.62.03) quantal; urgency=low

  * Version 0.62.02
  * SQL : Ajout du répertoire sql dans le CMakelists principal

 -- Vincent Lara <vincent.lara@canaltp.fr>  Fri, 19 Jul 2013 11:07:12 +0200

kraken (0.62.02) quantal; urgency=low

  [ Vincent Lara ]
  * Ed : Installation des scripts sql

  [ vlara ]
  * UNRELEASED

  [ Vincent Lara ]

 -- Vincent Lara <vincent.lara@canaltp.fr>  Thu, 18 Jul 2013 18:15:00 +0200

kraken (0.62.01) quantal; urgency=low

  * Version 0.62.0
  * Suppression totale de gunicorn

 -- Vincent Lara <vincent.lara@canaltp.fr>  Thu, 18 Jul 2013 16:29:07 +0200

kraken (0.62.0) quantal; urgency=low

  * Pyed : Correction pour que le service fonctionne mieux.

 -- Vincent Lara <vincent.lara@canaltp.fr>  Thu, 18 Jul 2013 15:07:18 +0200

kraken (0.61.9) quantal; urgency=low

  * Version 0.61.8
  * Debian : On va chercher le bon control
  * Version 0.61.8
  * On est plus dépendant de gunicorn
  * Ed : Installation de gtfs2ed, osm2ed, ed2nav dans /usr/bin
  * Installation de setup.py dans /tmp/

 -- Vincent Lara <vincent.lara@canaltp.fr>  Thu, 18 Jul 2013 11:08:28 +0200

kraken (0.61.8) quantal; urgency=low

  * Kraken : Suppression de la dépendance à gunicorn

 -- Vincent Lara <vincent.lara@canaltp.fr>  Wed, 17 Jul 2013 17:28:33 +0200

kraken (0.61.7) quantal; urgency=low

  * Pyed : Ajout de l'installation de la librairie
  * Pyed : Possibilité de changer l'utilisateur qui lance le démon

 -- Vincent Lara <vincent.lara@canaltp.fr>  Wed, 17 Jul 2013 16:53:43 +0200

kraken (0.61.6) quantal; urgency=low

  * Changement du maintener dans le fichier de control

 -- Vincent Lara <vincent.lara@canaltp.fr>  Wed, 17 Jul 2013 12:18:05 +0200

kraken (0.61.5) quantal; urgency=low

  [ vlara ]
  * UNRELEASED

  [ Vincent Lara ]

 -- Vincent Lara <vincent.lara@canaltp.fr>  Wed, 17 Jul 2013 12:02:20 +0200

kraken (0.61.4) quantal; urgency=low

  * Version 0.61.3
  * debian/rules : On va installer à la racine, ça devrait mieux aller.

 -- Vincent Lara <vincent.lara@canaltp.fr>  Wed, 17 Jul 2013 11:50:52 +0200

kraken (0.61.3) quantal; urgency=low

  [ Abderrahim Azime ]
  * Ajout de deux champs : 	* navitia.stop_time.date_time_estimated 	* navitia.vehicle_journey.odt_message
  * Ajout des deux champs dans la base de données et import dans la base et binarisation de ces deux champs: 	* navitia.vehicle_journey.odt_message 	* navitia.stop_time.date_time_estimated
  * amélioration de route_schedule : 	* Ajout des uris dans "display_informations" 	* Ajout des uris dans "headers" 	* Ajout des notes

  [ Vincent Lara ]

 -- Vincent Lara <vincent.lara@canaltp.fr>  Wed, 17 Jul 2013 11:20:52 +0200

kraken (0.61.2) unstable; urgency=low

  [ Abderrahim Azime ]
  * amélioration de 'route_schedule'

  [ Vincent Lara ]

 -- Vincent Lara <vincent.lara@canaltp.fr>  Wed, 17 Jul 2013 10:32:39 +0200

kraken (0.61ubuntu1) unstable; urgency=low

  [ Vincent Lara ]
  ** SNAPSHOT build @04008af448bfdb845cea18ec9c66b8c035535de4 **

  * Version 0.61

  [ vlara ]
  * UNRELEASED

  [ Vincent Lara ]

 -- Vincent Lara <vincent.lara@canaltp.fr>  Tue, 16 Jul 2013 18:06:26 +0200

kraken (0.61) unstable; urgency=low

  [ Vincent Lara ]
  * On va essayer de faire quelque chose de plus propre
  * Cmake : Ajout d'une section au cpack debian

  [ Vincent Lara ]

 -- Vincent Lara <vincent.lara@canaltp.fr>  Tue, 16 Jul 2013 17:00:38 +0200

kraken (0.60.0-1ubuntu1) quantal; urgency=low

  [ Vincent Lara ]
  * Ajout d'un fichier d'instruction pour le build du package
  * On va essayer de faire quelque chose de plus propre
  * Cmake : Ajout d'une section au cpack debian

  [ vlara ]

 -- vlara <vlara@vlara-OptiPlex-790>  Tue, 16 Jul 2013 16:59:38 +0200

kraken (0.60.0-1) unstable; urgency=low

  * Initial release (Closes: #nnnn)  <nnnn is the bug number of your ITP>

 -- vlara <vlara@unknown>  Thu, 11 Jul 2013 15:46:01 +0200<|MERGE_RESOLUTION|>--- conflicted
+++ resolved
@@ -1,8 +1,4 @@
-<<<<<<< HEAD
-navitia2 (2.79.1) unstable; urgency=low
-=======
 navitia2 (2.79.2) unstable; urgency=low
->>>>>>> 8fb7efe5
 
   * Hotfix : add missing import for abort
 
