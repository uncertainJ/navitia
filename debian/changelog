<<<<<<< HEAD
navitia2 (3.1.0) unstable; urgency=low

  * Revert "Kraken: Case/accents sensitive sort on stop_areas"  <https://github.com/CanalTP/navitia/pull/3043>
  * Kraken: line_reports, filter excess impacts in URI filtering mode  <https://github.com/CanalTP/navitia/pull/3025>
  * Kraken: Case/accents sensitive sort on stop_areas  <https://github.com/CanalTP/navitia/pull/3032>
  * Jormun: Refacto planner for future graphical isochrone implementations  <https://github.com/CanalTP/navitia/pull/3031>
  * Doc: kraken internals  <https://github.com/CanalTP/navitia/pull/3028>
  * Add 2to3  <https://github.com/CanalTP/navitia/pull/3038>
  * Kraken: replace type.h header by smaller headers for ptref  <https://github.com/CanalTP/navitia/pull/3029>
  * Tyr: dispose db engines  <https://github.com/CanalTP/navitia/pull/3035>
  * Tyr: Rename 'async' as it's reserved from python 3.7  <https://github.com/CanalTP/navitia/pull/3034>
  * Fix release script + doc  <https://github.com/CanalTP/navitia/pull/3030>
  * Jormun: prepare migration to python3  <https://github.com/CanalTP/navitia/pull/2989>
  * Jormun: Remove underlying call to places_nearby call on a Coord  <https://github.com/CanalTP/navitia/pull/3026>
  * Cmake: Clean Lib dependencies  <https://github.com/CanalTP/navitia/pull/3023>

 -- Nonifier <olivier.georget@kisio.org>  Fri, 22 Nov 2019 16:11:59 +0100

navitia2 (3.0.0) unstable; urgency=low

  * jormun: Change log.warn() to log.warning() because warn() function is deprecated  <https://github.com/CanalTP/navitia/pull/3024>
  * jormun: update default settings  <https://github.com/CanalTP/navitia/pull/3022>
  * Jormun: Add isochrone distributed jormun  <https://github.com/CanalTP/navitia/pull/3017>
  * Kraken: Strong-type Rank<> for StopTime and JourneyPatternPoint  <https://github.com/CanalTP/navitia/pull/2986>
  * Kraken: Fix A* heuristic cost  <https://github.com/CanalTP/navitia/pull/3011>
  * Kraken: Parse center and stop points for isochrone  <https://github.com/CanalTP/navitia/pull/3020>
  * Release: major version number to match data_version  <https://github.com/CanalTP/navitia/pull/3015>
  * Jormun: Fix 500 error returned when combining coords with addresses  <https://github.com/CanalTP/navitia/pull/3021>
  * Doc: Update to explain more data_freshness impact on collection filters  <https://github.com/CanalTP/navitia/pull/3010>
  * Kraken: Add Isochrone distributed  <https://github.com/CanalTP/navitia/pull/3013>
  * jormun: external_code finally works with coverage on every Uri API  <https://github.com/CanalTP/navitia/pull/3006>
  * ed: do not import stops from pathways  <https://github.com/CanalTP/navitia/pull/2978>

 -- mbounabi <Mehdi.Bounabi@Kisio.org>  Fri, 08 Nov 2019 14:11:15 +0100
=======
navitia2 (2.88.2) unstable; urgency=low

  * Kraken: Only reindex VJs from the deleted one <https://github.com/CanalTP/navitia/pull/3080>

 -- Olivier Georget <olivier.georget@kisio.com>  Mon, 09 Dec 2019 10:00:00 +0100
>>>>>>> d85f9351

navitia2 (2.88.0) unstable; urgency=low

  * Tyr: Robustify purge and heartbeat  <https://github.com/CanalTP/navitia/pull/3016>
  * NewRelic: Expose http status, reasons and response to NewRelic on Ridesharing  <https://github.com/CanalTP/navitia/pull/3014>
  * Kraken: Refacto isochrone  <https://github.com/CanalTP/navitia/pull/3009>
  * Kraken: Fix A* heuristic cost  <https://github.com/CanalTP/navitia/pull/3002>
  * Jormun: robustify Timeo mechanism with interval errors handling and empty response  <https://github.com/CanalTP/navitia/pull/3001>
  * Jormun: Log error code and body on geocodejson error != 200  <https://github.com/CanalTP/navitia/pull/3003>
  * Jormun: Upgrade status with equipment details and ridesharing informations  <https://github.com/CanalTP/navitia/pull/2999>
  * Jormun: fix ticket remove process with reversed method  <https://github.com/CanalTP/navitia/pull/3000>

 -- Benoit Brisset <benoit.brisset@gmail.com>  Fri, 25 Oct 2019 10:10:33 +0100

navitia2 (2.87.0) unstable; urgency=low

  * Jormun: Hide Tags=[] option for /line_reports and /trafic_reports  <https://github.com/CanalTP/navitia/pull/2998>
  * Jormun: Add type annotation on traveler_profile  <https://github.com/CanalTP/navitia/pull/2990>
  * Jormun: Remove excess tickets and ticket links inside response  <https://github.com/CanalTP/navitia/pull/2982>
  * Ed: use fare_zone_id instead of zone_id in fusio_parser  <https://github.com/CanalTP/navitia/pull/2994>
  * [Kraken] fix count in places_nearby  <https://github.com/CanalTP/navitia/pull/2993>
  * [Kraken] Update metadatas for /status requests  <https://github.com/CanalTP/navitia/pull/2992>
  * Jormun: log response from bragi that aren't json  <https://github.com/CanalTP/navitia/pull/2971>
  * Handle disruption with multiple stop_points in same area / repeated stop_points  <https://github.com/CanalTP/navitia/pull/2959>
  * [Jormun]: Adding max_nb_crowfly_by_mode in status  <https://github.com/CanalTP/navitia/pull/2987>
  * [Eitri] Fix cities file type  <https://github.com/CanalTP/navitia/pull/2980>
  * [Jormungandr] Update comfort criteria  <https://github.com/CanalTP/navitia/pull/2988>
  * [Jormungandr] use best PT journey for too_many_connections_filter  <https://github.com/CanalTP/navitia/pull/2977>
  * Artemis and Artemis_idfm as requirements  <https://github.com/CanalTP/navitia/pull/2984>
  * [Jormun] Adding max_mode_direct_path_duration in /status and /instances  <https://github.com/CanalTP/navitia/pull/2968>
  * Minor edit - .gitignore update  <https://github.com/CanalTP/navitia/pull/2976>
  * [Tyr] New endpoints in API v1  <https://github.com/CanalTP/navitia/pull/2951>
  * utils: replace in() function by contains() to standardize  <https://github.com/CanalTP/navitia/pull/2965>
  * jormun: add direction_type parameter for departures/arrivals/stop_schedules/route_schedules Api  <https://github.com/CanalTP/navitia/pull/2967>

 -- krishna <krishna.adhikari@kisio.com>  Fri, 11 Oct 2019 11:10:25 +0100

navitia2 (2.86.0) unstable; urgency=low

  * Osm2ed: do not put transport object from OSM in autocompletion  <https://github.com/CanalTP/navitia/pull/2961>
  * Jormun: add a log of the response status to track our current bug on it  <https://github.com/CanalTP/navitia/pull/2966>
  * ptref: Add new method for filtering route direction type  <https://github.com/CanalTP/navitia/pull/2960>
  * Removed unused files for ed models  <https://github.com/CanalTP/navitia/pull/2963>
  * gzip chaos db dump used as fixture  <https://github.com/CanalTP/navitia/pull/2964>
  * [Jormun] Fix crash last_section_mode[]=taxi  <https://github.com/CanalTP/navitia/pull/2954>
  * Jormun: restore newrelic instrumentation on schedules and departures  <https://github.com/CanalTP/navitia/pull/2953>
  * [Jormun] Fix direct_path_mode with distributed  <https://github.com/CanalTP/navitia/pull/2950>
  * Add kraken and data version to monitor app  <https://github.com/CanalTP/navitia/pull/2958>
  * PTRef: Add functionnal tests to check filters are not corrupted by shortcut in graph  <https://github.com/CanalTP/navitia/pull/2957>
  * PTRef: Some perf improvements for /line_reports  <https://github.com/CanalTP/navitia/pull/2949>
  * Jormun: minor fixes on travelers_profile  <https://github.com/CanalTP/navitia/pull/2952>

 -- Pierre-Etienne Bougue <pierre-etienne.bougue@canaltp.fr>  Fri, 27 Sep 2019 14:09:35 +0100

navitia2 (2.85.1) unstable; urgency=low

  * ed: convert fare OD to lower case too <https://github.com/CanalTP/navitia/pull/2962>

 -- Alexandre Jacquin <alexandre.jacquin@kisio.com>  Thu, 26 Sep 2019 07:09:56 +0100

navitia2 (2.85.0) unstable; urgency=low

  * Kraken: add accented char in autocomplete  <https://github.com/CanalTP/navitia/pull/2948>
  * Distributed: handle max_mode_direct_path_duration_in_kraken  <https://github.com/CanalTP/navitia/pull/2940>
  * Ed : grid_calendars files follow NTFS norm with backward compatibility  <https://github.com/CanalTP/navitia/pull/2945>
  * Kraken: disable case insensitive test in fare  <https://github.com/CanalTP/navitia/pull/2944>
  * Jormun: Use params for sytral-rt request  <https://github.com/CanalTP/navitia/pull/2941>
  * Jormun: disable thread in procfile  <https://github.com/CanalTP/navitia/pull/2943>
  * Jormun: Fix '/users?key=' + test  <https://github.com/CanalTP/navitia/pull/2947>
  * PTRef: Increase weight of route<->SP link to avoid unwanted shortcuts  <https://github.com/CanalTP/navitia/pull/2946>
  * Kraken: Fix performance issue with reports filter  <https://github.com/CanalTP/navitia/pull/2931>
  * Jormun: Add direct path mode  <https://github.com/CanalTP/navitia/pull/2939>
  * Kraken: Initialize default boundary for admin tree  <https://github.com/CanalTP/navitia/pull/2942>
  * Jormun: Sytral-Rt with direction_type parameter inside request  <https://github.com/CanalTP/navitia/pull/2938>
  * Jormun: Sytral-Rt with multi stop id request  <https://github.com/CanalTP/navitia/pull/2936>
  * Ed: protect more osm2ed from bad shapes  <https://github.com/CanalTP/navitia/pull/2935>
  * Doc: update for taxi  <https://github.com/CanalTP/navitia/pull/2932>
  * Doc: update error list  <https://github.com/CanalTP/navitia/pull/2934>
  * Kraken: route_schedule API, fix empty lines at beginning of thermometer  <https://github.com/CanalTP/navitia/pull/2933>
  * Jormun: Add integration test distributed  <https://github.com/CanalTP/navitia/pull/2930>
  * PTRef: add tests on links after a trip-add  <https://github.com/CanalTP/navitia/pull/2926>
  * Tests: Chaos disruption tests  <https://github.com/CanalTP/navitia/pull/2923>

 -- xlqian <patrick.qian@kisio.com>  Fri, 13 Sep 2019 10:09:53 +0100

navitia2 (2.84.1) unstable; urgency=low

  * Kraken: Fix performance issue by adding pt_ref link between route and stop_point <https://github.com/CanalTP/navitia/pull/2931>

 -- Nonifier <olivier.georget@kisio.org>  Wed, 11 Sep 2019 11:09:37 +0100

navitia2 (2.84.0) unstable; urgency=low

  * Jormun: Update status  <https://github.com/CanalTP/navitia/pull/2922>
  * Jormun: Fix distributed kraken  <https://github.com/CanalTP/navitia/pull/2921>
  * Jormun: update bragi test to use shape from coverage  <https://github.com/CanalTP/navitia/pull/2929>
  * Jormun: restrict bragi autocompletion to the coverage  <https://github.com/CanalTP/navitia/pull/2902>
  * Handle comment types  <https://github.com/CanalTP/navitia/pull/2924>
  * Jormun: Multiple krakens were created for all the modes added by default in the conf  <https://github.com/CanalTP/navitia/pull/2928>
  * PTRef: fix warning "suggest parentheses around arithmetic"  <https://github.com/CanalTP/navitia/pull/2913>
  * PTRef: Update grammar doc and behavior of param data_freshness for since/until  <https://github.com/CanalTP/navitia/pull/2910>
  * Fusio2ed: line_id is supported into grid_rel_calendar_line.txt  <https://github.com/CanalTP/navitia/pull/2911>
  * Doc: Minor doc and miscellaneous fixes  <https://github.com/CanalTP/navitia/pull/2915>
  * Tyr: do not reimport data in mimir during kraken binarisation  <https://github.com/CanalTP/navitia/pull/2919>
  * Jormun: migration to flask 1.1  <https://github.com/CanalTP/navitia/pull/2888>
  * Jormun: Fix double add column poi_dataset  <https://github.com/CanalTP/navitia/pull/2918>
  * Tyr: API streetnetwork_backends compliant with Tyr V1 part2  <https://github.com/CanalTP/navitia/pull/2914>
  * Jormun/Tyr: Support private poi in tyr and jormungandr  <https://github.com/CanalTP/navitia/pull/2894>
  * Kraken: Avoid duplicate fields into last street network section  <https://github.com/CanalTP/navitia/pull/2903>
  * Jormun: Add cycle lane length  <https://github.com/CanalTP/navitia/pull/2908>
  * Tyr: Add required default value before downgrade migration  <https://github.com/CanalTP/navitia/pull/2912>

 -- AurelienLP <aurelien.laporte@canaltp.fr>  Wed, 14 Aug 2019 10:08:26 +0100

navitia2 (2.83.1) unstable; urgency=low

  * Kraken: revmove division optimization for large coverages <https://github.com/CanalTP/navitia/pull/2927>

 -- XL <patrick.qian@canaltp.fr>  Fri, 09 Aug 2019 14:08:40 +0100

navitia2 (2.83.0) unstable; urgency=low

  * Eitri: improve logs  <https://github.com/CanalTP/navitia/pull/2852>
  * PTReferential: manage rt_vehicle_journeys with since and until params  <https://github.com/CanalTP/navitia/pull/2878>
  * Tyr: API streetnetwork_backends compliant with Tyr V1  <https://github.com/CanalTP/navitia/pull/2898>
  * Docker: wrapper refacto  <https://github.com/CanalTP/navitia/pull/2863>
  * Jormun: add try except when one pt failed  <https://github.com/CanalTP/navitia/pull/2891>
  * Jormun: call realtime proxy in parallel  <https://github.com/CanalTP/navitia/pull/2900>
  * Tyr: do not try to import data in mimir if there is no mimir  <https://github.com/CanalTP/navitia/pull/2899>
  * Kraken: manage line_section and routes  <https://github.com/CanalTP/navitia/pull/2848>
  * Doc: Add 'UNKNOWN_EFFECT' in the realtime section  <https://github.com/CanalTP/navitia/pull/2896>
  * All: Unify and fix all python libraries version among all python projets  <https://github.com/CanalTP/navitia/pull/2876>
  * Jormun: Expose frequency informations inside vehicle journeys  <https://github.com/CanalTP/navitia/pull/2895>
  * Tyr: v1 changes  <https://github.com/CanalTP/navitia/pull/2854>
  * Tyr: Streetnetwork backend in tyr  <https://github.com/CanalTP/navitia/pull/2890>
  * Doc: frequency vehicle journeys RFC  <https://github.com/CanalTP/navitia/pull/2868>
  * PTRef: Building missing relations on ptref added by realtime  <https://github.com/CanalTP/navitia/pull/2882>
  * Jormun: Streetnetwork backend in db  <https://github.com/CanalTP/navitia/pull/2874>
  * Jormun/Tyr: remove unused dependancies  <https://github.com/CanalTP/navitia/pull/2892>
  * Kraken: fix the warning for "catching polymorphic type "..." by value"  <https://github.com/CanalTP/navitia/pull/2887>
  * Jormun: prevent integration tests to create zombies  <https://github.com/CanalTP/navitia/pull/2889>
  * Jormungandr: completing realtime tests on schedules  <https://github.com/CanalTP/navitia/pull/2870>
  * Jormun: upgrade to flask 1.0  <https://github.com/CanalTP/navitia/pull/2885>
  * Ed: Fix warning in osm2ed  <https://github.com/CanalTP/navitia/pull/2881>
  * Kraken: Revert 2818 and split sn proximity list  <https://github.com/CanalTP/navitia/pull/2830>
  * Kraken: VJ frequency informations inside proto response  <https://github.com/CanalTP/navitia/pull/2873>
  * Doc: Fix broken link to the NTFS specification  <https://github.com/CanalTP/navitia/pull/2883>

 -- AurelienLP <aurelien.laporte@canaltp.fr>  Fri, 02 Aug 2019 10:08:32 +0100

navitia2 (2.82.0) unstable; urgency=low

  * Ed: Fix for out of range in osm2ed  <https://github.com/CanalTP/navitia/pull/2880>
  * Jormun: Fix error in parking provider  <https://github.com/CanalTP/navitia/pull/2875>
  * Ed: Fix issue with admin out of date for osm2ed  <https://github.com/CanalTP/navitia/pull/2859>
  * Jormun: Do not show a backtrace when New Relic is not available in Jormungandr  <https://github.com/CanalTP/navitia/pull/2877>
  * Eitri: Add mypy type check in Eitri  <https://github.com/CanalTP/navitia/pull/2845>
  * Kraken-Jormun: Revert 2869 on rt validity pattern  <https://github.com/CanalTP/navitia/pull/2872>
  * Ed: Fix issue with Lotus  <https://github.com/CanalTP/navitia/pull/2871>
  * Jormungandr: ptref test on added trip objects added  <https://github.com/CanalTP/navitia/pull/2824>
  * Kraken-Jormun: rt_validity_pattern used to verify vehicle_journey validity  <https://github.com/CanalTP/navitia/pull/2869>
  * Jormun: Refacto street_network_configurations  <https://github.com/CanalTP/navitia/pull/2858>
  * Ed: Separate Lotus (Postgres handler) from OSMCache  <https://github.com/CanalTP/navitia/pull/2865>
  * Jormun: handle utf8 from bragi  <https://github.com/CanalTP/navitia/pull/2867>
  * All: Add colored logs to all Python projects  <https://github.com/CanalTP/navitia/pull/2850>
  * Doc: Move ntfs specs to their own repo  <https://github.com/CanalTP/navitia/pull/2864>
  * Doc: Add ADDITIONAL_SERVICE in real time integration  <https://github.com/CanalTP/navitia/pull/2860>
  * All: Omit deleted stop in stop date times  <https://github.com/CanalTP/navitia/pull/2862>
  * Jormun: Fix 'max_extra_second_pass' param from db  <https://github.com/CanalTP/navitia/pull/2855>
  * All: Add test on vj with pass midnight  <https://github.com/CanalTP/navitia/pull/2823>
  * Script: Install dev env + run Navitia demo  <https://github.com/CanalTP/navitia/pull/2786>
  * Jormun: Adding street_network_configuraton in db  <https://github.com/CanalTP/navitia/pull/2839>
  * Doc: Add PyDoc for all Eitri project  <https://github.com/CanalTP/navitia/pull/2842>
  * Realtime-Doc: Schedules with stop add  <https://github.com/CanalTP/navitia/pull/2853>
  * Kraken: Fixing undefined behaviour and crash of A*  <https://github.com/CanalTP/navitia/pull/2846>
  * Kraken: A* back in kraken (Revert "Kraken: Revert A* PR")  <https://github.com/CanalTP/navitia/pull/2843>
  * Kraken: Visibility of an address in autocomplete fixed  <https://github.com/CanalTP/navitia/pull/2827>
  * Tyr: API v1  <https://github.com/CanalTP/navitia/pull/2834>

 -- AurelienLP <aurelien.laporte@canaltp.fr>  Fri, 19 Jul 2019 13:07:32 +0100

navitia2 (2.81.0) unstable; urgency=low

  * All: Use mypy for every projects  <https://github.com/CanalTP/navitia/pull/2838>
  * Tyr: load open addresses in mimir  <https://github.com/CanalTP/navitia/pull/2849>
  * Jormun: fix default data_freshness for route_schedules   <https://github.com/CanalTP/navitia/pull/2847>
  * fusio2ed: stop_id is supported into admin_stations.txt  <https://github.com/CanalTP/navitia/pull/2836>
  * [Jormun] Fix 'forbidden_uris[]' for /line_reports  <https://github.com/CanalTP/navitia/pull/2844>
  * Kraken: Fix the way best journey is picked (filter)  <https://github.com/CanalTP/navitia/pull/2829>
  * [Tyr] Return error when provider not found + test  <https://github.com/CanalTP/navitia/pull/2826>
  * build: handle sanitizers in cmake  <https://github.com/CanalTP/navitia/pull/2817>
  * Kraken: Add ability to configure max core dump file size  <https://github.com/CanalTP/navitia/pull/2816>
  * Jormungandr: add a test to ensure that jormungandr does not read bragi's id  <https://github.com/CanalTP/navitia/pull/2815>
  * [Doc] Realtime integration in Navitia  <https://github.com/CanalTP/navitia/pull/2811>
  * jormungandr: equipment_reports abort is tested  <https://github.com/CanalTP/navitia/pull/2814>
  * Jormungandr: equipment_reports api with uri filter  <https://github.com/CanalTP/navitia/pull/2812>
  * [Jormun] Integration test for ticket in journeys response  <https://github.com/CanalTP/navitia/pull/2808>
  * Kraken: Revert A* PR  <https://github.com/CanalTP/navitia/pull/2840>
  * Doc: add precision on cardinality of fare objects  <https://github.com/CanalTP/navitia/pull/2841>
  * Jormun: mypy doesn't like protobuf types  <https://github.com/CanalTP/navitia/pull/2835>
  * Tyr: fix revision  <https://github.com/CanalTP/navitia/pull/2822>
  * Revert "[Kraken]: use Flann to find nearest objects"  <https://github.com/CanalTP/navitia/pull/2818>
  * [Ed] add a cli param to fetch admins from cities to osm2ed  <https://github.com/CanalTP/navitia/pull/2783>
  * Jormungandr: fallback to kraken for /places/<uri>  <https://github.com/CanalTP/navitia/pull/2800>
  * Jormun: read stop's lines in /places  <https://github.com/CanalTP/navitia/pull/2805>
  * Doc: Defining a new NTFS fare modelization  <https://github.com/CanalTP/navitia/pull/2791>
  * jormungandr: Integration test on pass midnight  <https://github.com/CanalTP/navitia/pull/2807>
  * All: Update precommit  <https://github.com/CanalTP/navitia/pull/2809>
  * [Kraken]: use Flann to find nearest objects  <https://github.com/CanalTP/navitia/pull/2774>
  * Kraken : Using projected coord instead of real coord for astar  <https://github.com/CanalTP/navitia/pull/2804>
  * Kraken : Optimisation for dijkstra  <https://github.com/CanalTP/navitia/pull/2792>
  * Jormun : Adding min_taxi  <https://github.com/CanalTP/navitia/pull/2802>
  * Build: add pre-commit for flake8  <https://github.com/CanalTP/navitia/pull/2801>

 -- Pierre-Etienne Bougue <pierre-etienne.bougue@canaltp.fr>  Wed, 03 Jul 2019 12:07:01 +0100

navitia2 (2.80.3) unstable; urgency=low

  * Jormun: handle multiple SAE lines for a navitia line in sytralRT <https://github.com/CanalTP/navitia/pull/2833>

 -- Alexandre Jacquin <alexandre.jacquin@kisio.com>  Wed, 19 Jun 2019 15:06:30 +0100

navitia2 (2.80.2) unstable; urgency=low

  * [Jormun] Dedup equipment details  <https://github.com/CanalTP/navitia/pull/2806>

 -- Pierre-Etienne Bougue <pierre-etienne.bougue@canaltp.fr>  Thu, 06 Jun 2019 17:06:15 +0100

navitia2 (2.80.1) unstable; urgency=low

  * kraken: fix autocomplete scores after rt update  <https://github.com/CanalTP/navitia/pull/2821>

 -- Pierre-Etienne Bougue <pierre-etienne.bougue@canaltp.fr>  Thu, 06 Jun 2019 11:06:47 +0100

navitia2 (2.80.0) unstable; urgency=low

  * Kraken: Display stop_area in each stop_point of section.stop_date_times  <https://github.com/CanalTP/navitia/pull/2796>
  * Kraken: Add 'source_id' in ticket  <https://github.com/CanalTP/navitia/pull/2803>
  * Kraken: Realtime, cannot add new trip if trip-id corresponds to a base VJ the same day  <https://github.com/CanalTP/navitia/pull/2776>
  * Tyr: Upgrade endpoints '/' & add '/status'  <https://github.com/CanalTP/navitia/pull/2785>
  * Jormun: Fix missing import  <https://github.com/CanalTP/navitia/pull/2797>
  * Kraken: Using Astar for direct path  <https://github.com/CanalTP/navitia/pull/2778>
  * Kraken: Include portable boost serialization is missing  <https://github.com/CanalTP/navitia/pull/2794>
  * Tests: Concurent integration tests  <https://github.com/CanalTP/navitia/pull/2788>
  * Kraken: Move more types....  <https://github.com/CanalTP/navitia/pull/2784>
  * Kraken: Improve RT vj name and uri  <https://github.com/CanalTP/navitia/pull/2779>
  * Kraken: Fix boost::posix_time::seconds on ubuntu disco with boost 1.67  <https://github.com/CanalTP/navitia/pull/2789>
  * Tyr: Add job 'cities' and returns it in /cities/status  <https://github.com/CanalTP/navitia/pull/2773>

 -- AurelienLP <aurelien.laporte@canaltp.fr>  Fri, 24 May 2019 11:05:04 +0100

navitia2 (2.79.2) unstable; urgency=low

  * Hotfix : Add missing import for abort

 -- Nonifier <olivier.georget@kisio.org>  Tue, 21 May 2019 17:05:46 +0100

navitia2 (2.79.0) unstable; urgency=low

  * Jormun-Tyr: Association instance-equipments_provider   <https://github.com/CanalTP/navitia/pull/2777>
  * Kraken: splitting of type.h Strikes Back  <https://github.com/CanalTP/navitia/pull/2781>
  * Jormun: handle HEAD request correctly  <https://github.com/CanalTP/navitia/pull/2782>
  * Doc: Add colours and graph to the doc <https://github.com/CanalTP/navitia/pull/2780>
  * Kraken: trying to reduce build time and memory  <https://github.com/CanalTP/navitia/pull/2687>
  * Build: use ccache and gold if available  <https://github.com/CanalTP/navitia/pull/2772>
  * Jormungandr: add test on trip add with trip existing in navitia  <https://github.com/CanalTP/navitia/pull/2775>
  * Doc: Documentation of the routing algorithm  <https://github.com/CanalTP/navitia/pull/2688>
  * Kraken: manage headsign of trip in navitia  <https://github.com/CanalTP/navitia/pull/2771>
  * Kraken: Remove Cli tools for kraken  <https://github.com/CanalTP/navitia/pull/2770>
  * Doc: Release process hardenning  <https://github.com/CanalTP/navitia/pull/2769>
  * Jormun: Use ridesharing connector in distributed  <https://github.com/CanalTP/navitia/pull/2743>
  * Ed: Osm2ed improve association of Way to Admin  <https://github.com/CanalTP/navitia/pull/2756>
  * Python: update SQLAlchemy requirements   <https://github.com/CanalTP/navitia/pull/2761>

 -- AurelienLP <aurelien.laporte@canaltp.fr>  Fri, 10 May 2019 15:05:37 +0100

navitia2 (2.78.0) unstable; urgency=low

  * Jormun: Merge systral equipment response with Sytral web service  <https://github.com/CanalTP/navitia/pull/2764>
  * Jormun: Fix 'choose_best_instance' comparator + tests  <https://github.com/CanalTP/navitia/pull/2765>
  * Jormun: Remove the lowerisation of the equipment provider key  <https://github.com/CanalTP/navitia/pull/2763>
  * Kraken: Attach vj to a route and line  <https://github.com/CanalTP/navitia/pull/2759>
  * Jormun: Update taxi distance and duration in distributed mode  <https://github.com/CanalTP/navitia/pull/2752>
  * Kraken: Equipment details optimisation  <https://github.com/CanalTP/navitia/pull/2755>
  * Tyr: 'instances' in 'equipments_provider' is nullable  <https://github.com/CanalTP/navitia/pull/2751>
  * Eitri: psycopg2 2.4.5 can't work with ubuntu 18.04  <https://github.com/CanalTP/navitia/pull/2753>
  * Kraken: physical mode id in realtime, only impact additional service  <https://github.com/CanalTP/navitia/pull/2748>
  * Jormun: Adding max_nb_crowfly_by_taxi  <https://github.com/CanalTP/navitia/pull/2741>
  * Python: Update Jinja2 requirements  <https://github.com/CanalTP/navitia/pull/2750>

 -- Nonifier <olivier.georget@kisio.org>  Fri, 26 Apr 2019 17:04:35 +0100

navitia2 (2.77.1) unstable; urgency=low

  * Jormungandr: no db request at equipment_providers init <https://github.com/CanalTP/navitia/pull/2758>

 -- mbounabi <Mehdi.Bounabi@Kisio.org>  Wed, 17 Apr 2019 14:04:41 +0100

navitia2 (2.77.0) unstable; urgency=low

  * Kraken: Don't use cbegin() and cend() with RepeatedPtrField (protobuf version < 3)  <https://github.com/CanalTP/navitia/pull/2749>
  * Kraken: Equipment reports API   <https://github.com/CanalTP/navitia/pull/2742>
  * Kirin: Attach physical mode to vj: tests of verifications   <https://github.com/CanalTP/navitia/pull/2737>
  * Doc: Adding pathways and levels to NTFS specs  <https://github.com/CanalTP/navitia/pull/2722>
  * Clang format  <https://github.com/CanalTP/navitia/pull/2695>
  * Kraken: New API entry point - equipment_reports  <https://github.com/CanalTP/navitia/pull/2735>
  * Kraken: correct application period processing for RT added trip  <https://github.com/CanalTP/navitia/pull/2739>
  * Jormun: Add direct path limit for all modes   <https://github.com/CanalTP/navitia/pull/2721>
  * Jormun: fix test failing on dev  <https://github.com/CanalTP/navitia/pull/2740>
  * Jormun: handle zone and zone_type from bragi  <https://github.com/CanalTP/navitia/pull/2732>
  * Kraken: Add RT route dynamically  <https://github.com/CanalTP/navitia/pull/2724>
  * Jormun: Handle providers from db  <https://github.com/CanalTP/navitia/pull/2730>
  * Kraken: Add and use PT_Data::get_or_create_meta_vehicle_journey()   <https://github.com/CanalTP/navitia/pull/2738>
  * Jormun: enable keepalive on http call to bragi  <https://github.com/CanalTP/navitia/pull/2707>
  * Kraken: Adding taxi durations and distance in journey response  <https://github.com/CanalTP/navitia/pull/2731>
  * Ed/cities: change osm's admins id  <https://github.com/CanalTP/navitia/pull/2736>
  * Kraken: Add new method "has_code_type" in PtRef Grammar  <https://github.com/CanalTP/navitia/pull/2728>
  * Kraken: Refactor build helper  <https://github.com/CanalTP/navitia/pull/2729>
  * Kraken: implements deadline on kraken request  <https://github.com/CanalTP/navitia/pull/2710>
  * Kraken: Skip realtime cancelled trip update on a VJ that doesn't exist + tests  <https://github.com/CanalTP/navitia/pull/2720>
  * Tyr: New endpoint /equipments_providers + db management  <https://github.com/CanalTP/navitia/pull/2726>

 -- Nonifier <olivier.georget@kisio.org>  Fri, 12 Apr 2019 15:04:08 +0100

navitia2 (2.76.0) unstable; urgency=low

  * [doc] Update line_sections.md  <https://github.com/CanalTP/navitia/pull/2727>
  * [ALL] Adding taxi mode  <https://github.com/CanalTP/navitia/pull/2723>
  * [Jormun] Make call to SytralRT's equipments details webservice  <https://github.com/CanalTP/navitia/pull/2725>
  * [Jormun] Allow more fallback combinations  <https://github.com/CanalTP/navitia/pull/2716>
  * [Jormungandr] Manage equipment providers  <https://github.com/CanalTP/navitia/pull/2713>
  * [Jormun] Properly linking fallback to pt in distributed  <https://github.com/CanalTP/navitia/pull/2714>

 -- Pierre-Etienne Bougue <pierre-etienne.bougue@canaltp.fr>  Fri, 29 Mar 2019 15:03:41 +0100

navitia2 (2.75.0) unstable; urgency=low

  * Jormun: Add equipment details provider configuration mechanism  <https://github.com/CanalTP/navitia/pull/2706>
  * Kraken: Fix a bug in ptref when giving a coord, address, way or admin  <https://github.com/CanalTP/navitia/pull/2709>
  * Jormun: Fix empty distances returned on /places by Kraken  <https://github.com/CanalTP/navitia/pull/2703>
  * Kraken: fix disruption deletion when multiple impacts impacting the same vj  <https://github.com/CanalTP/navitia/pull/2700>
  * Jormun: Add new parameter to expose equipement details  <https://github.com/CanalTP/navitia/pull/2699>
  * Jormun: Add parking module connector augeas  <https://github.com/CanalTP/navitia/pull/2694>
  * Doc: Add representation of the pt_graph in pt_ref's documentation  <https://github.com/CanalTP/navitia/pull/2684>
  * cities: handle case where insee or post_code is NULL  <https://github.com/CanalTP/navitia/pull/2696>
  * Jormun: deletion of marshal  <https://github.com/CanalTP/navitia/pull/2678>
  * Doc: update NTFS FeedInfo properties  <https://github.com/CanalTP/navitia/pull/2681>
  * Tyr: Add cosmogony2mimir to tyr  <https://github.com/CanalTP/navitia/pull/2690>
  * kraken: delete a queue after a timeout for a reload from kirin  <https://github.com/CanalTP/navitia/pull/2692>

 -- Benoit Brisset <benoit.brisset@gmail.com>  Fri, 15 Mar 2019 13:03:58 +0100

navitia2 (2.74.0) unstable; urgency=low

  * Kraken: Update existing tests with is_realtime_add_trip_enabled flag  <https://github.com/CanalTP/navitia/pull/2683>
  * Kraken: Add enable_realtime_add_trip flag  <https://github.com/CanalTP/navitia/pull/2679>
  * Jormun: Experimentation with mypy  <https://github.com/CanalTP/navitia/pull/2673>
  * Kraken: UTests around clean_useless_vjs func  <https://github.com/CanalTP/navitia/pull/2675>
  * Jormun: remove marshal first step  <https://github.com/CanalTP/navitia/pull/2674>

 -- mbounabi <Mehdi.Bounabi@Kisio.org>  Fri, 01 Mar 2019 11:03:00 +0100

navitia2 (2.73.0) unstable; urgency=low

  * Doc: ptref grammar  <https://github.com/CanalTP/navitia/pull/2664>
  * Kraken: Fix realtime test (on ubuntu 16.04)  <https://github.com/CanalTP/navitia/pull/2670>
  * Jormun: Sytral parking RT + test  <https://github.com/CanalTP/navitia/pull/2669>
  * Doc: 'distance' field from 'Place' object in the swagger  <https://github.com/CanalTP/navitia/pull/2671>
  * PTref: Fix uncatched exception when ptref_ng read an unclosed string  <https://github.com/CanalTP/navitia/pull/2677>
  * Kraken: rebuild previous raptor cache in maintenance worker after applying realtime  <https://github.com/CanalTP/navitia/pull/2668>
  * Kraken: reduce the number of labels on prometheus metrics  <https://github.com/CanalTP/navitia/pull/2672>
  * Jormungandr: Module with parking  <https://github.com/CanalTP/navitia/pull/2660>

 -- Pierre-Etienne Bougue <pierre-etienne.bougue@canaltp.fr>  Fri, 15 Feb 2019 11:02:44 +0100

navitia2 (2.72.0) unstable; urgency=low

  * Jormun: do not cache coverage search by coord  <https://github.com/CanalTP/navitia/pull/2665>
  * Kraken: Fix date filter in disruptions  <https://github.com/CanalTP/navitia/pull/2663>
  * Jormun: fix bragi multiple parameters  <https://github.com/CanalTP/navitia/pull/2667>
  * Kraken: Change operator associativity for something more natural.  <https://github.com/CanalTP/navitia/pull/2666>
  * Doc: Import blog post about the sorting of the vehicle in a time table  <https://github.com/CanalTP/navitia/pull/2661>
  * Jormun: rename pt_dataset to pt_dataset[]  <https://github.com/CanalTP/navitia/pull/2662>

 -- XL <patrick.qian@canaltp.fr>  Fri, 01 Feb 2019 11:02:41 +0100

navitia2 (2.71.0) unstable; urgency=low

  * tyr: Validate shape at binarisation  <https://github.com/CanalTP/navitia/pull/2659>
  * jormun: Prevent crash in jormun if we got a bad geom from kraken  <https://github.com/CanalTP/navitia/pull/2658>
  * Jormun/tyr: rollback to previous version of celery and redis  <https://github.com/CanalTP/navitia/pull/2657>
  * Tyr: "correctly" handle error in async command  <https://github.com/CanalTP/navitia/pull/2655>
  * Tyr: fix issue with redis lock  <https://github.com/CanalTP/navitia/pull/2653>
  * Jormun: Fix count on /departures with realtime proxies  <https://github.com/CanalTP/navitia/pull/2651>
  * Eitri: add cities into eitri  <https://github.com/CanalTP/navitia/pull/2650>
  * jormun: stop reporting bragi error as newrelic exception  <https://github.com/CanalTP/navitia/pull/2637>
  * jormungandr: Improve cache failure management  <https://github.com/CanalTP/navitia/pull/2636>
  * Kraken: consider reduced_service as modifying effect  <https://github.com/CanalTP/navitia/pull/2641>
  * tyr: activate purge_old_jobs  <https://github.com/CanalTP/navitia/pull/2621>

 -- Alexandre Jacquin <alexandre.jacquin@canaltp.fr>  Fri, 18 Jan 2019 14:01:56 +0100

navitia2 (2.70.1) unstable; urgency=low

  * jormun: Fix missing schedules in SIRI realtime connector <https://github.com/CanalTP/navitia/pull/2645>
  * jormun: handle SIRI errors appropriately <https://github.com/CanalTP/navitia/pull/2640>

 -- Alexandre Jacquin <alexandre.jacquin@canaltp.fr>  Wed, 09 Jan 2019 14:01:37 +0100

navitia2 (2.70.0) unstable; urgency=low

  * kraken: Manages added_for_detour in advance  <https://github.com/CanalTP/navitia/pull/2626>
  * kraken: use new version of concurrentLRU  <https://github.com/CanalTP/navitia/pull/2638>
  * jormun: refactoring of zmq socket reaper  <https://github.com/CanalTP/navitia/pull/2625>
  * kraken: add metrics for data loading  <https://github.com/CanalTP/navitia/pull/2627>
  * kraken: migration to c++14  <https://github.com/CanalTP/navitia/pull/2639>
  * Kraken: optimize raptor cache creation  <https://github.com/CanalTP/navitia/pull/2630>
  * kraken: update zmq load balancer  <https://github.com/CanalTP/navitia/pull/2628>
  * kraken: new StopTimeEventStatus with detour implemented  <https://github.com/CanalTP/navitia/pull/2620>

 -- Nonifier <olivier.georget@kisio.org>  Fri, 04 Jan 2019 14:01:39 +0100

navitia2 (2.69.0) unstable; urgency=low

  * Distributed: Update distances once the details are computed  <https://github.com/CanalTP/navitia/pull/2624>
  * Distributed: Add filter for finalized journeys  <https://github.com/CanalTP/navitia/pull/2629>
  * Distributed: update distances also for pure crowflies  <https://github.com/CanalTP/navitia/pull/2632>
  * Kraken: Fix clang compilation  <https://github.com/CanalTP/navitia/pull/2615>
  * kraken: fix tests that were failling without tcmalloc  <https://github.com/CanalTP/navitia/pull/2608>
  * Kraken: Fix a bug in the presence of alighting and boarding data  <https://github.com/CanalTP/navitia/pull/2612>
  * kraken: Remove a few use-after-free error  <https://github.com/CanalTP/navitia/pull/2613>
  * Kraken: Realtime Add effect in trip update  <https://github.com/CanalTP/navitia/pull/2601>
  * Jormungandr: integration of new parameters for Instant System  <https://github.com/CanalTP/navitia/pull/2590>
  * Jormungandr: Rollback to celery and kombu 4.0.2   <https://github.com/CanalTP/navitia/pull/2622>
  * Jormungandr: log request-id provided in the request  <https://github.com/CanalTP/navitia/pull/2605>
  * Jormungandr: Celery version bump  <https://github.com/CanalTP/navitia/pull/2595>
  * Tyr: fix celery problem  <https://github.com/CanalTP/navitia/pull/2614>
  * Tyr: add poi_types json configuration management to mimir autocomplete  <https://github.com/CanalTP/navitia/pull/2602>
  * Utils: Diff against commit's ancestor  <https://github.com/CanalTP/navitia/pull/2609>
  * Sys: Clean up tcmalloc linking  <https://github.com/CanalTP/navitia/pull/2603>

 -- Benoit Brisset <benoit.brisset@gmail.com>  Thu, 20 Dec 2018 11:12:53 +0100

navitia2 (2.68.2) unstable; urgency=low

  * jormun: disable uwsgi timer waiting for proper fix <https://github.com/CanalTP/navitia/pull/2618>
  * Jormun: last version of request doesn't like headers that aren't string <https://github.com/CanalTP/navitia/pull/2619>

 -- Alexandre Jacquin <alexandre.jacquin@canaltp.fr>  Wed, 05 Dec 2018 10:12:32 +0100

navitia2 (2.68.1) unstable; urgency=low

  *  kraken: refactoring of autocomplete to improve performance <https://github.com/CanalTP/navitia/pull/2600>

 -- Alexandre Jacquin <alexandre.jacquin@canaltp.fr>  Mon, 26 Nov 2018 13:11:48 +0100

navitia2 (2.68.0) unstable; urgency=low

  * Jormungandr: Sytral realtime based on sytral-rt  <https://github.com/CanalTP/navitia/pull/2571>
  * Jormungandr: Ridesharing crowfly is never equivalent to another crowfly  <https://github.com/CanalTP/navitia/pull/2583>
  * Jormungandr: Implement transient zmq socket type like http keepalive  <https://github.com/CanalTP/navitia/pull/2594>
  * Jormungandr: Add somes unit and integration test for disruption with a stop_time  <https://github.com/CanalTP/navitia/pull/2586>
  * Ed: Add codes in companies  <https://github.com/CanalTP/navitia/pull/2587>
  * Ed: Fix GTFS parse and use SuspendedCableCar  <https://github.com/CanalTP/navitia/pull/2591>
  * Kraken: Realtime,Take into account companies into new VJ  <https://github.com/CanalTP/navitia/pull/2597>
  * Kraken & Ed: Add visible parameters to hide inputs/ouputs  <https://github.com/CanalTP/navitia/pull/2592>
  * Kraken: Display departures on stop_point used multiple times in lines  <https://github.com/CanalTP/navitia/pull/2589>
  * Kraken: Prioritize main stop_area over the others stop_area  <https://github.com/CanalTP/navitia/pull/2588>

 -- Benoit Brisset <benoit.brisset@gmail.com>  Fri, 23 Nov 2018 11:11:07 +0100

navitia2 (2.67.0) unstable; urgency=low

  * Jormun: add tests on endpoint /vj with timezones  <https://github.com/CanalTP/navitia/pull/2573>
  * Swagger: spread schema consistency tests  <https://github.com/CanalTP/navitia/pull/2564>
  * kraken: add metric for request currently handled  <https://github.com/CanalTP/navitia/pull/2576>
  * Kraken: Manage adding of StopTime in realtime  <https://github.com/CanalTP/navitia/pull/2581>
  * Jormungandr: update request for https://nvd.nist.gov/vuln/detail/CVE-2018-18074  <https://github.com/CanalTP/navitia/pull/2584>
  * Doc: removing unused stop location_type=3  <https://github.com/CanalTP/navitia/pull/2585>
  * Doc: Update documentation with new distributed behavior  <https://github.com/CanalTP/navitia/pull/2575>
  * Jormun: Filter journeys before streetnetwork fallback [Distributed]  <https://github.com/CanalTP/navitia/pull/2567>
  * Tyr & Jormun: update tests so they run doctests  <https://github.com/CanalTP/navitia/pull/2577>

 -- krishna Adhikari <krishna.adhikari@kisio.com>  Fri, 09 Nov 2018 11:11:50 +0100

navitia2 (2.66.0) unstable; urgency=low

  * Jormungandr: Timestamp to datetime conversion for ubuntu1804  <https://github.com/CanalTP/navitia/pull/2572>
  * Doc: move all technical and contributing doc to CONTRIBUTING.md   <https://github.com/CanalTP/navitia/pull/2578>
  * Swagger: fix properties schema  <https://github.com/CanalTP/navitia/pull/2570>
  * Tyr: current jobs(state='running') with data_sets should not be deleted  <https://github.com/CanalTP/navitia/pull/2563>
  * Jormungandr: fix missing feed publisher  <https://github.com/CanalTP/navitia/pull/2568>
  * Kraken: fix for ubuntu18 compat  <https://github.com/CanalTP/navitia/pull/2569>
  * Jormungandr: Distributed - use request speed in place of the instance speed  <https://github.com/CanalTP/navitia/pull/2565>

 -- Nonifier <olivier.georget@kisio.org>  Fri, 26 Oct 2018 15:10:05 +0100

navitia2 (2.65.0) unstable; urgency=low

  * Jormungandr: Avoid unnecessary call for street_networks  <https://github.com/CanalTP/navitia/pull/2542>
  * Jormungandr: Add a memory cache layer and migration to flask_caching  <https://github.com/CanalTP/navitia/pull/2556>
  * Jormungandr: Use a stack in place of a queue to store opened sockets  <https://github.com/CanalTP/navitia/pull/2551>
  * Jormungandr: Allow pt_objects search for stop_points  <https://github.com/CanalTP/navitia/pull/2558>
  * Jormungandr: Schema structure testing  <https://github.com/CanalTP/navitia/pull/2545>
  * Navitia: Manage bss configuration with Tyr  <https://github.com/CanalTP/navitia/pull/2538>
  * Tyr: Add /cities endpoint  <https://github.com/CanalTP/navitia/pull/2549>
  * Tyr: Always log to syslog  <https://github.com/CanalTP/navitia/pull/2552>
  * Swagger: Fix car_park swagger  <https://github.com/CanalTP/navitia/pull/2554>
  * Swagger: Add tests for schema consistency  <https://github.com/CanalTP/navitia/pull/2559>
  * Doc: Update ntfs_fare_extension_fr.md  <https://github.com/CanalTP/navitia/pull/2550>
  * CI: Run black on each commit with travis  <https://github.com/CanalTP/navitia/pull/2561>

 -- Benoit Brisset <benoit.brisset@gmail.com>  Fri, 12 Oct 2018 11:10:16 +0100

navitia2 (2.64.0) unstable; urgency=low

  * Jormungandr: Fix min bound datetime  <https://github.com/CanalTP/navitia/pull/2548>
  * Jormungandr: Refactor of parser_arg_types  <https://github.com/CanalTP/navitia/pull/2544>
  * Jormungandr: Fix min/max nb journey schema's type  <https://github.com/CanalTP/navitia/pull/2543>
  * Jormungandr: Newrelic improve monitoring for distributed scenario  <https://github.com/CanalTP/navitia/pull/2540>
  * Jormungandr: Teleportation crowfly is walking  <https://github.com/CanalTP/navitia/pull/2541>
  * Jormungandr: Refacto initialization to add newrelic and gevent  <https://github.com/CanalTP/navitia/pull/2532>
  * Tests: Rewrite line section tests in order to check all disruptions  <https://github.com/CanalTP/navitia/pull/2537>
  * Format: Python code formatting with black  <https://github.com/CanalTP/navitia/pull/2508>
  * CMake: Clean for cmake prefix install  <https://github.com/CanalTP/navitia/pull/2539>

 -- Benoit Brisset <benoit.brisset@gmail.com>  Fri, 28 Sep 2018 15:09:23 +0100

navitia2 (2.63.0) unstable; urgency=low

  * Kraken & Tyr: Syslog for Ed binaries within Tyr  <https://github.com/CanalTP/navitia/pull/2533>
  * Kraken: Handle sort_order to be navitia_model compliant  <https://github.com/CanalTP/navitia/pull/2535>
  * Kraken: New gcc flags for coverage  <https://github.com/CanalTP/navitia/pull/2528>
  * Jormun: Improve cache in realtimeproxy  <https://github.com/CanalTP/navitia/pull/2524>
  * Kraken: Add disable_disruption  <https://github.com/CanalTP/navitia/pull/2525>
  * Jormun & Kraken: First and last datetime  <https://github.com/CanalTP/navitia/pull/2509>
  * CI: Enable Travis with submodule check  <https://github.com/CanalTP/navitia/pull/2523>
  * Kraken: Line_reports optimisation  <https://github.com/CanalTP/navitia/pull/2522>
  * Jormungandr: Upgrade flask to 0.12.4 and werkzeug to 0.14.1  <https://github.com/CanalTP/navitia/pull/2520>
  * Kraken: Upgrade rabbitmq-c to v0.9.0  <https://github.com/CanalTP/navitia/pull/2521>
  * kraken: Upgrade prometheus-cpp 0.4.2  <https://github.com/CanalTP/navitia/pull/2519>
  * Kraken: Maintenance_worker thread interuption  <https://github.com/CanalTP/navitia/pull/2518>

 -- Benoit Brisset <benoit.brisset@gmail.com>  Fri, 14 Sep 2018 14:09:25 +0100

navitia2 (2.62.0) unstable; urgency=low

  * Jormungandr: Configure autocomplete backend of a coverage from tyr  <https://github.com/CanalTP/navitia/pull/2515>
  * Jormungandr: Do not return a 500 on bragi timeout for journeys  <https://github.com/CanalTP/navitia/pull/2516>
  * Jormungandr: Fix missing tickets  <https://github.com/CanalTP/navitia/pull/2512>
  * Jormungandr: Reduce default timeout for call to /reverse on bragi  <https://github.com/CanalTP/navitia/pull/2514>
  * Jormungandr & Tyr: add max_nb_crowfly_by_mode  <https://github.com/CanalTP/navitia/pull/2504>
  * Jormungandr: using circuit breaker while calling bragi  <https://github.com/CanalTP/navitia/pull/2511>
  * Kraken: Disruption by tags for line&traffic repport  <https://github.com/CanalTP/navitia/pull/2507>
  * Jormungandr: crow_fly mode is always walking  <https://github.com/CanalTP/navitia/pull/2506>
  * Jormungandr: parameter used to format bikeDetails of the request  <https://github.com/CanalTP/navitia/pull/2505>
  * Jormungandr: remove car from default fallback mode of travelers profiles  <https://github.com/CanalTP/navitia/pull/2503>

 -- Benoit Brisset <benoit.brisset@gmail.com>  Fri, 31 Aug 2018 11:08:32 +0100

navitia2 (2.61.0) unstable; urgency=low

  * Jormun: divia connector P+R  <https://github.com/CanalTP/navitia/pull/2500>
  * Ptref disruption by tags  <https://github.com/CanalTP/navitia/pull/2498>
  * Doc: add documentation on kraken autocompletion  <https://github.com/CanalTP/navitia/pull/2501>
  * Jormun: Add 'distance' in autocomplete response + tests  <https://github.com/CanalTP/navitia/pull/2493>
  * Jormun: A few optimizations in jormun's hot path  <https://github.com/CanalTP/navitia/pull/2496>
  * jormungandr: metrics on bss services in newrelic  <https://github.com/CanalTP/navitia/pull/2487>
  * Kraken: update "last_rt_data_loaded" on each update even if Data hasn't changed  <https://github.com/CanalTP/navitia/pull/2491>
  * Kraken: Fix adapted validity pattern with disruption  <https://github.com/CanalTP/navitia/pull/2492>
  * raptor: increase number of try in raptor for journeys without transfers  <https://github.com/CanalTP/navitia/pull/2494>
  * Doc: miscellaneous fixes  <https://github.com/CanalTP/navitia/pull/2489>
  * Doc: BSS/park info status  <https://github.com/CanalTP/navitia/pull/2488>
  * add connection -> stop_point link in ptref  <https://github.com/CanalTP/navitia/pull/2490>

 -- Alexandre Jacquin <alexandre.jacquin@canaltp.fr>  Fri, 17 Aug 2018 11:08:54 +0100

navitia2 (2.60.0) unstable; urgency=low

  * Kraken: Teleportation crowfly.mode=walking  <https://github.com/CanalTP/navitia/pull/2486>
  * Eitri, Tyr & docker tests: Launch even if docker can't reach server  <https://github.com/CanalTP/navitia/pull/2485>
  * Jormungandr: Taking into account status in BSS station.  <https://github.com/CanalTP/navitia/pull/2471>
  * All: Miscellaneous fixes  <https://github.com/CanalTP/navitia/pull/2483>
  * Kraken: Dijkstra multi start  <https://github.com/CanalTP/navitia/pull/2482>
  * Doc: Add graph of call made by distributed  <https://github.com/CanalTP/navitia/pull/2463>
  * Doc: add Eitri as an alternative to .nav generation  <https://github.com/CanalTP/navitia/pull/2480>
  * Jormungandr: Handle 'add_poi_infos[]' parameter + test  <https://github.com/CanalTP/navitia/pull/2477>
  * Eitri: fix python command  <https://github.com/CanalTP/navitia/pull/2481>
  * Ptref: Remove ptref legacy  <https://github.com/CanalTP/navitia/pull/2474>
  * Jormungandr: improvements in culling journeys  <https://github.com/CanalTP/navitia/pull/2475>
  * Gatling: new default VS distributed  <https://github.com/CanalTP/navitia/pull/2470>
  * Kraken: Move set_valid_jp_and_jpp outside of the RAPTOR loop  <https://github.com/CanalTP/navitia/pull/2473>
  * Ptref next gen, or the OR feature  <https://github.com/CanalTP/navitia/pull/2465>

 -- XL <patrick.qian@canaltp.fr>  Fri, 03 Aug 2018 14:08:08 +0100

navitia2 (2.59.0) unstable; urgency=low

  * Jormun & Kraken: add timeframe_duration for journeys  <https://github.com/CanalTP/navitia/pull/2442>
  * Jormun: Add ridesharing for distributed scenario + tests  <https://github.com/CanalTP/navitia/pull/2467>
  * Doc: more details on hotfix procedure  <https://github.com/CanalTP/navitia/pull/2468>
  * Ed: add rtree to speedup stop_point association to admins  <https://github.com/CanalTP/navitia/pull/2466>
  * Jormun: Update ProtoResponse from geovelo  <https://github.com/CanalTP/navitia/pull/2462>
  * jormun: Round second of datetime before calling realtime proxy to improve cachability  <https://github.com/CanalTP/navitia/pull/2459>
  * Jormungandr:  parking DIVIA real-time  <https://github.com/CanalTP/navitia/pull/2398>
  * Doc: routepoint  <https://github.com/CanalTP/navitia/pull/2428>
  * Jormun & Kraken: Remove unused filter  <https://github.com/CanalTP/navitia/pull/2457>
  * jormun: reduce timeout for instance.get_external_codes()  <https://github.com/CanalTP/navitia/pull/2460>

 -- Benoit Brisset <benoit.brisset@gmail.com>  Fri, 20 Jul 2018 14:07:22 +0100

navitia2 (2.58.1) unstable; urgency=low

  * Ed: add rtree to speedup stop_point association to admins <https://github.com/CanalTP/navitia/pull/2466>

 -- mbounabi <Mehdi.Bounabi@Kisio.org>  Mon, 16 Jul 2018 14:07:54 +0100

navitia2 (2.58.0) unstable; urgency=low

  * Kraken: Line_section doesn't disrupt journey not stopping on the section  <https://github.com/CanalTP/navitia/pull/2455>
  * Kraken: Fix get_best_journey when datetime represents arrival  <https://github.com/CanalTP/navitia/pull/2461>
  * Jormungandr: Condition for feed publishers  <https://github.com/CanalTP/navitia/pull/2454>
  * Doc: Add RFC on distributed  <https://github.com/CanalTP/navitia/pull/2433>
  * Jormungandr: update default night bus filter parameters with more realistic values  <https://github.com/CanalTP/navitia/pull/2452>
  * Kraken: Night bus filter linearisation  <https://github.com/CanalTP/navitia/pull/2444>
  * Ed: Match stop_area and poi by using admin boundary if possible  <https://github.com/CanalTP/navitia/pull/2449>
  * Doc: Add info about crow fly distance and duration  <https://github.com/CanalTP/navitia/pull/2450>
  * Jormungandr: Filter optim  <https://github.com/CanalTP/navitia/pull/2438>
  * Jormungandr: Secure geovelo integration  <https://github.com/CanalTP/navitia/pull/2453>
  * Jormungandr: Fallback period extremity  <https://github.com/CanalTP/navitia/pull/2451>
  * Jormungandr: Synchronize fallback section objects with pt section  <https://github.com/CanalTP/navitia/pull/2434>
  * Jormungandr: Distance per mode in a journey with CROW_FLY section  <https://github.com/CanalTP/navitia/pull/2437>

 -- Benoit Brisset <benoit.brisset@gmail.com>  Fri, 06 Jul 2018 14:07:49 +0100

navitia2 (2.57.0) unstable; urgency=low

  * Kraken: Add ptref shortcut between physical_mode and jpps  <https://github.com/CanalTP/navitia/pull/2417>
  * Jormungandr: Fix Close SOAP session  <https://github.com/CanalTP/navitia/pull/2418>
  * Fare: Set fare ticket name in json response  <https://github.com/CanalTP/navitia/pull/2441>
  * Tests: Allow to use custom zmq_socket in mocks for integration tests   <https://github.com/CanalTP/navitia/pull/2432>
  * Tests: Tests refactoring for min nb journeys  <https://github.com/CanalTP/navitia/pull/2435>
  * Jormungandr: Expose configuration file pattern for selecting json to be loaded at runtime  <https://github.com/CanalTP/navitia/pull/2440>
  * Jormungandr: Condition to stop Kraken calls  <https://github.com/CanalTP/navitia/pull/2436>
  * kraken & ed: Modification for ubuntu 18.04  <https://github.com/CanalTP/navitia/pull/2421>
  * Kraken: Add min nb journeys for distributed  <https://github.com/CanalTP/navitia/pull/2425>
  * kraken: min_nb_journeys feature  <https://github.com/CanalTP/navitia/pull/2405>
  * Kraken: Fix protofile dependencies & Log night bus filtered itinaries  <https://github.com/CanalTP/navitia/pull/2439>
  * Jormungandr: Journey filters optimization  <https://github.com/CanalTP/navitia/pull/2404>
  * Jormungandr & Kraken: Add fare zone info in stop point   <https://github.com/CanalTP/navitia/pull/2427>
  * Jormungandr: Fix min_nb_transfers in journey filter  <https://github.com/CanalTP/navitia/pull/2431>
  * Jormungandr: Add parameter 'max_journey_calls'  <https://github.com/CanalTP/navitia/pull/2430>
  * Jormungandr: Remove arg '_no_shared_section' for same journey schedules  <https://github.com/CanalTP/navitia/pull/2426>
  * Doc: Fix severity effect for swagger  <https://github.com/CanalTP/navitia/pull/2410>
  * Jormungandr: Remove Physical/Commercial modes from filter  <https://github.com/CanalTP/navitia/pull/2422>
  * Jormungandr: Shared section filter + test  <https://github.com/CanalTP/navitia/pull/2411>
  * kraken: Reject non-publishable disruption while charging from RMQ  <https://github.com/CanalTP/navitia/pull/2419>
  * Jormungandr: Update 'distances' in distributed response  <https://github.com/CanalTP/navitia/pull/2416>
  * Jormungandr: Add data for shared sections and adapt tests   <https://github.com/CanalTP/navitia/pull/2407>
  * Jormungandr: Add scenario stif in tyr  <https://github.com/CanalTP/navitia/pull/2413>
  * Jormungandr:Ddurations of car and bike for distributed  <https://github.com/CanalTP/navitia/pull/2414>

 -- Benoit Brisset <benoit.brisset@gmail.com>  Mon, 25 Jun 2018 12:06:33 +0100

navitia2 (2.56.0) unstable; urgency=low

  * Kraken: Fix MapFind for Debian 7  <https://github.com/CanalTP/navitia/pull/2401>
  * fix problem caused by pip 10.0.0  <https://github.com/CanalTP/navitia/pull/2394>
  * tyr: Modify migrate_from_poi_to_osm to delete_dataset  <https://github.com/CanalTP/navitia/pull/2402>
  * jomungandr: Fix attributs in swagger  <https://github.com/CanalTP/navitia/pull/2408>
  * Kraken: Free radius filtering for stop points  <https://github.com/CanalTP/navitia/pull/2386>
  * Kraken & Cmake : Refactoring and add retro compatibility  <https://github.com/CanalTP/navitia/pull/2396>
  * tyr: delete old jobs of discarded instance  <https://github.com/CanalTP/navitia/pull/2403>
  * kraken: use disable_geojson in route_schedules  <https://github.com/CanalTP/navitia/pull/2406>
  * kraken: correction on disruption reader from database for channel type  <https://github.com/CanalTP/navitia/pull/2393>
  * Kraken: Refactor raptor_api with MapFind  <https://github.com/CanalTP/navitia/pull/2400>
  * tyr: no job to be created if no action for mimir on dataset  <https://github.com/CanalTP/navitia/pull/2395>
  * Jormungandr: Add free_radius parameters  <https://github.com/CanalTP/navitia/pull/2391>

 -- Pierre-Etienne Bougue <pierre-etienne.bougue@canaltp.fr>  Tue, 15 May 2018 12:05:38 +0100

navitia2 (2.55.0) unstable; urgency=low

  * Ed: Correction for a pattern with dst  <https://github.com/CanalTP/navitia/pull/2384>
  * Ed: dataset_id is now required in trips.txt  <https://github.com/CanalTP/navitia/pull/2382>
  * Kraken: Unicode parse bugfix  <https://github.com/CanalTP/navitia/pull/2387>
  * Jormung: Admin type not city as admin region  <https://github.com/CanalTP/navitia/pull/2388>
  * Tyr: Create command 'purge_old_jobs' + optim  <https://github.com/CanalTP/navitia/pull/2383>

 -- mbounabi <Mehdi.Bounabi@Kisio.org>  Fri, 13 Apr 2018 16:04:54 +0100

navitia2 (2.54.0) unstable; urgency=low

  * Jormungandr: Revert unicode literals  <https://github.com/CanalTP/navitia/pull/2385>
  * Jormun : Add stop_area comments with bragi  <https://github.com/CanalTP/navitia/pull/2378>
  * Tyr: Create a new job to manage data injection towards mimir  <https://github.com/CanalTP/navitia/pull/2361>
  * Tyr : Comment 'purge old jobs' task  <https://github.com/CanalTP/navitia/pull/2379>
  * kraken: Prometheus integration  <https://github.com/CanalTP/navitia/pull/2363>
  * Doc: Changing comment_type of NTFS  <https://github.com/CanalTP/navitia/pull/2377>
  * Ed: Remove stop point coordinates from journey geometry  <https://github.com/CanalTP/navitia/pull/2312>
  * Doc: Update and clearer basics for main doc <https://github.com/CanalTP/navitia/pull/2358>
  * Jormungandr : Feedpublisher for stop areas from mimir  <https://github.com/CanalTP/navitia/pull/2366>
  * Jormungandr: Add speed in asgard  <https://github.com/CanalTP/navitia/pull/2368>
  * Ed: Poi2ed integration test  <https://github.com/CanalTP/navitia/pull/2372>
  * Ed: Poi id in Kraken as in Mimir  <https://github.com/CanalTP/navitia/pull/2362>
  * kraken: ptref, Add a link between PhysicalMode and JourneyPattern in the graph  <https://github.com/CanalTP/navitia/pull/2371>
  * kraken: Handle route_schedule with a 2 stop_areas filter  <https://github.com/CanalTP/navitia/pull/2370>
  * Tyr : Task to delete old jobs in db  <https://github.com/CanalTP/navitia/pull/2357>

 -- Benoit BRISSET <benoit.brisset@gmail.com>  Fri, 06 Apr 2018 14:04:33 +0100

navitia2 (2.53.0) unstable; urgency=low

  * Ed: Update libosmpbfreader to fix segfault in osm2ed  <https://github.com/CanalTP/navitia/pull/2365>
  * Kraken: ignore unknown routes from line_section  <https://github.com/CanalTP/navitia/pull/2355>
  * Doc: fix comment_name accordingly to source and explicitly allow orphan calendar_dates  <https://github.com/CanalTP/navitia/pull/2356>
  * Doc: Jormungandr configuration, running and troubleshooting  <https://github.com/CanalTP/navitia/pull/2354>
  * Kraken: Exclude way without edge from the autocomplete  <https://github.com/CanalTP/navitia/pull/2353>
  * Jormungandr: Modification of depth value in the test bragi  <https://github.com/CanalTP/navitia/pull/2352>
  * Ed: Add safety in row check (carriage return case)  <https://github.com/CanalTP/navitia/pull/2343>
  * Jormungandr: Some corrections on qa's remarks  <https://github.com/CanalTP/navitia/pull/2349>
  * Monitor: packages must be str for deploy  <https://github.com/CanalTP/navitia/pull/2351>
  * Ed:  ed2nav & fare2ed - Test for bad connection string & ensure rebinerisation  <https://github.com/CanalTP/navitia/pull/2348>
  * Tyr: packages must be str for deploy  <https://github.com/CanalTP/navitia/pull/2350>
  * Kraken: Fill disruption becomes optional on data load  <https://github.com/CanalTP/navitia/pull/2319>
  * Jormungandr: use unicode instead of repr for better log and status format <https://github.com/CanalTP/navitia/pull/2337>

 -- Olivier Georget <olivier.georget@kisio.org>  Mon, 19 Mar 2018 12:03:47 +0100

navitia2 (2.52.0) unstable; urgency=low

  * Jormun: Fix address in poi in api global autocomplete   <https://github.com/CanalTP/navitia/pull/2338>
  * Ed : executables crashe when run with no parameter  <https://github.com/CanalTP/navitia/pull/2344>
  * Jormun: ignore geocode features with type that are unknown  <https://github.com/CanalTP/navitia/pull/2345>
  * Doc: datasets.txt and contributors.txt are mandatory in NTFS  <https://github.com/CanalTP/navitia/pull/2341>
  * jormungandr: codes, properties and timezone added in autocomplete  <https://github.com/CanalTP/navitia/pull/2340>
  * Tyr : Add ntfs2mimir in Tyr tasks  <https://github.com/CanalTP/navitia/pull/2339>
  * Jormungandr: Parallel calls to real-time proxies  <https://github.com/CanalTP/navitia/pull/2330>
  * kraken: ignore envvar not defined for kraken  <https://github.com/CanalTP/navitia/pull/2336>
  * Jormun: fix tag ridesharing  <https://github.com/CanalTP/navitia/pull/2335>

 -- Guillaume Pinot <texitoi@texitoi.eu>  Fri, 02 Mar 2018 17:03:35 +0100

navitia2 (2.51.0) unstable; urgency=low

  * Jormun: handle crowfly in ridesharing  <https://github.com/CanalTP/navitia/pull/2331>
  * Jormun: calling Instant System with UTC datetime  <https://github.com/CanalTP/navitia/pull/2334>
  * Jormun: managing errors and using newrelic for ridesharing  <https://github.com/CanalTP/navitia/pull/2332>
  * Jormun: fix bug when requesting ridesharing only on last section   <https://github.com/CanalTP/navitia/pull/2333>
  * kraken autocomplete: longest common substring for stop_point  <https://github.com/CanalTP/navitia/pull/2327>
  * Jormungandr : Use gevent patch ssl  <https://github.com/CanalTP/navitia/pull/2318>
  * Jormungandr : Stat Instant System ridesharing  <https://github.com/CanalTP/navitia/pull/2328>
  * Jormun: serializer perf improvment  <https://github.com/CanalTP/navitia/pull/2323>
  * jormungandr: commercial_modes and physical_modes in stop_area  <https://github.com/CanalTP/navitia/pull/2320>
  * autocomplete: bug on longest common substring  <https://github.com/CanalTP/navitia/pull/2326>

 -- Pierre-Etienne Bougue <pierre-etienne.bougue@canaltp.fr>  Fri, 16 Feb 2018 16:02:34 +0100

navitia2 (2.50.0) unstable; urgency=low

  * Tyr: sync at the end of ed2nav  <https://github.com/CanalTP/navitia/pull/2325>
  * Jormungandr: fix uninitialized list  <https://github.com/CanalTP/navitia/pull/2324>
  * jormungandr: feed_publisher in distributed for here and geovelo  <https://github.com/CanalTP/navitia/pull/2314>
  * Jormungandr: add feed_publisher to rs service  <https://github.com/CanalTP/navitia/pull/2321>
  * Kraken: fix schedules for lines not circulating on two consecutive days or more  <https://github.com/CanalTP/navitia/pull/2309>
  * Jormungandr: shape for ridesharing  <https://github.com/CanalTP/navitia/pull/2322>
  * jormungandr: test on ridesharing with a public transport  <https://github.com/CanalTP/navitia/pull/2317>
  * Doc: ridesharing  <https://github.com/CanalTP/navitia/pull/2316>
  * Kraken: Fix Address Label in POI  <https://github.com/CanalTP/navitia/pull/2315>
  * Jormungandr: Put ridesharing ads from instant system on section computed by kraken  <https://github.com/CanalTP/navitia/pull/2308>
  * Kraken: Add ridesharing into kraken  <https://github.com/CanalTP/navitia/pull/2303>
  * Jormungandr: [Siri Lite] Add new tests  <https://github.com/CanalTP/navitia/pull/2311>
  * jormungandr: address added in poi  <https://github.com/CanalTP/navitia/pull/2300>
  * jormungandr: test on ridesharing_journeys added  <https://github.com/CanalTP/navitia/pull/2307>
  * Jormungandr: Swagger issues  <https://github.com/CanalTP/navitia/pull/2306>
  * Jormungandr: correction crash use before define  <https://github.com/CanalTP/navitia/pull/2313>
  * Kraken and Jormungandr: Add utc arrival/departure time field  <https://github.com/CanalTP/navitia/pull/2302>
  * Jormungandr: Add status in InstantSystem  <https://github.com/CanalTP/navitia/pull/2305>
  * Jormungandr: Fix pagination counters with RT  <https://github.com/CanalTP/navitia/pull/2294>
  * Doc: Ridesharing RFC  <https://github.com/CanalTP/navitia/pull/2288>
  * Tyr: add API migrate_from_poi_to_osm  <https://github.com/CanalTP/navitia/pull/2291>

 -- Patrick Qian <patrick.qian@canaltp.fr>  Mon, 05 Feb 2018 17:02:16 +0100

navitia2 (2.49.0) unstable; urgency=low

  * Jormun: implementation of ridesharing for direct path solution
    * <https://github.com/CanalTP/navitia/pull/2301>
    * <https://github.com/CanalTP/navitia/pull/2299>
    * <https://github.com/CanalTP/navitia/pull/2293>
    * Instant System connector  <https://github.com/CanalTP/navitia/pull/2292>
  * All: Change filling of "no_solution" error field  <https://github.com/CanalTP/navitia/pull/2284>
  * Kraken: fix crash in route_schedule caused by forbidden_uri   <https://github.com/CanalTP/navitia/pull/2287>
  * Kraken: fix no solution found when forbidden_uri is in vj_extention  <https://github.com/CanalTP/navitia/pull/2285>
  * Doc: NTFS simplifications on links with datasets and contributors  <https://github.com/CanalTP/navitia/pull/2282>

 -- Alexandre Jacquin <alexandre.jacquin@canaltp.fr>  Fri, 19 Jan 2018 18:01:35 +0100

navitia2 (2.48.1) unstable; urgency=low

  * Jormun: sphere=VLS in header for Cykleo <https://github.com/CanalTP/navitia/pull/2283>

 -- Alexandre Jacquin <alexandre.jacquin@canaltp.fr>  Wed, 10 Jan 2018 18:01:10 +0100

navitia2 (2.48.0) unstable; urgency=low

  * Jormun: manage Cykleo station with id starting by "0"  <https://github.com/CanalTP/navitia/pull/2280>
  * Doc: feed_infos.txt is now required  <https://github.com/CanalTP/navitia/pull/2278>
  * Doc: feed_infos.txt should be optional in ntfs v0.6  <https://github.com/CanalTP/navitia/pull/2275>
  * Doc: update ntfs about empty departure/arrival times  <https://github.com/CanalTP/navitia/pull/2277>
  * Jormungandr: don't try to create isochrone links if it's disabled  <https://github.com/CanalTP/navitia/pull/2274>
  * Doc: fix ambiguous definition of stop codes  <https://github.com/CanalTP/navitia/pull/2273>
  * Jormun: Properties poi object from bragi  <https://github.com/CanalTP/navitia/pull/2272>
  * Jormun: little hateoas improvments and debian 7 compiling  <https://github.com/CanalTP/navitia/pull/2271>
  * kraken: Disruption fixes  <https://github.com/CanalTP/navitia/pull/2270>
  * Jormun: Migration /coord serpy  <https://github.com/CanalTP/navitia/pull/2262>
  * Jormun: refactoring links on notes and exceptions  <https://github.com/CanalTP/navitia/pull/2267>
  * Doc: Little update + debian7 compile  <https://github.com/CanalTP/navitia/pull/2269>
  * Test: Fix docker tests + update utils  <https://github.com/CanalTP/navitia/pull/2268>

 -- Pierre-Etienne Bougue <pierre-etienne.bougue@canaltp.fr>  Fri, 05 Jan 2018 15:01:11 +0100

navitia2 (2.47.0) unstable; urgency=low

  * Ed & Kraken: collections and stop_schedules ordering  <https://github.com/CanalTP/navitia/pull/2265>
  * Doc: auto-check before releasing  <https://github.com/CanalTP/navitia/pull/2264>
  * Jormun: fix cykleo  <https://github.com/CanalTP/navitia/pull/2263>
  * Jormun: Manage cykleo  <https://github.com/CanalTP/navitia/pull/2259>
  * All: Disruptions properties from chaos to jormungandr  <https://github.com/CanalTP/navitia/pull/2257>
  * Doc: context  <https://github.com/CanalTP/navitia/pull/2260>
  * Jormun: Context for all apis  <https://github.com/CanalTP/navitia/pull/2255>
  * All: More info in /journeys on distance and durations  <https://github.com/CanalTP/navitia/pull/2251>
  * Jormungandr: ability for the proxy to merge kraken / realtime proxy datas  <https://github.com/CanalTP/navitia/pull/2253>
  * Ed: add parameter to fusio and gtfs2ed to define simplify tolerance  <https://github.com/CanalTP/navitia/pull/2258>
  * Kraken: fix output of unrelated line sections in display_informations  <https://github.com/CanalTP/navitia/pull/2247>
  * Doc: updates  <https://github.com/CanalTP/navitia/pull/2256>

 -- kadhikari <krishna.adhikari@canaltp.fr>  Fri, 08 Dec 2017 11:12:34 +0100

navitia2 (2.46.0) unstable; urgency=low

  * Kraken: parameters since and until added in line_reports  <https://github.com/CanalTP/navitia/pull/2249>
  * Jormungandr: Fix reverse geocoding  <https://github.com/CanalTP/navitia/pull/2248>

 -- Abderrahim Azime <abderrahim.azime@canaltp.fr>  Mon, 27 Nov 2017 16:11:01 +0100

navitia2 (2.45.0) unstable; urgency=low

  * Jormungandr: Deactivate min_car and min_bike for journeys without walking mode  <https://github.com/CanalTP/navitia/pull/2242>
  * All: add routes to line section  <https://github.com/CanalTP/navitia/pull/2246>
  * Doc: Specify collectionFormat in swagger  <https://github.com/CanalTP/navitia/pull/2237>
  * Kraken: correctly handle disruption output with teleportation vj  <https://github.com/CanalTP/navitia/pull/2245>
  * Build: sync pip versions between tyr and jormun + boost 1.62  <https://github.com/CanalTP/navitia/pull/2243>
  * Jormungandr: properties added in SectionGeoJsonSchema  <https://github.com/CanalTP/navitia/pull/2240>
  * Kraken: contributor of trip.extension used in disruption for gtfs-rt  <https://github.com/CanalTP/navitia/pull/2241>
  * Kraken: find best UTC offset for a validity pattern  <https://github.com/CanalTP/navitia/pull/2238>

 -- xlqian <patrick.qian@canaltp.fr>  Mon, 13 Nov 2017 09:11:35 +0100

navitia2 (2.44.0) unstable; urgency=low

  * Tyr: fix nb of args in tyr  <https://github.com/CanalTP/navitia/pull/2236>
  * Doc: fix not valid schema  <https://github.com/CanalTP/navitia/pull/2234>
  * Doc: update liblog4cplus for ubuntu 16.04  <https://github.com/CanalTP/navitia/pull/2228>
  * All: New chaos channel types added in navitia  <https://github.com/CanalTP/navitia/pull/2233>
  * Jormungandr: add a few info on the autocomplete and streetnetwork backend in coverage's status  <https://github.com/CanalTP/navitia/pull/2226>
  * Jormungandr: attribut 'templated' deleted from args  <https://github.com/CanalTP/navitia/pull/2231>
  * Jormungandr: disabling of sql connection pooling  <https://github.com/CanalTP/navitia/pull/2229>
  * Jormungandr: make instances cacheable  <https://github.com/CanalTP/navitia/pull/2230>

 -- xlqian <patrick.qian@canaltp.fr>  Mon, 30 Oct 2017 10:10:56 +0100

navitia2 (2.43.0) unstable; urgency=low

  * Jormungandr: limit to 5 the number of StopMonitoring requested for SIRI  <https://github.com/CanalTP/navitia/pull/2219>
  * Type: fix ptref in pb_converter with non word uris  <https://github.com/CanalTP/navitia/pull/2215>
  * Jormungandr: get all bss stands in one call to jcdecaux api  <https://github.com/CanalTP/navitia/pull/2212>
  * All: vj disruptions on stop_schedules  <https://github.com/CanalTP/navitia/pull/2213>

 -- xlqian <patrick.qian@canaltp.fr>  Fri, 13 Oct 2017 11:10:00 +0100

navitia2 (2.42.1) unstable; urgency=low

  * PbConverter: fix output of StopTime  <https://github.com/CanalTP/navitia/pull/2220>

 -- Pierre-Etienne Bougue <pierre-etienne.bougue@canaltp.fr>  Tue, 10 Oct 2017 15:10:24 +0100

navitia2 (2.42.0) unstable; urgency=low

  * All: add more reatime information in the response  <https://github.com/CanalTP/navitia/pull/2211>
  * Kraken: fix typo for disruption effect management  <https://github.com/CanalTP/navitia/pull/2209>
  * Jormun: add possibility to configure max count value  <https://github.com/CanalTP/navitia/pull/2207>
  * Jormun: default conf for max count value  <https://github.com/CanalTP/navitia/pull/2206>
  * Kraken: don't segfault when 2 different disruptions modify the same vj  <https://github.com/CanalTP/navitia/pull/2210>
  * Kraken: populate the contributor of the disruption for realtime  <https://github.com/CanalTP/navitia/pull/2208>
  * Doc: add a section on /places_nearby pagination  <https://github.com/CanalTP/navitia/pull/2205>
  * Kraken: add codes to test features  <https://github.com/CanalTP/navitia/pull/2204>
  * Jormungandr: fix unknown ticket cost in serpy  <https://github.com/CanalTP/navitia/pull/2202>

 -- Pierre-Etienne Bougue <pierre-etienne.bougue@canaltp.fr>  Fri, 29 Sep 2017 17:09:58 +0100

navitia2 (2.41.1) unstable; urgency=low

  * kraken: use raptor_cache_size parameter <https://github.com/CanalTP/navitia/pull/2203>

 -- Alexandre Jacquin <alexandre.jacquin@canaltp.fr>  Fri, 22 Sep 2017 09:09:45 +0100

navitia2 (2.41.0) unstable; urgency=low

  * Kraken: no disruptions on time for journeys and schedules  <https://github.com/CanalTP/navitia/pull/2199>
  * Tyr: fix tyr test  <https://github.com/CanalTP/navitia/pull/2201>
  * Jormungandr: change /places authentication  <https://github.com/CanalTP/navitia/pull/2198>
  * Doc: updates after integrator remarks  <https://github.com/CanalTP/navitia/pull/2195>
  * Sql: fix on error while downgrading the fare_zone type from string to integer  <https://github.com/CanalTP/navitia/pull/2194>
  * Jormungandr: fix journeys links  <https://github.com/CanalTP/navitia/pull/2196>
  * Jormungandr: Add more serpy swagger  <https://github.com/CanalTP/navitia/pull/2188>
  * Jormungandr: fix /v1/coverage/{region.id}/pois/{poi.id}/poi_types  <https://github.com/CanalTP/navitia/pull/2192>
  * Jormungandr: add timeout and circuit breaker in stat_manager  <https://github.com/CanalTP/navitia/pull/2191>

 -- xlqian <patrick.qian@canaltp.fr>  Fri, 15 Sep 2017 15:09:34 +0100

navitia2 (2.40.0) unstable; urgency=low

  * Jormungandr: category in notes: fix artemis  <https://github.com/CanalTP/navitia/pull/2190>
  * Jormungandr: category in note  <https://github.com/CanalTP/navitia/pull/2189>
  * ed: fare zone id changed to string  <https://github.com/CanalTP/navitia/pull/2187>
  * Kraken: change label for line/route in /pt_objects  <https://github.com/CanalTP/navitia/pull/2186>
  * Jormungandr: serpy + swagger of traffic_reports, places_nearby, pt_objects and calendars  <https://github.com/CanalTP/navitia/pull/2183>
  * Jormungandr: add more feed publishers into autocomplete response  <https://github.com/CanalTP/navitia/pull/2184>
  * kraken: add impacts on stop_point and stop_area in display_informations.links  <https://github.com/CanalTP/navitia/pull/2185>
  * Jormun: line is forbidden as type[] for places  <https://github.com/CanalTP/navitia/pull/2182>
  * Jormungandr: add p+r parking using STAR service  <https://github.com/CanalTP/navitia/pull/2177>

 -- Pierre-Etienne Bougue <pierre-etienne.bougue@canaltp.fr>  Mon, 04 Sep 2017 10:09:48 +0100

navitia2 (2.39.0) unstable; urgency=low

  * Kraken: fix vehicle_journeys bad index  <https://github.com/CanalTP/navitia/pull/2181>
  * All: add line_reports API  <https://github.com/CanalTP/navitia/pull/2180>
  * Jormungandr: hide some deprecated routes  <https://github.com/CanalTP/navitia/pull/2179>
  * Kraken: fix search route by external_codes  <https://github.com/CanalTP/navitia/pull/2178>
  * kraken: Fix error unknown origin point  <https://github.com/CanalTP/navitia/pull/2165>
  * Jormungandr: better swagger  <https://github.com/CanalTP/navitia/pull/2176>

 -- Pierre-Etienne Bougue <pierre-etienne.bougue@canaltp.fr>  Mon, 21 Aug 2017 12:08:05 +0100

navitia2 (2.38.0) unstable; urgency=low

  * Doc: disruption object doc fix  <https://github.com/CanalTP/navitia/pull/2155>
  * Doc: Line doc fix  <https://github.com/CanalTP/navitia/pull/2156>
  * Doc: fix journey main response doc  <https://github.com/CanalTP/navitia/pull/2157>
  * Jormun: add the line name in display information  <https://github.com/CanalTP/navitia/pull/2175>
  * Jormgundanr: add swagger definitions for schedules  <https://github.com/CanalTP/navitia/pull/2173>
  * Jormun: do not log when a schedule doesn't match our route_point  <https://github.com/CanalTP/navitia/pull/2169>
  * Kraken: no delays on line  <https://github.com/CanalTP/navitia/pull/2167>
  * jormungandr: better parameter validation messages  <https://github.com/CanalTP/navitia/pull/2162>
  * jormungandr: hide /connections api  <https://github.com/CanalTP/navitia/pull/2164>
  * Jormungandr: use serpy for the schedule APIs  <https://github.com/CanalTP/navitia/pull/2163>
  * Kraken: clean useless vehicle journeys  <https://github.com/CanalTP/navitia/pull/2159>
  * Doc: flask args described with "help" param  <https://github.com/CanalTP/navitia/pull/2161>
  * Doc: Swagger journey  <https://github.com/CanalTP/navitia/pull/2153>
  * tyr: send error 409 while deleting billing_plan used in user  <https://github.com/CanalTP/navitia/pull/2158>
  * Jormungandr: serpy journeys  <https://github.com/CanalTP/navitia/pull/2124>
  * kraken: fix shape on BSS  <https://github.com/CanalTP/navitia/pull/2152>

 -- Guillaume Pinot <texitoi@texitoi.eu>  Fri, 04 Aug 2017 12:08:11 +0100

navitia2 (2.37.0) unstable; urgency=low

  * Jormungandr&Kraken: realtime proxy for stif  <https://github.com/CanalTP/navitia/pull/2151>
  * Streetnetwork: remove allocs around dijkstra  <https://github.com/CanalTP/navitia/pull/2150>
  * Fare: Fix a crash  <https://github.com/CanalTP/navitia/pull/2149>
  * Doc: populate RFC for VJ using 2 SP of 1 unique SA  <https://github.com/CanalTP/navitia/pull/2148>
  * Kraken : stop_point management in traffic_reports  <https://github.com/CanalTP/navitia/pull/2146>
  * Jormungandr: add a feed publisher for bss  <https://github.com/CanalTP/navitia/pull/2145>
  * Kraken: add an osm feed_publisher  <https://github.com/CanalTP/navitia/pull/2143>
  * Doc: update transfer_type possible values  <https://github.com/CanalTP/navitia/pull/2142>
  * Jormun & Tyr: add a default coord to a user  <https://github.com/CanalTP/navitia/pull/2140>
  * kraken: fix debian 7 compilation problem  <https://github.com/CanalTP/navitia/pull/2141>

 -- Guillaume Pinot <texitoi@texitoi.eu>  Fri, 21 Jul 2017 10:07:15 +0100

navitia2 (2.36.0) unstable; urgency=low

  * Jormun: a few changes for python 3  <https://github.com/CanalTP/navitia/pull/2129>
  * Kraken: better autocomplete  <https://github.com/CanalTP/navitia/pull/2137>
  * jormun: add a streetnetwok connector for asgard  <https://github.com/CanalTP/navitia/pull/2135>
  * kraken: impact on the shortest line sections  <https://github.com/CanalTP/navitia/pull/2134>
  * Fare: debug + doc for stop_area management  <https://github.com/CanalTP/navitia/pull/2138>
  * jormun: valhalla matrix must return a vector and not a matrix  <https://github.com/CanalTP/navitia/pull/2136>
  * jormungandr: choose streetnetwork at request  <https://github.com/CanalTP/navitia/pull/2132>
  * Jormungandr: add schema for pt collections  <https://github.com/CanalTP/navitia/pull/2131>
  * Jormungandr: fix here time  <https://github.com/CanalTP/navitia/pull/2130>

 -- kadhikari <krishna.adhikari@canaltp.fr>  Fri, 07 Jul 2017 10:07:58 +0100

navitia2 (2.35.0) unstable; urgency=low

  * Jormungandr: Ability to call HERE routing service to get realtime car routing data  <https://github.com/CanalTP/navitia/pull/2128>
  * jormun: modernize of some part of jormungandr (to prepare python 3 migration) <https://github.com/CanalTP/navitia/pull/2126>
  * jormun: add json logging capabilities  <https://github.com/CanalTP/navitia/pull/2123>
  * Jormungandr: Use sources to targets in scenario distributed  <https://github.com/CanalTP/navitia/pull/2121>
  * jormun: Fix stat error on journeys without datetime  <https://github.com/CanalTP/navitia/pull/2122>
  * Jormungandr: add a parking cost to the car/bike section  <https://github.com/CanalTP/navitia/pull/2119>
  * Jormungandr: rename all the serializer  <https://github.com/CanalTP/navitia/pull/2120>
  * All: fix build on debian 9  <https://github.com/CanalTP/navitia/pull/2118>
  * Jormungandr: serpy for Uris  <https://github.com/CanalTP/navitia/pull/2116>

 -- antoine-de <antoine.desbordes@gmail.com>  Fri, 23 Jun 2017 10:06:39 +0100

navitia2 (2.34.1) unstable; urgency=low

  * usage of protobuf 3

 -- Alexandre Jacquin <alexandre.jacquin@canaltp.fr>  Mon, 12 Jun 2017 17:06:51 +0100

navitia2 (2.34.0) unstable; urgency=low

  * Kraken: upgrade of rabbitmq-c lib  <https://github.com/CanalTP/navitia/pull/2093>
  * Jormungandr: add is_journeys_schedules for stif  <https://github.com/CanalTP/navitia/pull/2097>
  * All: Upgrade of lz4 library  <https://github.com/CanalTP/navitia/pull/2100>
  * Jormungandr: fix timezone in realtime  <https://github.com/CanalTP/navitia/pull/2101>
  * kraken: fix car isochrones  <https://github.com/CanalTP/navitia/pull/2115>
  * Jormungandr: migrate from nose to pytest  <https://github.com/CanalTP/navitia/pull/2114>
  * Ed: fix graph component ratio filtering  <https://github.com/CanalTP/navitia/pull/2110>
  * jormungandr: deactivate by default the schema on OPTIONS  <https://github.com/CanalTP/navitia/pull/2106>
  * Fare: debug zone fares  <https://github.com/CanalTP/navitia/pull/2108>
  * jormungandr: refacto of error handling in realtime proxy  <https://github.com/CanalTP/navitia/pull/2107>
  * Jormungandr: /schema to expose JSON Schema of resources responses  <https://github.com/CanalTP/navitia/pull/2055>
  * jormungandr: add some stuff for the swagger generation  <https://github.com/CanalTP/navitia/pull/2104>
  * Jormungandr: handle localized datetime in query  <https://github.com/CanalTP/navitia/pull/2102>
  * jormungandr: put 'USE_SERPY' outside of the app context  <https://github.com/CanalTP/navitia/pull/2103>
  * Jormungandr: always display pagination  <https://github.com/CanalTP/navitia/pull/2105>
  * Jormungandr: documentation of /places  <https://github.com/CanalTP/navitia/pull/2099>
  * Fare: debug  <https://github.com/CanalTP/navitia/pull/2094>

 -- Pierre-Etienne Bougue <pierre-etienne.bougue@canaltp.fr>  Fri, 09 Jun 2017 11:06:24 +0100

navitia2 (2.33.0) unstable; urgency=low

  * PtRef: Display line section impact in lines  <https://github.com/CanalTP/navitia/pull/2087>
  * Jormungandr: activate allowed_id for isochrones  <https://github.com/CanalTP/navitia/pull/2092>
  * Kraken: fix cornercase on dijkstra  <https://github.com/CanalTP/navitia/pull/2085>
  * Kraken: bug switch arrival/departure  <https://github.com/CanalTP/navitia/pull/2091>
  * Doc: fix ntfs_fare_extension.md  <https://github.com/CanalTP/navitia/pull/2089>
  * Streetnetwork: tools for log  <https://github.com/CanalTP/navitia/pull/2084>
  * Doc : tyr - add billing_plan API  <https://github.com/CanalTP/navitia/pull/2086>

 -- xlqian <patrick.qian@canaltp.fr>  Wed, 24 May 2017 17:05:10 +0100

navitia2 (2.32.0) unstable; urgency=low

  * Realtime: add test for route point model as line section  <https://github.com/CanalTP/navitia/pull/2079>
  * Jormungandr: Direct path filter  <https://github.com/CanalTP/navitia/pull/2078>
  * Jormungandr: migrate vehicle journeys serialization to serpy  <https://github.com/CanalTP/navitia/pull/2082>
  * Jormungandr: fix serpy enums  <https://github.com/CanalTP/navitia/pull/2080>
  * Realtime: Partial delete  <https://github.com/CanalTP/navitia/pull/2061>
  * Jormungandr: rename experimental to distributed  <https://github.com/CanalTP/navitia/pull/2066>
  * Tyr: Update elasticsearch data  <https://github.com/CanalTP/navitia/pull/2069>

 -- patoche <patrick.degeilh@canaltp.fr>  Fri, 12 May 2017 11:05:59 +0100

navitia2 (2.31.1) unstable; urgency=low

  * Jormungandr: fix autocomplete (unknown uri)  <https://github.com/CanalTP/navitia/pull/2083>

 -- antoine-de <antoine.desbordes@gmail.com>  Wed, 10 May 2017 15:05:31 +0100

navitia2 (2.31.0) unstable; urgency=low

  * Documentations: fix documentations  <https://github.com/CanalTP/navitia/pull/2073>
  * jormungandr: modifications for same_journey_schedules  <https://github.com/CanalTP/navitia/pull/2064>
  * Doc: How to display disruptions  <https://github.com/CanalTP/navitia/pull/2040>
  * Jormungandr: return None if timestamp > MAX_INT  <https://github.com/CanalTP/navitia/pull/2072>
  * jormungandr: priority to journey with bike_in_pt while eliminating similar journey  <https://github.com/CanalTP/navitia/pull/2062>
  * jormungandr: Ignore jorm .ini config files  <https://github.com/CanalTP/navitia/pull/2070>
  * Tyr: add a task id on each long task  <https://github.com/CanalTP/navitia/pull/2068>
  * Kraken: added a help message  <https://github.com/CanalTP/navitia/pull/2063>
  * Jormungandr: use geocodejson/reverse API to get an object from coords  <https://github.com/CanalTP/navitia/pull/2060>
  * Jormungandr: refacto experimental  <https://github.com/CanalTP/navitia/pull/2058>
  * TYR : Reimport last datasets stops to mimir  <https://github.com/CanalTP/navitia/pull/2054>
  * Jormungandr: use serpy for api places (geocodejson)  <https://github.com/CanalTP/navitia/pull/2047>
  * Kraken: use boost for regex  <https://github.com/CanalTP/navitia/pull/2059>

 -- Guillaume Pinot <texitoi@texitoi.eu>  Fri, 28 Apr 2017 17:04:09 +0100

navitia2 (2.30.2) unstable; urgency=low

  * Kraken: use boost::container::ordered_unique_range_t for flat_set insert  <https://github.com/CanalTP/navitia/pull/2074>

 -- antoine-de <antoine.desbordes@gmail.com>  Fri, 28 Apr 2017 15:04:32 +0100

navitia2 (2.30.1) unstable; urgency=low

  * Jormungandr: catch technical error of autocomplete <https://github.com/CanalTP/navitia/pull/206>

 -- Alexandre Jacquin <alexandre.jacquin@canaltp.fr>  Tue, 25 Apr 2017 08:04:59 +0100

navitia2 (2.30.0) unstable; urgency=low

  * Kraken: update all identical cause, severity and tag  <https://github.com/CanalTP/navitia/pull/2053>
  * Kraken: base_*_date_time calculation for arrivals/departures APIs  <https://github.com/CanalTP/navitia/pull/2050>
  * Jormungandr: Places uri in journeys  <https://github.com/CanalTP/navitia/pull/2039>
  * Documentation: misc corrections  <https://github.com/CanalTP/navitia/pull/2052>
  * kraken: log duration of data copy and disruptions application  <https://github.com/CanalTP/navitia/pull/2051>
  * Jormungandr: add shape param in places for bragi  <https://github.com/CanalTP/navitia/pull/2048>
  * Jormungandr: fix valhalla authentification when we have no credencials  <https://github.com/CanalTP/navitia/pull/2049>
  * Jormungandr: Tag "bike_in_pt"  <https://github.com/CanalTP/navitia/pull/2045>

 -- Abderrahim Azime <abderrahim.azime@canaltp.fr>  Fri, 14 Apr 2017 14:04:37 +0100

navitia2 (2.29.1) unstable; urgency=low

  * patch changelog

 -- Pierre-Etienne Bougue <pierre-etienne.bougue@canaltp.fr>  Fri, 31 Mar 2017 15:03:46 +0100

navitia2 (2.29.0) unstable; urgency=low

  * Jormungandr: add same_journey_schedules link in journey  <https://github.com/CanalTP/navitia/pull/2042>
  * Jormungandr: Put some logics into connector  <https://github.com/CanalTP/navitia/pull/2033>
  * All: add allowed_id[] parameter for journeys  <https://github.com/CanalTP/navitia/pull/2037>
  * Jormungandr: Fix stop_areas by lon;lat   <https://github.com/CanalTP/navitia/pull/2035>
  * Ed: fix mistake on source/target  <https://github.com/CanalTP/navitia/pull/2036>
  * Jormungandr: fix places uri  <https://github.com/CanalTP/navitia/pull/2034>
  * Change behavior of passages on first and last production day  <https://github.com/CanalTP/navitia/pull/2032>
  * Jormungandr: fetching of the direction in siri lite connector  <https://github.com/CanalTP/navitia/pull/2023>
  * jormungandr: a few improvement for docker deployment  <https://github.com/CanalTP/navitia/pull/2031>
  * kraken: add bike in pt  <https://github.com/CanalTP/navitia/pull/2018>
  * Ed: fix big boulette  <https://github.com/CanalTP/navitia/pull/2030>
  * Jormungandr: manage places/uri from mimir  <https://github.com/CanalTP/navitia/pull/2019>
  * Jormungandr: set gevent default pool size to 10  <https://github.com/CanalTP/navitia/pull/2026>
  * Ed: connexe component by mode  <https://github.com/CanalTP/navitia/pull/2024>
  * Jormungandr: add adresses in stoppoint for serpy in depth 3  <https://github.com/CanalTP/navitia/pull/2021>
  * jormungandr: set timeout for network operation with zeep  <https://github.com/CanalTP/navitia/pull/2025>
  * Jormungandr: fix journeys without datetime  <https://github.com/CanalTP/navitia/pull/2022>

 -- David Quintanel <david.quintanel@canaltp.fr>  Fri, 31 Mar 2017 11:03:17 +0100

navitia2 (2.28.1) unstable; urgency=low

  * jormungandr: set timeout for network operation with zeep <https://github.com/CanalTP/navitia/pull/2025>

 -- Alexandre Jacquin <alexandre.jacquin@canaltp.fr>  Wed, 22 Mar 2017 08:03:06 +0100

navitia2 (2.28.0) unstable; urgency=low

  * Kraken: fix stay-in arrival datetime  <https://github.com/CanalTP/navitia/pull/2002>
  * Jormungandr: fix stay-in that pass midnight  <https://github.com/CanalTP/navitia/pull/2012>
  * Jormungandr: fix some links  <https://github.com/CanalTP/navitia/pull/2017>
  * kraken: fix disruptions in departures for realtime  <https://github.com/CanalTP/navitia/pull/2016>
  * Jormungandr: fix parameters in pagination links  <https://github.com/CanalTP/navitia/pull/2014>
  * Jormungandr: link fixes  <https://github.com/CanalTP/navitia/pull/2011>
  * jormungandr: fix encoding problem in SIRI RT proxy  <https://github.com/CanalTP/navitia/pull/2010>
  * all: Handling boarding / alighting duration in navitia  <https://github.com/CanalTP/navitia/pull/1980>

 -- Pierre-Etienne Bougue <pierre-etienne.bougue@canaltp.fr>  Fri, 17 Mar 2017 11:03:02 +0100

navitia2 (2.27.0) unstable; urgency=low

  * Doc: update interface.md  <https://github.com/CanalTP/navitia/pull/1993>
  * Kraken: fix disruption.updated_at  <https://github.com/CanalTP/navitia/pull/2003>
  * Jormungandr: suds is deprecated, replace it with zeep  <https://github.com/CanalTP/navitia/pull/2004>
  * Jormungandr: fix physical_modes with serpy  <https://github.com/CanalTP/navitia/pull/2005>
  * Tyr: fix user shape  <https://github.com/CanalTP/navitia/pull/2007>
  * Jormungandr: fix geovelo profile  <https://github.com/CanalTP/navitia/pull/2006>
  * Tyr: only geojson polygon accepted  <https://github.com/CanalTP/navitia/pull/1998>
  * Jormungandr: siri realtime proxy connector  <https://github.com/CanalTP/navitia/pull/1995>
  * Doc: add the stopareas label  <https://github.com/CanalTP/navitia/pull/2000>
  * Jormungandr: geovelo's call to direct path  <https://github.com/CanalTP/navitia/pull/1996>
  * Kraken: broader disruption buckets  <https://github.com/CanalTP/navitia/pull/1999>
  * Jormungandr: better display of line_sections in /journeys and schedules  <https://github.com/CanalTP/navitia/pull/1991>
  * Doc: add linesection and trip modification  <https://github.com/CanalTP/navitia/pull/1994>
  * Jormungnadr: add tests on line section for /traffic_reports  <https://github.com/CanalTP/navitia/pull/1988>

 -- xlqian <patrick.qian@canaltp.fr>  Fri, 03 Mar 2017 16:03:40 +0100

navitia2 (2.26.2) unstable; urgency=low

  * Kraken: fix line section bug  <https://github.com/CanalTP/navitia/pull/1997>
  * Jormungandr: hide impacted_section field when not needed  <https://github.com/CanalTP/navitia/pull/1992>

 -- antoine-de <antoine.desbordes@gmail.com>  Tue, 28 Feb 2017 17:02:43 +0100

navitia2 (2.26.1) unstable; urgency=low

  * Jormungandr: nest shape in a shape field for geocodejson <https://github.com/CanalTP/navitia/pull/1989>

 -- Guillaume Pinot <texitoi@texitoi.eu>  Tue, 21 Feb 2017 14:02:26 +0100

navitia2 (2.26.0) unstable; urgency=low

  * Jormun: Call bragi with type  <https://github.com/CanalTP/navitia/pull/1963>
  * Doc: doc on the impact's status  <https://github.com/CanalTP/navitia/pull/1985>
  * jormungandr: make start_page an int for last link  <https://github.com/CanalTP/navitia/pull/1987>
  * Jormungandr: Geovelo management  <https://github.com/CanalTP/navitia/pull/1986>
  * Jormungandr: output line sections  <https://github.com/CanalTP/navitia/pull/1978>
  * Kraken: disruption status is only based on 'now'  <https://github.com/CanalTP/navitia/pull/1984>
  * all: add category on disruption  <https://github.com/CanalTP/navitia/pull/1982>
  * Jormun: fix types sent to bragi  <https://github.com/CanalTP/navitia/pull/1983>
  * All: Line sections on ptref  <https://github.com/CanalTP/navitia/pull/1977>
  * Kraken: StopPointConnection weren't freed, so it was causing a memory leak  <https://github.com/CanalTP/navitia/pull/1981>
  * Jormungandr: serialize poi_type in poi from geocodejson  <https://github.com/CanalTP/navitia/pull/1979>
  * jormungandr: use user shape on instance autocomplete  <https://github.com/CanalTP/navitia/pull/1975>
  * Jormungandr: POC of a SIRI lite connector for realtime  <https://github.com/CanalTP/navitia/pull/1971>
  * Jormungandr: remove useless cache file  <https://github.com/CanalTP/navitia/pull/1976>
  * Jormungandr: fix marshall of street and hack on POI  <https://github.com/CanalTP/navitia/pull/1974>
  * Jormun: fix test  <https://github.com/CanalTP/navitia/pull/1973>
  * Jormun: fix retrocompatibility  <https://github.com/CanalTP/navitia/pull/1967>
  * ed: fix timezone bug when there is no dst  <https://github.com/CanalTP/navitia/pull/1969>
  * Jormungandr: error handling on autocomplete configuration error  <https://github.com/CanalTP/navitia/pull/1962>
  * Doc: since/until parameters on disruptions  <https://github.com/CanalTP/navitia/pull/1964>

 -- Pierre-Etienne Bougue <pierre-etienne.bougue@canaltp.fr>  Mon, 20 Feb 2017 10:02:25 +0100

navitia2 (2.25.0) unstable; urgency=low

  * ed: add tcmalloc especially to bina (also to tests)  <https://github.com/CanalTP/navitia/pull/1961>
  * Jormungandr: do not use old AUTOCOMPLETE conf  <https://github.com/CanalTP/navitia/pull/1960>
  * Jormungandr: Send coverage name to Bragi  <https://github.com/CanalTP/navitia/pull/1950>
  * Jormungandr: limit first section radius using direct path duration in experimental  <https://github.com/CanalTP/navitia/pull/1952>
  * Stats: Use a correct timestamp (fix a one-hour bug in stats)  <https://github.com/CanalTP/navitia/pull/1956>
  * Jormungandr: handle authentication on /v1/places  <https://github.com/CanalTP/navitia/pull/1959>
  * jormungandr: Autocomplete switch  <https://github.com/CanalTP/navitia/pull/1958>
  * Doc: fix fares.csv filename  <https://github.com/CanalTP/navitia/pull/1957>
  * jormun: configure bss provider by multiple env var  <https://github.com/CanalTP/navitia/pull/1955>
  * kraken: optimization of direct path  <https://github.com/CanalTP/navitia/pull/1953>
  * Doc: Add wheelchair traveler type  <https://github.com/CanalTP/navitia/pull/1949>
  * !BREAKING CHANGE! Jormungandr: enable configuration from environment variable  <https://github.com/CanalTP/navitia/pull/1941>
  * Doc: add count parameter in departures  <https://github.com/CanalTP/navitia/pull/1947>
  * Doc: Correct typo in docs: additionnal -> additional  <https://github.com/CanalTP/navitia/pull/1946>
  * Doc: adding datasource_extrapolation  <https://github.com/CanalTP/navitia/pull/1942>
  * doc: transition from .ini to .json for jormungandr  <https://github.com/CanalTP/navitia/pull/1939>
  * Ed: change uri of admin to match mimir  <https://github.com/CanalTP/navitia/pull/1927>

 -- Guillaume Pinot <texitoi@texitoi.eu>  Fri, 03 Feb 2017 15:02:49 +0100

navitia2 (2.24.0) unstable; urgency=low

  * kraken: fix a crash due to a data lifetime bug  <https://github.com/CanalTP/navitia/pull/1938>
  * Kraken: fix a crash on heat_map  <https://github.com/CanalTP/navitia/pull/1937>
  * Tyr: add the tyr tests to the `make docker_test` target  <https://github.com/CanalTP/navitia/pull/1929>
  * Doc: add a getting started section  <https://github.com/CanalTP/navitia/pull/1935>
  * Experimental: Configure engine per mode  <https://github.com/CanalTP/navitia/pull/1930>
  * jormungandr: fix multimode in experimental + activate lots of asserts  <https://github.com/CanalTP/navitia/pull/1936>
  * jormungandr: marshall citycode from bragi response  <https://github.com/CanalTP/navitia/pull/1934>
  * jormungandr: error messages modified for experimental  <https://github.com/CanalTP/navitia/pull/1933>
  * Tyr: new tyr target to refresh autocomplete data  <https://github.com/CanalTP/navitia/pull/1932>
  * Tyr: api to get last_datasets  <https://github.com/CanalTP/navitia/pull/1928>
  * Jormun: pass lon and lat to geocodejson autocomplete  <https://github.com/CanalTP/navitia/pull/1922>
  * Experimental: do not take datetime into consideration  <https://github.com/CanalTP/navitia/pull/1915>
  * jormungandr: Corrections on use of nightbus filter with min_nb_journeys  <https://github.com/CanalTP/navitia/pull/1924>
  * Tyr: Import poi in mimir  <https://github.com/CanalTP/navitia/pull/1925>
  * jormun: don't use circuit breaker on init  <https://github.com/CanalTP/navitia/pull/1926>
  * jormungandr: Choosing journey on waiting durations  <https://github.com/CanalTP/navitia/pull/1920>
  * Fix manhattan distance  <https://github.com/CanalTP/navitia/pull/1921>

 -- Alexandre Jacquin <alexandre.jacquin@canaltp.fr>  Mon, 23 Jan 2017 08:01:50 +0100

navitia2 (2.23.1) unstable; urgency=low

  * kraken: fix a crash due to a data lifetime bug <https://github.com/CanalTP/navitia/pull/1938>

 -- Alexandre Jacquin <alexandre.jacquin@canaltp.fr>  Mon, 23 Jan 2017 08:01:02 +0100

navitia2 (2.23.0) unstable; urgency=low

  * Experimental: Coverage without georef  <https://github.com/CanalTP/navitia/pull/1903>
  * routing: fix reverse heat_maps (to somewhere)  <https://github.com/CanalTP/navitia/pull/1913>
  * Jormungandr: fix performance regression caused by gevent monkey patch  <https://github.com/CanalTP/navitia/pull/1889>
  * Tyr: add default value for import_stops_to_mimir  <https://github.com/CanalTP/navitia/pull/1919>
  * Experimental: compute journeys while from/to are POIs  <https://github.com/CanalTP/navitia/pull/1914>
  * Jormun: refactor admin marshall from bragi  <https://github.com/CanalTP/navitia/pull/1918>
  * Jormungandr: activate autocomplete on instance  <https://github.com/CanalTP/navitia/pull/1911>
  * Jormun: trace event in newrelic in case of error with realtime proxy  <https://github.com/CanalTP/navitia/pull/1916>
  * Tyr: import stops in global autocomplete  <https://github.com/CanalTP/navitia/pull/1909>
  * Jormun: marshall stop_area from bragi  <https://github.com/CanalTP/navitia/pull/1910>
  * Tyr: one migration was added in between  <https://github.com/CanalTP/navitia/pull/1912>
  * jormungandr: Manages no_solution messages in experimental scenario  <https://github.com/CanalTP/navitia/pull/1907>
  * Kraken: Error on journey request with arrival before due to double use of speed_factor and trimmed float value of duration  <https://github.com/CanalTP/navitia/pull/1904>
  * Jormungandr: fix no reverse geocoding in experimental  <https://github.com/CanalTP/navitia/pull/1900>
  * Tyr: remove call to osm2ed in webservice  <https://github.com/CanalTP/navitia/pull/1902>
  * kraken: fix disable feedpublisher  <https://github.com/CanalTP/navitia/pull/1901>
  * Experimental: fix direct path key not found in the pool  <https://github.com/CanalTP/navitia/pull/1898>
  * CMake: remove boost UT dependency for non tests  <https://github.com/CanalTP/navitia/pull/1895>
  * kraken: reuse protobuf response  <https://github.com/CanalTP/navitia/pull/1890>
  * Jormun: Admin to admin in experimental  <https://github.com/CanalTP/navitia/pull/1886>
  * Jormungandr: forward uri when not findable  <https://github.com/CanalTP/navitia/pull/1885>
  * Kraken: Fix partial terminus  <https://github.com/CanalTP/navitia/pull/1878>
  * jormun: add is_open_service in /status  <https://github.com/CanalTP/navitia/pull/1883>
  * jormun: migrate to serpy for api already supported  <https://github.com/CanalTP/navitia/pull/1888>
  * tyr: add a command that return the last imported dataset  <https://github.com/CanalTP/navitia/pull/1887>
  * Kraken: use approx computation  <https://github.com/CanalTP/navitia/pull/1884>
  * Jormun: usage of serpy in place of marshaller from flask  <https://github.com/CanalTP/navitia/pull/1771>
  * Doc: fix build script for ubuntu 16.04  <https://github.com/CanalTP/navitia/pull/1881>
  * Cmake: add a target to get all ed executables  <https://github.com/CanalTP/navitia/pull/1867>

 -- patoche <patrick.degeilh@canaltp.fr>  Fri, 06 Jan 2017 11:01:16 +0100

navitia2 (2.22.4) unstable; urgency=low

  * Kraken: fix disruption update crash #1899

 -- Alexandre Jacquin <alexandre.jacquin@canaltp.fr>  Mon, 19 Dec 2016 09:12:20 +0100

navitia2 (2.22.3) unstable; urgency=low

  * disable gevent monkey patch

 -- Alexandre Jacquin <alexandre.jacquin@canaltp.fr>  Tue, 06 Dec 2016 09:12:25 +0100

navitia2 (2.22.2) unstable; urgency=low

  * Kraken: fix disruption update on lines <https://github.com/CanalTP/navitia/pull/1866>

 -- Alexandre Jacquin <alexandre.jacquin@canaltp.fr>  Mon, 05 Dec 2016 13:12:36 +0100

navitia2 (2.22.1) unstable; urgency=low

  * jormungandr: add patch_ssl after patch_socket  <https://github.com/CanalTP/navitia/pull/1875>
  * Tyr: consider all osm2ed args are utf8 (no ascii convert)  <https://github.com/CanalTP/navitia/pull/1870>
  * Tyr: explicit encode  <https://github.com/CanalTP/navitia/pull/1877>
  * Kraken: Catch exception when coord is not found  <https://github.com/CanalTP/navitia/pull/1880>

 -- Pierre-Etienne Bougue <pierre-etienne.bougue@canaltp.fr>  Thu, 01 Dec 2016 16:12:05 +0100

navitia2 (2.22.0) unstable; urgency=low

  * Jormun: marshall POI on universal places API  <https://github.com/CanalTP/navitia/pull/1839>
  * Jormungandr: fix zip_code attribute on universal places API  <https://github.com/CanalTP/navitia/pull/1850>
  * Experimental: zonal ODT in experimental scenario  <https://github.com/CanalTP/navitia/pull/1841>
  * Tyr: Update api  poi_types  <https://github.com/CanalTP/navitia/pull/1840>
  * Jormun: Async experimental scenario  <https://github.com/CanalTP/navitia/pull/1844>
  * Ed: fix a crash related to bad fare persistance  <https://github.com/CanalTP/navitia/pull/1862>
  * jormun: fix on /v1/status  <https://github.com/CanalTP/navitia/pull/1854>
  * Ed: refacto osm2ed to allow one poi-type from multi osm tags  <https://github.com/CanalTP/navitia/pull/1843>
  * kraken: checking for zonal stop_points added  <https://github.com/CanalTP/navitia/pull/1860>
  * jormungandr: count added in bragi request  <https://github.com/CanalTP/navitia/pull/1859>
  * Jormungandr: add links to departures/arrivals  <https://github.com/CanalTP/navitia/pull/1857>
  * kraken: Fix api place uri  <https://github.com/CanalTP/navitia/pull/1856>
  * All: no feedpublisher creation for georef.get_crow_fly (experimental)  <https://github.com/CanalTP/navitia/pull/1849>
  * jormun: check that viewargs is initialized before using it in get_used_coverage  <https://github.com/CanalTP/navitia/pull/1853>
  * ed2nav: logging of admins added from cities  <https://github.com/CanalTP/navitia/pull/1852>
  * proximity_list: use approximated distance in sorting by distance  <https://github.com/CanalTP/navitia/pull/1848>
  * Jormungandr: correctly handle no solution in valhalla  <https://github.com/CanalTP/navitia/pull/1842>
  * kraken: fix a test on georef_test  <https://github.com/CanalTP/navitia/pull/1845>

 -- Pierre-Etienne Bougue <pierre-etienne.bougue@canaltp.fr>  Mon, 28 Nov 2016 11:11:18 +0100

navitia2 (2.21.0) unstable; urgency=low

  * Kraken: Add disable_geojson to pb_converter to reduce protobuf payload size  <https://github.com/CanalTP/navitia/pull/1835>
  * Doc: data integration - change POI source  <https://github.com/CanalTP/navitia/pull/1838>
  * Georef: Fix a bug that can remove the bss rent or bss putback section of a journey  <https://github.com/CanalTP/navitia/pull/1834>
  * Jormungandr: fix timeo tests  <https://github.com/CanalTP/navitia/pull/1837>

 -- xlqian <patrick.qian@canaltp.fr>  Thu, 10 Nov 2016 14:11:29 +0100

navitia2 (2.20.0) unstable; urgency=low

  * Kraken: Fix crowfly when last stop_time has arrival != departure  <https://github.com/CanalTP/navitia/pull/1831>
  * Tyr: Revert "Revert "tyr: add retrying when redis error while locking  <https://github.com/CanalTP/navitia/pull/1828>
  * Jormungandr: parameters in request used for direct_path  <https://github.com/CanalTP/navitia/pull/1832>
  * Jormungandr: improvement of data collected for new relic  <https://github.com/CanalTP/navitia/pull/1833>
  * Jormungandr: Fix except without data  <https://github.com/CanalTP/navitia/pull/1830>
  * Jormungandr: use speed in experimental  <https://github.com/CanalTP/navitia/pull/1822>
  * Jormungandr: Message: simplify the "no token" message  <https://github.com/CanalTP/navitia/pull/1829>

 -- kadhikari <krishna.adhikari@canaltp.fr>  Thu, 27 Oct 2016 14:10:08 +0100

navitia2 (2.19.0) unstable; urgency=low

  * Tyr: add retrying when redis error while locking  <https://github.com/CanalTP/navitia/pull/1825>
  * RT-proxy: consider line object code given by conf  <https://github.com/CanalTP/navitia/pull/1821>
  * Doc : tyr jobs API  <https://github.com/CanalTP/navitia/pull/1818>
  * Jormungandr: expose bss realtime availability in /journeys  <https://github.com/CanalTP/navitia/pull/1819>
  * Jormungandr: refactoring integration tests  <https://github.com/CanalTP/navitia/pull/1788>
  * Typ: Fix shape value when is "null" in database  <https://github.com/CanalTP/navitia/pull/1817>
  * Doc: shape management in tyr  <https://github.com/CanalTP/navitia/pull/1816>
  * Jormungandr: make parallel call to all kraken when searching an id  <https://github.com/CanalTP/navitia/pull/1815>
  * Experimental : add internal id for direct_path  <https://github.com/CanalTP/navitia/pull/1814>
  * Jormungandr: removal of thread ping  <https://github.com/CanalTP/navitia/pull/1812>
  * Jormungandr: add some information to newrelic  <https://github.com/CanalTP/navitia/pull/1803>
  * Jormungandr: add the ability to use transient zmq socket  <https://github.com/CanalTP/navitia/pull/1808>
  * Jormungandr: Modification for Experimental  <https://github.com/CanalTP/navitia/pull/1811>
  * Fix on datetime represents arrival for experimental  <https://github.com/CanalTP/navitia/pull/1807>
  * Jormungandr: Don't clear the cache on kraken error, it's only making all thing slower  <https://github.com/CanalTP/navitia/pull/1810>
  * jormungandr: fix error on use of user shape in autocomplete  <https://github.com/CanalTP/navitia/pull/1809>
  * Experimental: neglect fallback when max_duration_to_pt or max_duration equals zero  <https://github.com/CanalTP/navitia/pull/1795>
  * Doc: Add isochrone.boundary_duration[] parameter  <https://github.com/CanalTP/navitia/pull/1804>
  * Doc: NTFS 0.6.2 - Adding fare specifications  <https://github.com/CanalTP/navitia/pull/1654>

 -- Abderrahim Azime <abderrahim.azime@canaltp.fr>  Fri, 14 Oct 2016 14:10:58 +0100

navitia2 (2.18.0) unstable; urgency=low

  * autocomplete: Use user shape in autocomplete  <https://github.com/CanalTP/navitia/pull/1793>
  * Georef: Accurate street network geometries  <https://github.com/CanalTP/navitia/pull/1717>
  * Doc: fix JSFiddle resource name  <https://github.com/CanalTP/navitia/pull/1778>
  * Tyr: Update shape on user  <https://github.com/CanalTP/navitia/pull/1787>
  * Tyr: List users with shape  <https://github.com/CanalTP/navitia/pull/1789>
  * Tyr: add ujson in requirements  <https://github.com/CanalTP/navitia/pull/1794>
  * Tyr: fix tests relative path  <https://github.com/CanalTP/navitia/pull/1796>
  * Tyr: [Api users] disable_geojson=True by default  <https://github.com/CanalTP/navitia/pull/1797>
  * CMake: add python protobuf files to CMake protobuf target  <https://github.com/CanalTP/navitia/pull/1779>
  * Tyr: post data  <https://github.com/CanalTP/navitia/pull/1784>
  * Tyr: change shape validation error  <https://github.com/CanalTP/navitia/pull/1792>
  * georef: remove curly brackets  <https://github.com/CanalTP/navitia/pull/1790>
  * Tyr: requirements  <https://github.com/CanalTP/navitia/pull/1785>
  * Jormun: Can't explicitly disable bss_stands or disable_geojson  <https://github.com/CanalTP/navitia/pull/1783>
  * tyr: Add shape on user  <https://github.com/CanalTP/navitia/pull/1780>
  * Jormungandr: change for python 3  <https://github.com/CanalTP/navitia/pull/1720>
  * jormun: remove geojson from stop_schedule too!  <https://github.com/CanalTP/navitia/pull/1772>
  * Test: clean up volumes after teardown  <https://github.com/CanalTP/navitia/pull/1770>
  * routing: activate street network at stop points  <https://github.com/CanalTP/navitia/pull/1762>

 -- Pierre-Etienne Bougue <pierre-etienne.bougue@canaltp.fr>  Mon, 03 Oct 2016 12:10:11 +0100

navitia2 (2.17.1) unstable; urgency=low

  * Kraken: Stop collecting weak_ptr lazily  <https://github.com/CanalTP/navitia/pull/1801>
  * RT-Proxy: Bug theoric time departures  <https://github.com/CanalTP/navitia/pull/1800>

 -- Pierre-Etienne Bougue <pierre-etienne.bougue@canaltp.fr>  Fri, 30 Sep 2016 17:09:19 +0100

navitia2 (2.17.0) unstable; urgency=low

 * Kraken: parameter type modified to float  <https://github.com/CanalTP/navitia/pull/1764>
 * Jormungandr: use valhalla service  <https://github.com/CanalTP/navitia/pull/1741>
 * Kraken and jormungandr: Add direct path duration to raptor call for Scenario Experimental  <https://github.com/CanalTP/navitia/pull/1750>
 * Doc: Use JSFiddle directly to avoid bug with external resources not executed on page load  <https://github.com/CanalTP/navitia/pull/1756>
 * Jormungandr: handle starting/ending to a stop area in scenario experimental  <https://github.com/CanalTP/navitia/pull/1761>
 * Kraken: Fix disruption status when calling /lines  <https://github.com/CanalTP/navitia/pull/1766>
 * Experimental & Valhalla: one_to_many called in valhalla service  <https://github.com/CanalTP/navitia/pull/1757>
 * Experimental: Use direct path in building journeys  <https://github.com/CanalTP/navitia/pull/1753>
 * Jormun: limit number of concurrent greenlet  <https://github.com/CanalTP/navitia/pull/1767>
 * Kraken: add a log for slow request  <https://github.com/CanalTP/navitia/pull/1765>
 * Realtime cleverage: considerations of theoric time   <https://github.com/CanalTP/navitia/pull/1763>
 * Routing: (almost) support street network when starting to a stop_point  <https://github.com/CanalTP/navitia/pull/1760>
 * Doc: Add contributors and datasets endpoints  <https://github.com/CanalTP/navitia/pull/1752>
 * Kraken: improve performance of add_contributor  <https://github.com/CanalTP/navitia/pull/1754>
 * Jormungandr: fix a few error on bss connectors  <https://github.com/CanalTP/navitia/pull/1748>

 -- xlqian <patrick.qian@canaltp.fr>  Fri, 16 Sep 2016 14:09:56 +0100

navitia2 (2.16.1) unstable; urgency=low

  * Proto: fix after releaseV2.16.0 navitia-proto <https://github.com/CanalTP/navitia/pull/1751>

 -- xlqian <patrick.qian@canaltp.fr>  Fri, 02 Sep 2016 18:09:18 +0100

navitia2 (2.16.0) unstable; urgency=low

  * Stat: fix TZ bug when launching tests on a London platform  <https://github.com/CanalTP/navitia/pull/1749>
  * Jormungandr: add a parameters to remove geojson from lines responses  <https://github.com/CanalTP/navitia/pull/1747>
  * Osm2ed: fix a bug with private way part of an administrative boundary  <https://github.com/CanalTP/navitia/pull/1730>
  * Jormungandr: add support for async call to kraken  <https://github.com/CanalTP/navitia/pull/1743>
  * Jormungandr: fix first and last links in journeys  <https://github.com/CanalTP/navitia/pull/1745>
  * Doc: how to compile and use navitia with vagrant (on mac)  <https://github.com/CanalTP/navitia/pull/1740>
  * Jormungandr: fix journeys without coverage using new_default  <https://github.com/CanalTP/navitia/pull/1742>
  * Osm2ed: use only highway for routing  <https://github.com/CanalTP/navitia/pull/1744>
  * Experimental: add street network routing matrix api for experimental  <https://github.com/CanalTP/navitia/pull/1721>
  * Tyr: execute purge of instances automatically every night  <https://github.com/CanalTP/navitia/pull/1739>
  * Jormungandr: configuration of circuit breaker per connector instances  <https://github.com/CanalTP/navitia/pull/1734>
  * Update isochrones.md  <https://github.com/CanalTP/navitia/pull/1735>
  * OpenDataBar URL correction  <https://github.com/CanalTP/navitia/pull/1738>
  * Isochrone: Add min_date_time and max_date_time in json  <https://github.com/CanalTP/navitia/pull/1737>
  * Heat_maps: Improve processing time and add few params  <https://github.com/CanalTP/navitia/pull/1733>
  * Heat_maps: add new API  <https://github.com/CanalTP/navitia/pull/1718>
  * All: Journey for the first day of production period and datetime_represents=arrival  <https://github.com/CanalTP/navitia/pull/1732>

 -- xlqian <patrick.qian@canaltp.fr>  Fri, 02 Sep 2016 17:09:11 +0100

navitia2 (2.15.1) unstable; urgency=low

  * jormun: fix a kwargs on the wrong place :( <https://github.com/CanalTP/navitia/pull/1729>

 -- Alexandre Jacquin <alexandre.jacquin@canaltp.fr>  Fri, 19 Aug 2016 17:08:08 +0100

navitia2 (2.15.0) unstable; urgency=medium

  * jormungandr: add a ratelimiter to timeo
    <https://github.com/CanalTP/navitia/pull/1728>
  * Jormungandr: add is_walking_direct_path and is_bike_direct_path tags
    on a journey  <https://github.com/CanalTP/navitia/pull/1727>
  * All: Add direct path api for experimental
    <https://github.com/CanalTP/navitia/pull/1719>
  * RT proxy: custom Synthese route lookup
    <https://github.com/CanalTP/navitia/pull/1725>
  * jormun: Improve resilience to configuration update on connectors
    <https://github.com/CanalTP/navitia/pull/1726>
  * Atos connector updated. New connectors added.
    <https://github.com/CanalTP/navitia/pull/1724>

 -- Antoine Desbordes <antoine.desbordes@gmail.com>  Fri, 19 Aug 2016 16:20:35 +0200

navitia2 (2.14.0) unstable; urgency=low

  * Jormun: Fix 500 error when token contains unicode character  <https://github.com/CanalTP/navitia/pull/1715>
  * Jormun: remove a crash with bss availability when depth=0 on place_nearby  <https://github.com/CanalTP/navitia/pull/1713>
  * Kraken: fix partial terminus  <https://github.com/CanalTP/navitia/pull/1710>
  * type: fix order of stoptime and route  <https://github.com/CanalTP/navitia/pull/1711>
  * Kraken: fix forbidden uri  <https://github.com/CanalTP/navitia/pull/1709>
  * jormun: add rt_contributors in status response  <https://github.com/CanalTP/navitia/pull/1708>
  * tyr: port of the postgresql for ed instances is now configurable  <https://github.com/CanalTP/navitia/pull/1707>
  * Ed: Gtfs fix  <https://github.com/CanalTP/navitia/pull/1701>
  * jormun: use dict in place of orderedDict in marshal for improving memory consumption  <https://github.com/CanalTP/navitia/pull/1702>
  * jormungandr: fix is_car_direct_path  <https://github.com/CanalTP/navitia/pull/1700>

 -- Alexandre Jacquin <alexandre.jacquin@canaltp.fr>  Fri, 05 Aug 2016 14:08:07 +0100

navitia2 (2.13.0) unstable; urgency=low

  * Tyr Fix error message 'ChannelError: channel disconnected'  <https://github.com/CanalTP/navitia/pull/1698>
  * kraken: change offset from UTC to an int32_t for preventing overflow  <https://github.com/CanalTP/navitia/pull/1699>
  * Tyr: Fix tyr downgrade for table job  <https://github.com/CanalTP/navitia/pull/1697>
  * Jormugandr: Fix next prev links  <https://github.com/CanalTP/navitia/pull/1696>
  * Jormungandr: Enrichment of first/last section mode in new_default scenario  <https://github.com/CanalTP/navitia/pull/1694>
  * All: expose car_co2_emission in context  <https://github.com/CanalTP/navitia/pull/1689>
  * Jormungandr: Ignore feed publisher without license  <https://github.com/CanalTP/navitia/pull/1692>
  * jormungandr:correction in links of journeys api  <https://github.com/CanalTP/navitia/pull/1687>
  * jormungandr: do not filter journeys when adding car  <https://github.com/CanalTP/navitia/pull/1690>
  * navitia: A new entity durations with two attributs(total and walking) added in journey  <https://github.com/CanalTP/navitia/pull/1691>
  * Jormungandr: add an API "geo_status" providing stats on georef data  <https://github.com/CanalTP/navitia/pull/1682>

 -- Alexandre Jacquin <alexandre.jacquin@canaltp.fr>  Fri, 22 Jul 2016 17:07:07 +0100

navitia2 (2.12.0) unstable; urgency=low

  * Isochrone: rename duration[] to boundary_duration[] <https://github.com/CanalTP/navitia/pull/1686>
  * Isochrones: forbidden_uris fix bug <https://github.com/CanalTP/navitia/pull/1685>
  * georef: take best edge in path reconstruction <https://github.com/CanalTP/navitia/pull/1684>
  * journey_common : fix bug with traveler_type <https://github.com/CanalTP/navitia/pull/1683>
  * Isochrone: graphical_isochrones_test failing if dateutil > 2.4.0 <https://github.com/CanalTP/navitia/pull/1681>
  * tyr: add the ability to no wait for the end of a import_last_dataset command <https://github.com/CanalTP/navitia/pull/1680>
  * jormungandr: add ecologic tag in scenario new_default <https://github.com/CanalTP/navitia/pull/1678>
  * Isochrone : return several isochrones in response <https://github.com/CanalTP/navitia/pull/1677>
  * Tyr: purge autocomplete backup directory <https://github.com/CanalTP/navitia/pull/1675>
  * Jormun: add warning beta api <https://github.com/CanalTP/navitia/pull/1674>
  * Doc: add playground examples everywhere <https://github.com/CanalTP/navitia/pull/1673>
  * Isochrones: delete useless circles <https://github.com/CanalTP/navitia/pull/1672>
  * jormungandr: fix label in geocodejson <https://github.com/CanalTP/navitia/pull/1671>
  * Tyr: fix 5min countdown <https://github.com/CanalTP/navitia/pull/1670>
  * Jormun: Fix admin <https://github.com/CanalTP/navitia/pull/1669>
  * osm2ed: remove a lot of useless node <https://github.com/CanalTP/navitia/pull/1668>

 -- xlqian <patrick.qian@canaltp.fr>  Mon, 11 Jul 2016 18:07:20 +0100

navitia2 (2.11.0) unstable; urgency=low

  * Isochrone : improve processing time  <https://github.com/CanalTP/navitia/pull/1667>
  * osm2ed: remove a lot of useless node  <https://github.com/CanalTP/navitia/pull/1668>
  * Kraken: Fix redundant stop schedules when stop points impacted  <https://github.com/CanalTP/navitia/pull/1658>
  * Isochrone : add fields in the response  <https://github.com/CanalTP/navitia/pull/1656>
  * ed: optimisation of ed_reader  <https://github.com/CanalTP/navitia/pull/1659>
  * kraken: use a set in place of a vector of dataset  <https://github.com/CanalTP/navitia/pull/1657>
  * ed: Faster faster shape  <https://github.com/CanalTP/navitia/pull/1652>
  * ed: Use cache for building shape  <https://github.com/CanalTP/navitia/pull/1649>
  * Tyr: Fix 404 not being raised  <https://github.com/CanalTP/navitia/pull/1653>
  * Autocomplete & Jormun: Display more information for admin autocomplete  <https://github.com/CanalTP/navitia/pull/1639>
  * Doc: Plugins section added in navitia.io documentation  <https://github.com/CanalTP/navitia/pull/1642>
  * Doc: Add examples
  * Fix remove "addr:" from address id in places api  <https://github.com/CanalTP/navitia/pull/1637>
  * Doc: graphical isochrones and global places  <https://github.com/CanalTP/navitia/pull/1636>

 -- Guillaume Pinot <texitoi@texitoi.eu>  Fri, 24 Jun 2016 17:06:37 +0100

navitia2 (2.10.0) unstable; urgency=low

  * jormungandr: delete autocomplete from bragi json  <https://github.com/CanalTP/navitia/pull/1635>
  * Isochrone: remove clockwise  <https://github.com/CanalTP/navitia/pull/1633>
  * Isochrone : Improve processing time  <https://github.com/CanalTP/navitia/pull/1632>
  * Doc: presentation of /isochrones service  <https://github.com/CanalTP/navitia/pull/1631>
  * Kraken: Fix a bug with vj extention  <https://github.com/CanalTP/navitia/pull/1630>
  * ed: adding multi object_code support  <https://github.com/CanalTP/navitia/pull/1629>
  * Jormungandr: fix a stat bug on isochrones  <https://github.com/CanalTP/navitia/pull/1627>
  * Jormungandr: check if the test instances are up at the beginning  <https://github.com/CanalTP/navitia/pull/1626>
  * ed: Tests modified to valid docker_test on optional NULL  value  <https://github.com/CanalTP/navitia/pull/1625>
  * Jormungandr: for integration tests check if a kraken is dead  <https://github.com/CanalTP/navitia/pull/1624>
  * Isochrone: fix a bug  <https://github.com/CanalTP/navitia/pull/1623>
  * Jormungandr: make it possible to override instance timeout  <https://github.com/CanalTP/navitia/pull/1622>
  * Tyr: delete instance API  <https://github.com/CanalTP/navitia/pull/1620>
  * Jormungandr: fix tests that fail randomly  <https://github.com/CanalTP/navitia/pull/1615>
  * Remove dead code from adjustit connector  <https://github.com/CanalTP/navitia/pull/1613>
  * All: add import for gcc 5.3  <https://github.com/CanalTP/navitia/pull/1608>
  * Update readme.rst  <https://github.com/CanalTP/navitia/pull/1607>
  * Add Tyr Endpoint events  <https://github.com/CanalTP/navitia/pull/1603>

 -- Pierre-Etienne Bougue <pierre-etienne.bougue@canaltp.fr>  Fri, 10 Jun 2016 18:06:16 +0100

navitia2 (2.9.3) unstable; urgency=low

  * ed: "NULL" value of optional attribut in ntfs files managed  <https://github.com/CanalTP/navitia/pull/1602>

 -- Pierre-Etienne Bougue <pierre-etienne.bougue@canaltp.fr>  Mon, 06 Jun 2016 18:06:57 +0100

navitia2 (2.9.2) unstable; urgency=low

  * Jormun: fix max_successive_physical_mode  <https://github.com/CanalTP/navitia/pull/1628>

 -- Pierre-Etienne Bougue <pierre-etienne.bougue@canaltp.fr>  Mon, 06 Jun 2016 12:06:57 +0100

navitia2 (2.9.1) unstable; urgency=low

  * Isochrone : Add an e to isochron  <https://github.com/CanalTP/navitia/pull/1621>
  * tyr: set dataset when calling osm2mimir and bano2mimir  <https://github.com/CanalTP/navitia/pull/1618>
  * RT: Fix terminus timeo  <https://github.com/CanalTP/navitia/pull/1617>
  * Isochrone: catch boost exception  <https://github.com/CanalTP/navitia/pull/1619>

 -- Pierre-Etienne Bougue <pierre-etienne.bougue@canaltp.fr>  Thu, 02 Jun 2016 17:06:27 +0100

navitia2 (2.9.0) unstable; urgency=low

  * Jormungandr: Bragi calls  <https://github.com/CanalTP/navitia/pull/1601>
  * Jormungandr: remove nose dependency from jormun unit tests  <https://github.com/CanalTP/navitia/pull/1605>
  * Update readme.md  <https://github.com/CanalTP/navitia/pull/1604>
  * jormun: refacto instance_manager  <https://github.com/CanalTP/navitia/pull/1600>
  * RT proxy: Terminus in Timeo connector  <https://github.com/CanalTP/navitia/pull/1599>
  * Isochron : add min_duration  <https://github.com/CanalTP/navitia/pull/1598>
  * Doc: better hotfix help message  <https://github.com/CanalTP/navitia/pull/1597>
  * Jormungandr: Correspondence limit by _max_additional_changes for stif  <https://github.com/CanalTP/navitia/pull/1588>
  * Jormungandr: set timezone of the request after a call to kraken  <https://github.com/CanalTP/navitia/pull/1596>
  * Jormungandr: add tests for isochrons  <https://github.com/CanalTP/navitia/pull/1593>
  * Tyr: TyrUserEvent and RabbitMqHandler implemented (and refactoring)  <https://github.com/CanalTP/navitia/pull/1592>
  * Autocomplete: Incase of empty result search with n-gram  <https://github.com/CanalTP/navitia/pull/1595>
  * Jormungandr: Add text color in display information  <https://github.com/CanalTP/navitia/pull/1591>
  * Isochrons : create the new API /isochrons  <https://github.com/CanalTP/navitia/pull/1583>
  * Doc: Add svg logo  <https://github.com/CanalTP/navitia/pull/1594>
  * Jormungandr: improvement of plumbing in bss stands  <https://github.com/CanalTP/navitia/pull/1590>

 -- antoine-de <antoine.desbordes@gmail.com>  Mon, 30 May 2016 09:05:01 +0100

navitia2 (2.8.0) unstable; urgency=low

  * All: add feed creation datetime  <https://github.com/CanalTP/navitia/pull/1587>
  * Jormungandr: reactivate Optimisation traffic_reports api  <https://github.com/CanalTP/navitia/pull/1585>
  * Jormungandr: return base schedule when bad proxy realtime  <https://github.com/CanalTP/navitia/pull/1580>
  * Doc: Update readme.rst  <https://github.com/CanalTP/navitia/pull/1586>
  * Jormungandr: BSS stands on POI uri  <https://github.com/CanalTP/navitia/pull/1572>
  * jormungandr: not more than 3 successive buses allowed in secnario STIF  <https://github.com/CanalTP/navitia/pull/1582>
  * Doc: add third column with examples \o/  <https://github.com/CanalTP/navitia/pull/1568>
  * Jormungandr: activate date and pagination lookup to synthese  <https://github.com/CanalTP/navitia/pull/1577>
  * Debian: Remove python dependencies from debian packages  <https://github.com/CanalTP/navitia/pull/1578>
  * RT proxies: better datetimes filter  <https://github.com/CanalTP/navitia/pull/1574>
  * Kraken: Handle disruptions from Chaos on line section  <https://github.com/CanalTP/navitia/pull/1558>
  * tyr: add param --import-way in osm2mimir  <https://github.com/CanalTP/navitia/pull/1564>
  * Doc: Add isochron and lines JsFiddle exemples  <https://github.com/CanalTP/navitia/pull/1562>
  * Doc: Add note about `traveler_type` setting fallback modes even despite `forbidden_uris[]` set.  <https://github.com/CanalTP/navitia/pull/1561>
  * Kraken: Fix pre-filter of vjs for impact on stop_points  <https://github.com/CanalTP/navitia/pull/1565>

 -- Abderrahim Azime <abderrahim.azime@canaltp.fr>  Fri, 13 May 2016 16:05:17 +0100

navitia2 (2.7.2) unstable; urgency=low

  * revert https://github.com/CanalTP/navitia/pull/1557

 -- antoine-de <antoine.desbordes@gmail.com>  Tue, 10 May 2016 18:05:57 +0100

navitia2 (2.7.1) unstable; urgency=low

  * Jormungandr: fix the /v1 response  <https://github.com/CanalTP/navitia/pull/1566>
  * Jormungandr: change isochron default duration  <https://github.com/CanalTP/navitia/pull/1569>

 -- Pierre-Etienne Bougue <pierre-etienne.bougue@canaltp.fr>  Wed, 04 May 2016 14:05:47 +0100

navitia2 (2.7.0) unstable; urgency=low

  * jormungandr: places added in /v1 and /v1/coverage/{id}  <https://github.com/CanalTP/navitia/pull/1560>
  * isochron: add multicircles  <https://github.com/CanalTP/navitia/pull/1553>
  * doc: explanations on qualification process  <https://github.com/CanalTP/navitia/pull/1552>
  * kraken: Optimisation traffic_reports api  <https://github.com/CanalTP/navitia/pull/1557>
  * jormun: prevent error in stat if pagination item is empty  <https://github.com/CanalTP/navitia/pull/1559>
  * jormun: StatManager didn't handle response with error set to None  <https://github.com/CanalTP/navitia/pull/1556>
  * doc: Journeys example implemented (jsFiddle)  <https://github.com/CanalTP/navitia/pull/1547>
  * tyr: fix test 'test_update_block_until' (duplicate user)  <https://github.com/CanalTP/navitia/pull/1554>
  * tyr: the previous migration fail if there is already autocomplete_parameters  <https://github.com/CanalTP/navitia/pull/1555>
  * isochron: add graphical functions to draw circles  <https://github.com/CanalTP/navitia/pull/1549>
  * tyr: update login (User model)  <https://github.com/CanalTP/navitia/pull/1546>
  * jormungandr: correction autocomplete  <https://github.com/CanalTP/navitia/pull/1551>
  * jormungandr: stif only filters on line  <https://github.com/CanalTP/navitia/pull/1550>
  * tyr: handling of admin_lvl in tyr for osm2mimir  <https://github.com/CanalTP/navitia/pull/1548>
  * tyr: automatic creation fo main directory for autocomplete  <https://github.com/CanalTP/navitia/pull/1545>
  * doc: URL correction  <https://github.com/CanalTP/navitia/pull/1544>

 -- xlqian <patrick.qian@canaltp.fr>  Fri, 29 Apr 2016 17:04:32 +0100

navitia2 (2.6.0) unstable; urgency=low

  * kraken: fix autocompletion for rue de la loire  <https://github.com/CanalTP/navitia/pull/1542>
  * jormungandr: clever age realtime proxy connector   <https://github.com/CanalTP/navitia/pull/1534>
  * Tyr: handle autocomplete auto update  <https://github.com/CanalTP/navitia/pull/1541>
  * Add Jcdecaux webservice for bss  <https://github.com/CanalTP/navitia/pull/1536>
  * time tables: Add test to check if the line is closed in stop_schedules  <https://github.com/CanalTP/navitia/pull/1537>
  * Tyr: manage directories in autocomplete_parameters  <https://github.com/CanalTP/navitia/pull/1538>
  * Tyr: Manage use of BSS Provider by Tyr  <https://github.com/CanalTP/navitia/pull/1525>
  * Tyr: apis to industrialize autocomplete data feed  <https://github.com/CanalTP/navitia/pull/1532>
  * Tyr: Fix Instance resource filters  <https://github.com/CanalTP/navitia/pull/1530>
  * jormungandr: add a ratelimiter on synthese proxy  <https://github.com/CanalTP/navitia/pull/1535>
  * Jormungandr: fix new default  <https://github.com/CanalTP/navitia/pull/1526>
  * jormungandr: fix new_default when max_nb_journeys equals to nb_journeys_mas_have  <https://github.com/CanalTP/navitia/pull/1533>
  * jormungandr: add informations on realtime_proxies in /status  <https://github.com/CanalTP/navitia/pull/1524>
  * timetables: code cleanup  <https://github.com/CanalTP/navitia/pull/1527>
  * jormungandr: fix empty timezone in /places when disruptions are presents  <https://github.com/CanalTP/navitia/pull/1522>
  * jormungandr: BSS web service call  <https://github.com/CanalTP/navitia/pull/1513>
  * jormungandr: fix synthese when using custom id  <https://github.com/CanalTP/navitia/pull/1518>
  * Jormungandr: refactor journeys links  <https://github.com/CanalTP/navitia/pull/1509>

 -- Alexandre Jacquin <alexandre.jacquin@canaltp.fr>  Fri, 15 Apr 2016 15:04:28 +0100

navitia2 (2.5.0) unstable; urgency=low

  * Autocomplete: admin becomes list with ES <https://github.com/CanalTP/navitia/pull/1514>
  * jormungandr: Abstract autocomplete methods  <https://github.com/CanalTP/navitia/pull/1512>
  * OSM: do not import private nameless way  <https://github.com/CanalTP/navitia/pull/1510>
  * Doc: coherence with new site navitia.io  <https://github.com/CanalTP/navitia/pull/1504>
  * Jormun: make it possible to use codes from another source  <https://github.com/CanalTP/navitia/pull/1506>
  * jormungandr: add modes in stop_points  <https://github.com/CanalTP/navitia/pull/1508>
  * jormungandr: synthese connector  <https://github.com/CanalTP/navitia/pull/1505>
  * Jormungandr: add a builder to create mock protobuf easily  <https://github.com/CanalTP/navitia/pull/1503>
  * Time tables: enhance additional_informations  <https://github.com/CanalTP/navitia/pull/1501>
  * kraken: change to loadbalalancing system between kraken thread  <https://github.com/CanalTP/navitia/pull/1489>
  * Jormungandr: Synthese xml parser added  <https://github.com/CanalTP/navitia/pull/1499>
  * Doc migration slate  <https://github.com/CanalTP/navitia/pull/1500>
  * Jormungandr: Fix places nearby  <https://github.com/CanalTP/navitia/pull/1492>
  * pb_converter: refactor impacts  <https://github.com/CanalTP/navitia/pull/1491>

 -- antoine-de <antoine.desbordes@gmail.com>  Fri, 01 Apr 2016 17:04:47 +0100

navitia2 (2.4.1) unstable; urgency=low

  * Jormungandr: next = one second after best journey  <https://github.com/CanalTP/navitia/pull/1497>
  * Jormungandr: various fixes <https://github.com/CanalTP/navitia/pull/1495>

 -- antoine-de <antoine.desbordes@gmail.com>  Thu, 24 Mar 2016 10:03:19 +0100

navitia2 (2.4.0) unstable; urgency=low

  * Jormungandr: add items_per_schedule param to /stop_schedules  <https://github.com/CanalTP/navitia/pull/1480>
  * RT: physical mode for rt proxy  <https://github.com/CanalTP/navitia/pull/1484>
  * Kraken: fix label of admin  <https://github.com/CanalTP/navitia/pull/1487>
  * Ed: Most of POI properties are ignored on large files  <https://github.com/CanalTP/navitia/pull/1483>
  * Kraken: fill impact on stop point from database  <https://github.com/CanalTP/navitia/pull/1481>
  * Kraken: Manage current_datetime in jormungandr for all api  <https://github.com/CanalTP/navitia/pull/1478>
  * kraken: Fix second pass overfilter  <https://github.com/CanalTP/navitia/pull/1464>
  * Jormungandr: STIF scenario  <https://github.com/CanalTP/navitia/pull/1468>
  * Jormungandr: wrap timeo in a circuit breaker  <https://github.com/CanalTP/navitia/pull/1477>
  * Doc: New documentation format  <https://github.com/CanalTP/navitia/pull/1474>
  * RT: enhance schedules API  <https://github.com/CanalTP/navitia/pull/1473>
  * jormungandr: return the request_id in the response  <https://github.com/CanalTP/navitia/pull/1476>
  * Jormungandr: add the timeo direction in the response  <https://github.com/CanalTP/navitia/pull/1471>
  * Jormungandr: add cache on timeo  <https://github.com/CanalTP/navitia/pull/1472>
  * routing: optimize memory of CachedNextStopTime  <https://github.com/CanalTP/navitia/pull/1470>
  * jormungandr: manage empty route point in proxy rt for departures  <https://github.com/CanalTP/navitia/pull/1467>
  * Jormungandr: manage wrongly formated datetime  <https://github.com/CanalTP/navitia/pull/1466>
  * jormun: first batch of compat python 3 without breaking anything (hopefuly)!  <https://github.com/CanalTP/navitia/pull/1465>
  * Jormungandr: make count limited in all api  <https://github.com/CanalTP/navitia/pull/1463>
  * Kraken: better handle of invalid request  <https://github.com/CanalTP/navitia/pull/1458>
  * Jormungandr: Fix /departures and /arrivals without filter  <https://github.com/CanalTP/navitia/pull/1459>
  * All: Remove all show_codes  <https://github.com/CanalTP/navitia/pull/1460>
  * Doc: Adds on how to contrib  <https://github.com/CanalTP/navitia/pull/1462>
  * jormungandr: fix a bug in departures using proxy realtime informations  <https://github.com/CanalTP/navitia/pull/1461>
  * kraken: in isochrone only geocode the origin one time  <https://github.com/CanalTP/navitia/pull/1455>

 -- antoine-de <antoine.desbordes@gmail.com>  Fri, 18 Mar 2016 15:03:58 +0100

navitia2 (2.3.2) unstable; urgency=low

  *  jormungandr: fix a bug in departures using proxy realtime informations <https://github.com/CanalTP/navitia/pull/1461>

 -- Guillaume Pinot <texitoi@texitoi.eu>  Fri, 11 Mar 2016 10:03:17 +0100

navitia2 (2.3.1) unstable; urgency=low

  * fix performance regression on isochrone <https://github.com/CanalTP/navitia/pull/1456>

 -- Alexandre Jacquin <alexandre.jacquin@canaltp.fr>  Mon, 07 Mar 2016 13:03:50 +0100

navitia2 (2.3.0) unstable; urgency=low

  * Ptref: add contributors  <https://github.com/CanalTP/navitia/pull/1453>
  * Type: use flat_set instead of vector in ptref  <https://github.com/CanalTP/navitia/pull/1448>
  * Jormun: delete prev next link for realtime  <https://github.com/CanalTP/navitia/pull/1450>
  * routing: mutualize CachedNextStopTimeManager between threads  <https://github.com/CanalTP/navitia/pull/1446>
  * kraken: show_codes = true for all APIs  <https://github.com/CanalTP/navitia/pull/1444>
  * jormun: serve challenge on 401  <https://github.com/CanalTP/navitia/pull/1443>
  * jormungandr: activate realtime proxy in departures  <https://github.com/CanalTP/navitia/pull/1440>
  * jormun: upgrade to the new (but patched) version of flask-restful  <https://github.com/CanalTP/navitia/pull/1388>
  * Ptref: use map for uri look up  <https://github.com/CanalTP/navitia/pull/1435>
  * Jormun: Add Timeo Integration Tests  <https://github.com/CanalTP/navitia/pull/1433>
  * documentation: frame renamed to dataset  <https://github.com/CanalTP/navitia/pull/1432>
  * kraken: Relation frame route stop point  <https://github.com/CanalTP/navitia/pull/1427>
  * ed, kraken: Rename frame in ed and kraken  <https://github.com/CanalTP/navitia/pull/1430>
  * Jormungandr: night_bus_filter_max_factor is a float  <https://github.com/CanalTP/navitia/pull/1429>

 -- Guillaume Pinot <texitoi@texitoi.eu>  Fri, 04 Mar 2016 18:03:36 +0100

navitia2 (2.2.1) unstable; urgency=low

  * Jormungandr: forbidden_id/_uris debug  <https://github.com/CanalTP/navitia/pull/1445>
  * kraken: check a nullptr in the reader  <https://github.com/CanalTP/navitia/pull/1447>

 -- Pierre-Etienne Bougue <pierre-etienne.bougue@canaltp.fr>  Thu, 03 Mar 2016 19:03:27 +0100

navitia2 (2.2.0) unstable; urgency=low

  * type: fix a performance bug in headsign_handler when all vjs have the same name  <https://github.com/CanalTP/navitia/pull/1426>
  * Kraken: Implementation of cached next_stop_time  <https://github.com/CanalTP/navitia/pull/1406>
  * RT: add base departure/arrival in journey  <https://github.com/CanalTP/navitia/pull/1424>
  * Jormungandr: add a rt level in stop schedule  <https://github.com/CanalTP/navitia/pull/1423>
  * All: Improvement of isochrone and remove nm api  <https://github.com/CanalTP/navitia/pull/1421>
  * kraken: optimization in fill_section  <https://github.com/CanalTP/navitia/pull/1422>
  * Ed: Southern day saving time handling  <https://github.com/CanalTP/navitia/pull/1419>
  * doc: add forbidden_uris on schedules apis  <https://github.com/CanalTP/navitia/pull/1420>
  * Jormungandr: first draft for realtime proxy handling  <https://github.com/CanalTP/navitia/pull/1413>
  * jormun: we want unicode everywhere and mostly for input parameters  <https://github.com/CanalTP/navitia/pull/1418>
  * tyr: add test on user creation with "+" in their email  <https://github.com/CanalTP/navitia/pull/1415>
  * kraken: fix a regression in the association of stop_point to admins  <https://github.com/CanalTP/navitia/pull/1414>
  * tyr: handle directory with an osm file in it  <https://github.com/CanalTP/navitia/pull/1411>
  * Jormugandr: load instance configuration as json  <https://github.com/CanalTP/navitia/pull/1404>
  * tyr: add test on instances api  <https://github.com/CanalTP/navitia/pull/1409>
  * Jormun: in the interface we want to handle /coord and /coords the same way  <https://github.com/CanalTP/navitia/pull/1408>

 -- Pierre-Etienne Bougue <pierre-etienne.bougue@canaltp.fr>  Fri, 19 Feb 2016 18:02:58 +0100

navitia2 (2.1.3) unstable; urgency=low

  * Jormungandr: Fix feed publishers journeys <https://github.com/CanalTP/navitia/pull/1416>

 -- Abderrahim Azime <abderrahim.azime@canaltp.fr>  Mon, 15 Feb 2016 17:02:11 +0100

navitia2 (2.1.2) unstable; urgency=low

  * jormungandr: api frames renamed to datasets <https://github.com/CanalTP/navitia/pull/1412>
  * Ed: fix timezone generation <https://github.com/CanalTP/navitia/pull/1410>

 -- xlqian <patrick.qian@canaltp.fr>  Mon, 15 Feb 2016 10:02:25 +0100

navitia2 (2.1.1) unstable; urgency=low

  * Kraken: unable feed publisher, perf are too bad  <https://github.com/CanalTP/navitia/pull/1407>

 -- antoine-de <antoine.desbordes@gmail.com>  Wed, 10 Feb 2016 09:02:57 +0100

navitia2 (2.1.0) unstable; urgency=low

  * Ptref: add a period filter on /disruptions  <https://github.com/CanalTP/navitia/pull/1405>
  * kraken: feed publisher  <https://github.com/CanalTP/navitia/pull/1398>
  * Jormun: no from_datetime => current datetime and realtime  <https://github.com/CanalTP/navitia/pull/1397>
  * jormun: don't apply any "smart" filters on isochrone result... again... <https://github.com/CanalTP/navitia/pull/1402>
  * Jormungandr: add a trip name  <https://github.com/CanalTP/navitia/pull/1401>
  * jormungandr: fix min_nb_journeys in the scenario new_default  <https://github.com/CanalTP/navitia/pull/1400>
  * Jormungandr: empty boxes for rt schedule connectors  <https://github.com/CanalTP/navitia/pull/1399>
  * kraken: periodically retry to load realtime data  <https://github.com/CanalTP/navitia/pull/1395>
  * jormungandr: handle Kraken priority  <https://github.com/CanalTP/navitia/pull/1392>
  * Jormungandr: Extract module schedule  <https://github.com/CanalTP/navitia/pull/1394>
  * kraken: refactoring pb_converter  <https://github.com/CanalTP/navitia/pull/1367>
  * Tyr: add tests on tyr api  <https://github.com/CanalTP/navitia/pull/1391>
  * RT: push unique impact into mvj's impacte_by list  <https://github.com/CanalTP/navitia/pull/1390>

 -- Guillaume Pinot <texitoi@texitoi.eu>  Mon, 08 Feb 2016 11:02:03 +0100

navitia2 (2.0.0) unstable; urgency=low

  * Kraken: Disruptions on stop point and stop area  <https://github.com/CanalTP/navitia/pull/1370>
  * Kraken: Kraken can now compute direct path on car  <https://github.com/CanalTP/navitia/pull/1381>
  * jormun: keep error for the users  <https://github.com/CanalTP/navitia/pull/1385>
  * jormun: filter short fallback on car and bike in new_default  <https://github.com/CanalTP/navitia/pull/1383>
  * Jormugnandr: CAR|PARK|WALKING = CAR|PARK for similar journeys  <https://github.com/CanalTP/navitia/pull/1380>
  * Ed: normalize physical_modes uri  <https://github.com/CanalTP/navitia/pull/1382>
  * raptor: add penalty for vj extentions  <https://github.com/CanalTP/navitia/pull/1379>
  * Jormungandr: fix traffic report for coords  <https://github.com/CanalTP/navitia/pull/1377>
  * Jormungandr: configuration of the circuit breaker  <https://github.com/CanalTP/navitia/pull/1375>
  * osm2ed: fix ignoring foot=no in osm tags when we have a highway tag  <https://github.com/CanalTP/navitia/pull/1374>
  * route_schedule: Improve ranked pairs implementation  <https://github.com/CanalTP/navitia/pull/1366>
  * Type: realtime update info serialization  <https://github.com/CanalTP/navitia/pull/1368>
  * jormun: fix a bug in multithread context  <https://github.com/CanalTP/navitia/pull/1364>

 -- Alexandre Jacquin <alexandre.jacquin@canaltp.fr>  Fri, 22 Jan 2016 15:01:35 +0100

navitia2 (1.33.0) unstable; urgency=low

  * Doc: Readme schemas  <https://github.com/CanalTP/navitia/pull/1359>
  * Jormun: in some random case "filter" seem to not be set  <https://github.com/CanalTP/navitia/pull/1358>
  * Ptref: Fix modes on stop area  <https://github.com/CanalTP/navitia/pull/1353>
  * Ptref: Feature navp 445 contributor frame in ptref and json  <https://github.com/CanalTP/navitia/pull/1356>
  * Doc: Update integration.rst  <https://github.com/CanalTP/navitia/pull/1343>
  * Georef: fix ambiguity on nearest_addr when we have equal ways  <https://github.com/CanalTP/navitia/pull/1357>
  * Jormungandr: add a too long waiting filter in new_default  <https://github.com/CanalTP/navitia/pull/1355>
  * Tyr: geopal and poi types were not handled without the zips  <https://github.com/CanalTP/navitia/pull/1354>
  * Georef: crowfly length with speed_factor bug fix  <https://github.com/CanalTP/navitia/pull/1347>
  * Stat manager: Token Informations added in protobuf message.  <https://github.com/CanalTP/navitia/pull/1351>
  * Tyr: update default value in a migration  <https://github.com/CanalTP/navitia/pull/1350>
  * Tyr: handle raw files or zips  <https://github.com/CanalTP/navitia/pull/1349>

 -- Pierre-Etienne Bougue <pierre-etienne.bougue@canaltp.fr>  Fri, 08 Jan 2016 18:01:33 +0100

navitia2 (1.32.0) unstable; urgency=low

  * All: UTC offsets are now associated to trips  <https://github.com/CanalTP/navitia/pull/1345>
  * Jormun: suspension of user account  <https://github.com/CanalTP/navitia/pull/1342>
  * Jormun: experimental stuff on /journeys: splitting of pt and georef   <https://github.com/CanalTP/navitia/pull/1340>
  * Timezone format for block until in tyr api updated.  <https://github.com/CanalTP/navitia/pull/1346>
  * 'block_until' column added for restriction access before this date  <https://github.com/CanalTP/navitia/pull/1338>
  * Jormun: fix next last previous links  <https://github.com/CanalTP/navitia/pull/1341>
  * Manage frames  <https://github.com/CanalTP/navitia/pull/1306>
  * Doc: Definition of the 0.6 revision of the NTFS format  <https://github.com/CanalTP/navitia/pull/1250>
  * ED: add America/Toronto into timezone database  <https://github.com/CanalTP/navitia/pull/1339>
  * type: fix a segfault in get_impacts when we don't have associated base vj  <https://github.com/CanalTP/navitia/pull/1334>
  * Jormun: /trips api  <https://github.com/CanalTP/navitia/pull/1337>
  * Jormun: fix 500 when several errors are provided  <https://github.com/CanalTP/navitia/pull/1333>
  * Jormun: add info on base stoptimes  <https://github.com/CanalTP/navitia/pull/1330>
  * RT: add deleted vehicle journeys  <https://github.com/CanalTP/navitia/pull/1329>
  * Jormun: add impacted stops in /disruptions  <https://github.com/CanalTP/navitia/pull/1326>
  * Jormun Kraken: add new param into database and api  <https://github.com/CanalTP/navitia/pull/1322>
  * PTRef: add meta-vj  <https://github.com/CanalTP/navitia/pull/1328>
  * traffic reports: remove spamming log  <https://github.com/CanalTP/navitia/pull/1327>
  * georef: fix street network duration  <https://github.com/CanalTP/navitia/pull/1325>
  * Jormun: add impacted objects to disruptions  <https://github.com/CanalTP/navitia/pull/1323>
  * Jormun: move protobuf  <https://github.com/CanalTP/navitia/pull/1324>
  * Tyr: Add "billing_plan" property in "/users" request.  <https://github.com/CanalTP/navitia/pull/1319>
  * Update readme.rst  <https://github.com/CanalTP/navitia/pull/1320>
  * Doc: ntfs 0.6 initialisation  <https://github.com/CanalTP/navitia/pull/1313>
  * ptref: fix status in /disruptions api  <https://github.com/CanalTP/navitia/pull/1318>
  * RT: fix compilation problem  <https://github.com/CanalTP/navitia/pull/1317>
  * RT: impacts concerning a VJ  <https://github.com/CanalTP/navitia/pull/1316>
  * RT: add messages in stoptimes  <https://github.com/CanalTP/navitia/pull/1315>
  * ED: unset unsound pickup and dropoff on borders  <https://github.com/CanalTP/navitia/pull/1314>
  * ED: Add the possibility to choose what type of poi import from osm  <https://github.com/CanalTP/navitia/pull/1305>
  * Jormun: remove useless singleton  <https://github.com/CanalTP/navitia/pull/1312>
  * Eitri: changing pyscopg connection string to enable old psql client  <https://github.com/CanalTP/navitia/pull/1301>
  * TimeTable: route schedule over midnight  <https://github.com/CanalTP/navitia/pull/1304>
  * Ed: fix bug, direction_type is not a mandatory field  <https://github.com/CanalTP/navitia/pull/1307>
  * Eitri: adding future module in requirements.txt  <https://github.com/CanalTP/navitia/pull/1300>
  * All: Expose direction_type string in navitia  <https://github.com/CanalTP/navitia/pull/1277>

 -- antoine-de <antoine.desbordes@gmail.com>  Thu, 24 Dec 2015 11:12:32 +0100

navitia2 (1.31.3) unstable; urgency=low

  * kraken: fix crash of sncf because of invalid stop point in IRE

 -- xlqian <patrick.qian@canaltp.fr>  Tue, 15 Dec 2015 18:12:32 +0100

navitia2 (1.31.2) unstable; urgency=low

  *  kraken: fix a segfault when calling delete_disruption() <https://github.com/CanalTP/navitia/pull/1310>

 -- Guillaume Pinot <texitoi@texitoi.eu>  Wed, 02 Dec 2015 10:12:52 +0100

navitia2 (1.31.1) unstable; urgency=low

  * RT: fix disruption API for vehicle_journey  <https://github.com/CanalTP/navitia/pull/1308>

 -- antoine-de <antoine.desbordes@gmail.com>  Tue, 01 Dec 2015 11:12:47 +0100

navitia2 (1.31.0) unstable; urgency=low

  * RT: change delay enum  <https://github.com/CanalTP/navitia/pull/1303>
  * RT: Disruption pass midnight  <https://github.com/CanalTP/navitia/pull/1291>
  * TimeTable: refactor route schedule links  <https://github.com/CanalTP/navitia/pull/1302>
  * Jormungandr: fix /places_nearby  <https://github.com/CanalTP/navitia/pull/1298>
  * Cities: add a log for incomplete cities shape  <https://github.com/CanalTP/navitia/pull/1295>
  * PTRef:  update pt_ref graph for disruption api  <https://github.com/CanalTP/navitia/pull/1281>
  * raptor: bound before launching the reader  <https://github.com/CanalTP/navitia/pull/1288>
  * add license website in contributor object  <https://github.com/CanalTP/navitia/pull/1285>
  * Eitri: wait for the docker build to run eitri  <https://github.com/CanalTP/navitia/pull/1297>
  * Ntfs doc 0.5 fix forward  <https://github.com/CanalTP/navitia/pull/1294>
  * ed: Sync with NTFS specs, some renaming and text_color in lines  <https://github.com/CanalTP/navitia/pull/1282>
  * add "is_realtime_loaded" in monitor kraken and jormun /status  <https://github.com/CanalTP/navitia/pull/1292>
  * Jormun: refacto "is_open_data" computing  <https://github.com/CanalTP/navitia/pull/1293>
  * Jormun: only purge the cache one time when multiple instances are updated  <https://github.com/CanalTP/navitia/pull/1290>
  * For new instances we want to use the new scenario with the appropriate configuration  <https://github.com/CanalTP/navitia/pull/1280>
  * Jormungandr: remove useless API routes  <https://github.com/CanalTP/navitia/pull/1286>
  * Autocomplete: fix admin filtering  <https://github.com/CanalTP/navitia/pull/1284>
  * Jormungandr: fix wheelchair profile  <https://github.com/CanalTP/navitia/pull/1283>
  * Ed: no more ORDER BY on stop_times in db  <https://github.com/CanalTP/navitia/pull/1276>

 -- Guillaume Pinot <texitoi@texitoi.eu>  Fri, 27 Nov 2015 17:11:44 +0100

navitia2 (1.30.1) unstable; urgency=low

  * Kraken: fix loading of disruption with multiple application periods  <https://github.com/CanalTP/navitia/pull/1279/files>

 -- antoine-de <antoine.desbordes@gmail.com>  Thu, 19 Nov 2015 09:11:36 +0100

navitia2 (1.30.0) unstable; urgency=low

  * RT: filter non consistent realtime messages  <https://github.com/CanalTP/navitia/pull/1275>
  * Kraken: fill ntfs object and create disruption from kirin  <https://github.com/CanalTP/navitia/pull/1265>
  * docker tests: test meta_vjs by trip_id and not name  <https://github.com/CanalTP/navitia/pull/1274>
  * Ed: retrieving stop_times by chunks  <https://github.com/CanalTP/navitia/pull/1272>
  * fix meta_vj_name in ed_persistor  <https://github.com/CanalTP/navitia/pull/1273>
  * type: deactivate the other vj of the metavj when we create a new vj  <https://github.com/CanalTP/navitia/pull/1269>
  * Tyr: Fixed missing default argument in billing_plans creation method (post)  <https://github.com/CanalTP/navitia/pull/1268>
  * doc: brief description of using data_freshness parameter and status property  <https://github.com/CanalTP/navitia/pull/1261>
  * Tests: correct unit and docker tests in debug  <https://github.com/CanalTP/navitia/pull/1270>
  * Tyr: fix backup directory creation  <https://github.com/CanalTP/navitia/pull/1264>
  * Build: patches for Ubuntu 15.10  <https://github.com/CanalTP/navitia/pull/1257>
  * type: MVJ::create_{discrete,frequency}_vj with stop time list given  <https://github.com/CanalTP/navitia/pull/1258>
  * jormun: don't call redis each time we need the model for the same request  <https://github.com/CanalTP/navitia/pull/1262>
  * jormun: don't fail at startup if redis is not available  <https://github.com/CanalTP/navitia/pull/1260>
  * Tyr: New plan API  <https://github.com/CanalTP/navitia/pull/1256>
  * doc: update integration.rst with new example with great new STIF data  <https://github.com/CanalTP/navitia/pull/1259>
  * doc: document realtime  <https://github.com/CanalTP/navitia/pull/1252>
  * kraken: force tcmalloc to release memory after Data deletion  <https://github.com/CanalTP/navitia/pull/1253>
  * RT: Disruption helper  <https://github.com/CanalTP/navitia/pull/1249>
  * Raptor: centralize definition of transfer penalty  <https://github.com/CanalTP/navitia/pull/1246>
  * autocomplete: Multiplication factor modified to 10 for nbmax  <https://github.com/CanalTP/navitia/pull/1251>
  * Kraken: Implement create vj in mvj  <https://github.com/CanalTP/navitia/pull/1241>

 -- Guillaume Pinot <texitoi@texitoi.eu>  Tue, 17 Nov 2015 18:11:03 +0100

navitia2 (1.29.0) unstable; urgency=low

  * All: extra second pass param  <https://github.com/CanalTP/navitia/pull/1245>
  * RT: connect apply disruption to the new VJs methods  <https://github.com/CanalTP/navitia/pull/1240>
  * Raptor: add second passes  <https://github.com/CanalTP/navitia/pull/1239>
  * ed2nav: when using cities we try to use an admin already there  <https://github.com/CanalTP/navitia/pull/1243>
  * jormun: add a circuit breaker for not calling dead kraken each time   <https://github.com/CanalTP/navitia/pull/1242>
  * Kraken: refactor mvj  <https://github.com/CanalTP/navitia/pull/1237>
  * tyr: keeping trace of ed's job duration  <https://github.com/CanalTP/navitia/pull/1233>
  * Jormun: change scenario if the scenario has been updated in db  <https://github.com/CanalTP/navitia/pull/1234>
  * TimeTable: Fix route schedule with calendar  <https://github.com/CanalTP/navitia/pull/1218>
  * Doc: Initialization of the NTFS documentation with version 0.5  <https://github.com/CanalTP/navitia/pull/1235>
  * cmake: check the existance of gperftools/malloc_extension.h as really needed  <https://github.com/CanalTP/navitia/pull/1236>
  * jormungandr: fix a bug depending of the order of the parameter  <https://github.com/CanalTP/navitia/pull/1232>
  * all: CMakeLists.txt cleanups  <https://github.com/CanalTP/navitia/pull/1230>
  * RT: Split disruption from chaos  <https://github.com/CanalTP/navitia/pull/1228>
  * jormungandr: fix _filter_similar_journeys  <https://github.com/CanalTP/navitia/pull/1229>
  * Jormungandr: fix requirements flask-restful  <https://github.com/CanalTP/navitia/pull/1224>
  * ed2nav: optimisation in headsign handler  <https://github.com/CanalTP/navitia/pull/1223>
  * Jormungandr: use max_nb_journeys in isochrone  <https://github.com/CanalTP/navitia/pull/1220>
  * Jormungandr: Added info_response stat function  <https://github.com/CanalTP/navitia/pull/1219>

 -- Alexandre Jacquin <alexandre.jacquin@canaltp.fr>  Mon, 02 Nov 2015 08:11:40 +0100

navitia2 (1.28.2) unstable; urgency=low

  * Kraken: update librabbitmq-c and SimpleAmqpClient  <https://github.com/CanalTP/navitia/pull/1227>
  * Jormun: fix an encoding bug in logs   <https://github.com/CanalTP/navitia/pull/1226>

 -- xlqian <patrick.qian@canaltp.fr>  Wed, 21 Oct 2015 18:10:45 +0100

navitia2 (1.28.1) unstable; urgency=low

  * Ed: sort house number only one times  <https://github.com/CanalTP/navitia/pull/1222>
  * Kraken: fix activation of full RT load  <https://github.com/CanalTP/navitia/pull/1221>

 -- antoine-de <antoine.desbordes@gmail.com>  Mon, 19 Oct 2015 18:10:37 +0100

navitia2 (1.28.0) unstable; urgency=low

  * jormun: fix a enormous bug in the retry of loading realtime  <https://github.com/CanalTP/navitia/pull/1217>
  * kraken: add production period in call to load_realtime  <https://github.com/CanalTP/navitia/pull/1216>
  * Kraken: correcting compilation and warning  <https://github.com/CanalTP/navitia/pull/1215>
  * jormun: remove the ability to search an object in all coverage  <https://github.com/CanalTP/navitia/pull/1214>
  * jormun: handle bad format of date  <https://github.com/CanalTP/navitia/pull/1213>
  * kraken: retry loading of realtime data if it fail the first time  <https://github.com/CanalTP/navitia/pull/1212>
  * Timetable: Pr thermometer algorithm issue 1159  <https://github.com/CanalTP/navitia/pull/1211>
  * Jormun: implement magic algo and tests  <https://github.com/CanalTP/navitia/pull/1210>
  * RT: Create a disruption when we receive a realtime trip update  <https://github.com/CanalTP/navitia/pull/1209>
  * Ed: add docker tests on gtfs fixture  <https://github.com/CanalTP/navitia/pull/1208>
  * All: print vj.trip.id  <https://github.com/CanalTP/navitia/pull/1207>
  * osm2ed: add a log for admins with an empty shape  <https://github.com/CanalTP/navitia/pull/1206>
  * Ed: limit validity pattern split over dst  <https://github.com/CanalTP/navitia/pull/1204>
  * kraken: Manage contributor  <https://github.com/CanalTP/navitia/pull/1203>
  * Type: obj_factory for meta_vj  <https://github.com/CanalTP/navitia/pull/1202>
  * Build: change default build behaviour, use Release  <https://github.com/CanalTP/navitia/pull/1201>
  * Osm: fix crash on debug and way merge  <https://github.com/CanalTP/navitia/pull/1200>
  * Doc: add depth parameter  <https://github.com/CanalTP/navitia/pull/1199>
  * Doc: remove old and useless french documentation  <https://github.com/CanalTP/navitia/pull/1198>
  * TimeTable: Fix /departures and /arrivals  <https://github.com/CanalTP/navitia/pull/1197>
  * Doc: remove useless doxygen file  <https://github.com/CanalTP/navitia/pull/1196>
  * Update integration.rst  <https://github.com/CanalTP/navitia/pull/1195>
  * Jormun: sorting by duration was in the wrong order  <https://github.com/CanalTP/navitia/pull/1194>
  * Build: retrieving newly merged PR only  <https://github.com/CanalTP/navitia/pull/1193>
  * kraken: only cancel vj that are canceled  <https://github.com/CanalTP/navitia/pull/1192>
  * Raptor: remove second pass filter for test purpose  <https://github.com/CanalTP/navitia/pull/1190>

 -- xlqian <patrick.qian@canaltp.fr>  Mon, 19 Oct 2015 09:10:46 +0100

navitia2 (1.27.1) unstable; urgency=low

  * Ed: for the GTFS create one route by line and direction_id  <https://github.com/CanalTP/navitia/pull/1205>

 -- antoine-de <antoine.desbordes@gmail.com>  Tue, 13 Oct 2015 10:10:04 +0100

navitia2 (1.27.0) unstable; urgency=low

  * Ed: Find production date  <https://github.com/CanalTP/navitia/pull/1191>
  * Kraken: Loading of realtime data from kirin  <https://github.com/CanalTP/navitia/pull/1189>
  * Jormungandr: fix new_default scenario  <https://github.com/CanalTP/navitia/pull/1188>
  * Kraken: --clang warnings  <https://github.com/CanalTP/navitia/pull/1187>
  * RT: train cancelling  <https://github.com/CanalTP/navitia/pull/1186>
  * Tyr: fix profile creation bug; update/create profile with json  <https://github.com/CanalTP/navitia/pull/1185>
  * osm2ed: integration of poi amenity:hospital  <https://github.com/CanalTP/navitia/pull/1183>
  * Kraken: batch processing for maintenance worker  <https://github.com/CanalTP/navitia/pull/1182>
  * RT: add a test mocking kirin  <https://github.com/CanalTP/navitia/pull/1181>
  * Doc: Update integration.rst  <https://github.com/CanalTP/navitia/pull/1180>
  * Doc: install jormungandr database & scheme  <https://github.com/CanalTP/navitia/pull/1179>
  * Type: add comments on vj in stop_times links <https://github.com/CanalTP/navitia/pull/1138>
  * All: raptor manage its journey patterns <https://github.com/CanalTP/navitia/pull/1171>

 -- Pierre-Etienne Bougue <pierre-etienne.bougue@canaltp.fr>  Fri, 02 Oct 2015 15:10:23 +0100

navitia2 (1.26.1) unstable; urgency=low

  * fix problems with git tags

 -- antoine-de <antoine.desbordes@gmail.com>  Tue, 22 Sep 2015 10:09:22 +0100

navitia2 (1.26.0) unstable; urgency=low

  * Doc: fix Ubuntu 15.04 conditionnal  <https://github.com/CanalTP/navitia/pull/1178>
  * Ed: fix fill_associated_calendar  <https://github.com/CanalTP/navitia/pull/1177>
  * Type: remove useless field  <https://github.com/CanalTP/navitia/pull/1176>
  * Type: add rt validity pattern  <https://github.com/CanalTP/navitia/pull/1175>
  * Rt: make disruption on stop point non blocking  <https://github.com/CanalTP/navitia/pull/1174>
  * Doc: fix dependencies  <https://github.com/CanalTP/navitia/pull/1173>
  * Kraken: realtime level  <https://github.com/CanalTP/navitia/pull/1172>
  * AuoComplete: fix synonyms containing capital and special letters  <https://github.com/CanalTP/navitia/pull/1170>
  * Jormungandr: changes on VJ API  <https://github.com/CanalTP/navitia/pull/1169>
  * Doc: Feature tr 314 add channel type in navitia  <https://github.com/CanalTP/navitia/pull/1168>
  * navitia-proto: comment deprecated pragma  <https://github.com/CanalTP/navitia/pull/1167>
  * Documentation: description of traveler_type parameter  <https://github.com/CanalTP/navitia/pull/1166>
  * Kraken: remove useless code on 2stops schedule  <https://github.com/CanalTP/navitia/pull/1165>
  * Docker test: better dependencies  <https://github.com/CanalTP/navitia/pull/1163>
  * Ptref: arrivals bug  <https://github.com/CanalTP/navitia/pull/1160>
  * ptref: manage type.has_code(key, value) in filter  <https://github.com/CanalTP/navitia/pull/1158>
  * jormungandr: fix a bug in stat manager when the first init failed  <https://github.com/CanalTP/navitia/pull/1157>
  * kraken: don't listen to request before data are loaded  <https://github.com/CanalTP/navitia/pull/1156>
  * type: refactor (external) code management  <https://github.com/CanalTP/navitia/pull/1155>
  * Doc: add doc for period filter on vj  <https://github.com/CanalTP/navitia/pull/1154>
  * All: headsign output   <https://github.com/CanalTP/navitia/pull/1153>
  * jormungandr: type journeys on new_default scenario  <https://github.com/CanalTP/navitia/pull/1152>
  * kraken: prefix all log with the request id generated by jormungandr  <https://github.com/CanalTP/navitia/pull/1151>
  * tyr: create/update/delete traveler profile in db with tyr  <https://github.com/CanalTP/navitia/pull/1150>
  * jormungandr: fix new_default with unicode uris  <https://github.com/CanalTP/navitia/pull/1149>
  * Jormungandr: Multi resource uri filter debug  <https://github.com/CanalTP/navitia/pull/1148>
  * documentation: Update integration.rst  <https://github.com/CanalTP/navitia/pull/1147>
  * jormungandr: minor tie break add  <https://github.com/CanalTP/navitia/pull/1146>
  * Doc: Fixed typo on 'computes' word  <https://github.com/CanalTP/navitia/pull/1145>

 -- xlqian <patrick.qian@canaltp.fr>  Fri, 18 Sep 2015 17:09:59 +0100

navitia2 (1.25.2) unstable; urgency=low

  * fix fill_associated_calendar  <https://github.com/CanalTP/navitia/pull/1177>

 -- antoine-de <antoine.desbordes@gmail.com>  Fri, 18 Sep 2015 09:09:42 +0100

navitia2 (1.25.1) unstable; urgency=low

  *kraken: DeleteQueue throw an exepton if the queue doesn't exist <https://github.com/CanalTP/navitia/pull/1162>

 -- Alexandre Jacquin <alexandre.jacquin@canaltp.fr>  Fri, 04 Sep 2015 16:09:31 +0100

navitia2 (1.25.0) unstable; urgency=low

  * ptref: manage type.has_code(key, value) in filter   <https://github.com/CanalTP/navitia/pull/1158>
  * jormungandr: fix a bug in stat manager when the first init failed   <https://github.com/CanalTP/navitia/pull/1157>
  * kraken: don't listen to request before data are loaded   <https://github.com/CanalTP/navitia/pull/1156>
  * type: refactor (external) code management   <https://github.com/CanalTP/navitia/pull/1155>
  * Doc: add doc for period filter on vj   <https://github.com/CanalTP/navitia/pull/1154>
  * All: headsign output   <https://github.com/CanalTP/navitia/pull/1153>
  * jormungandr: type journeys on new_default scenario   <https://github.com/CanalTP/navitia/pull/1152>
  * kraken: prefix all log with the request id generated by jormungandr   <https://github.com/CanalTP/navitia/pull/1151>
  * create/update/delete traveler profile in db with tyr   <https://github.com/CanalTP/navitia/pull/1150>
  * jormungandr: fix new_default with unicode uris   <https://github.com/CanalTP/navitia/pull/1149>
  * Jormungandr: Multi resource uri filter debug   <https://github.com/CanalTP/navitia/pull/1148>
  * documentation: Update integration.rst   <https://github.com/CanalTP/navitia/pull/1147>
  * jormungandr: minor tie break add   <https://github.com/CanalTP/navitia/pull/1146>
  * Ptref: Filter on headsign  <https://github.com/CanalTP/navitia/pull/1135>
  * Ptref: filter on the validity period   <https://github.com/CanalTP/navitia/pull/1133>

 -- antoine-de <antoine.desbordes@gmail.com>  Fri, 04 Sep 2015 12:09:24 +0100

navitia2 (1.24.0) unstable; urgency=low

  * override profile's params by args in the request  <https://github.com/CanalTP/navitia/pull/1143>
  * Fixed some typos in integration documentation  <https://github.com/CanalTP/navitia/pull/1142>
  * raptor: fix local zone when you can pickup in 2 different zones  <https://github.com/CanalTP/navitia/pull/1140>
  * jormungandr: tie break qualifier on car using nonTC_crit  <https://github.com/CanalTP/navitia/pull/1139>
  * ed: fix a bug when a way overlap 2 admins  <https://github.com/CanalTP/navitia/pull/1137>
  * Jormungandr: 'cyclist' use bike and not bss  <https://github.com/CanalTP/navitia/pull/1132>
  * All: Kraken headsign structure + fill in Ed  <https://github.com/CanalTP/navitia/pull/1131>
  * Eitri: fix integration tests  <https://github.com/CanalTP/navitia/pull/1130>
  * Jormungandr: add some journey's debug indicators  <https://github.com/CanalTP/navitia/pull/1129>
  * update integration.rst  <https://github.com/CanalTP/navitia/pull/1128>
  * kraken: switch back to local time stoptime for /vehicle_journeys  <https://github.com/CanalTP/navitia/pull/1127>
  * Ed: Headsign on stop time  <https://github.com/CanalTP/navitia/pull/1125>
  * All: add requirement for script_release.py  <https://github.com/CanalTP/navitia/pull/1124>

 -- Guillaume Pinot <texitoi@texitoi.eu>  Fri, 21 Aug 2015 10:08:29 +0100

navitia2 (1.23.1) unstable; urgency=low

  * jormungandr: check the {sn}_speed for correctness <https://github.com/CanalTP/navitia/pull/1136>

 -- Guillaume Pinot <texitoi@texitoi.eu>  Mon, 10 Aug 2015 18:08:55 +0100

navitia2 (1.23.0) unstable; urgency=low

  * jormun: add a log of the request with the request id  <https://github.com/CanalTP/navitia/pull/1123>
  * Raptor: fix reader accessibility check on sp  <https://github.com/CanalTP/navitia/pull/1122>
  * Raptor: bug on cost of main_stop_area  <https://github.com/CanalTP/navitia/pull/1121>
  * Ed: integration tests  <https://github.com/CanalTP/navitia/pull/1120>
  * Raptor: check accessibility on drop_off  <https://github.com/CanalTP/navitia/pull/1119>
  * All: [monitor-kraken] Set 0mq linger to 0 to discard messages when closing socket  <https://github.com/CanalTP/navitia/pull/1118>
  * Raptor: bug on main_stop_areas cost  <https://github.com/CanalTP/navitia/pull/1117>
  * doc: remove documentation of the old authentication way  <https://github.com/CanalTP/navitia/pull/1116>
  * All: Update Findlog4cplus.cmake, typo  <https://github.com/CanalTP/navitia/pull/1112>
  * Jormun: Refactor jormungandr  <https://github.com/CanalTP/navitia/pull/1111>
  * Doc: Update install.rst  <https://github.com/CanalTP/navitia/pull/1109>
  * ptref: activate filtering on code attribute  <https://github.com/CanalTP/navitia/pull/1107>
  * raptor: fix a bug when we can walk somewhere but go faster to it using pt  <https://github.com/CanalTP/navitia/pull/1101>
  * Documentation: link to docker wiki  <https://github.com/CanalTP/navitia/pull/1100>
  * streetnetwork: fix a bug when the origin and the destination where projected on the same edge  <https://github.com/CanalTP/navitia/pull/1096>

 -- Pierre-Etienne Bougue <pierre-etienne.bougue@canaltp.fr>  Fri, 24 Jul 2015 11:07:23 +0100

navitia2 (1.22.5) unstable; urgency=low

  * Raptor: check accessibility on drop_off <https://github.com/CanalTP/navitia/pull/1119>

 -- Alexandre Jacquin <alexandre.jacquin@canaltp.fr>  Wed, 22 Jul 2015 08:07:46 +0100

navitia2 (1.22.4) unstable; urgency=low

  * Jormungandr: fix regions sort for dead region
    <https://github.com/CanalTP/navitia/pull/1106>
  * Tyr: fix bug on file type  <https://github.com/CanalTP/navitia/pull/1105>
  * Pip: don't force any version for psycopg2 <https://github.com/CanalTP/navitia/pull/1106>

 -- antoine-de <antoine.desbordes@gmail.com>  Wed, 15 Jul 2015 15:07:26 +0100

navitia2 (1.22.3) unstable; urgency=low

  * change version of flask restful

 -- Alexandre Jacquin <alexandre.jacquin@canaltp.fr>  Wed, 15 Jul 2015 10:07:47 +0100

navitia2 (1.22.2) unstable; urgency=low

  * fix six version

 -- Alexandre Jacquin <alexandre.jacquin@canaltp.fr>  Wed, 15 Jul 2015 09:07:33 +0100

navitia2 (1.22.1) unstable; urgency=low

  * change required version of flask-restful <https://github.com/CanalTP/navitia/pull/1102>

 -- Alexandre Jacquin <alexandre.jacquin@canaltp.fr>  Wed, 15 Jul 2015 09:07:59 +0100

navitia2 (1.22.0) unstable; urgency=low

  * Documentation: link to docker wiki  <https://github.com/CanalTP/navitia/pull/1100>
  * raptor: penalize transfer in walking time and desactivate same sa in journey  <https://github.com/CanalTP/navitia/pull/1098>
  * jormungandr: one destineo filter wasn't disabled on debug  <https://github.com/CanalTP/navitia/pull/1097>
  * Tyr: add the new scenario in the possible scenario  <https://github.com/CanalTP/navitia/pull/1095>
  * Eitri: new module to ease data.nav.lz4 creation  <https://github.com/CanalTP/navitia/pull/1094>
  * Jormungandr: add more check to a test  <https://github.com/CanalTP/navitia/pull/1093>
  * All: compile with clang and remove warning  <https://github.com/CanalTP/navitia/pull/1092>
  * Jormungandr: handle special char in uris  <https://github.com/CanalTP/navitia/pull/1089>
  * Raptor api: explicit fall back when used for admin  <https://github.com/CanalTP/navitia/pull/1088>
  * time_tables: changes the times of a vj to have a canonical order  <https://github.com/CanalTP/navitia/pull/1087>
  * raptor: direct path filtering  <https://github.com/CanalTP/navitia/pull/1086>
  * Kraken: fix accessible path  <https://github.com/CanalTP/navitia/pull/1085>
  * Raptor: fix nb_transfers for isochrone  <https://github.com/CanalTP/navitia/pull/1083>
  * Jormungandr: fix reverse isochrons  <https://github.com/CanalTP/navitia/pull/1082>
  * Jormungandr: tag TAD StopDateTime on /departures  <https://github.com/CanalTP/navitia/pull/1081>
  * Jormungandr: add coherence to some schedule links  <https://github.com/CanalTP/navitia/pull/1080>
  * Jormungandr: add fordidden_uris[] for coherence  <https://github.com/CanalTP/navitia/pull/1079>
  * Jormungandr: add info to /status and /coverage  <https://github.com/CanalTP/navitia/pull/1078>

 -- Alexandre Jacquin <alexandre.jacquin@canaltp.fr>  Wed, 15 Jul 2015 09:07:48 +0100

navitia2 (1.21.1) unstable; urgency=low

  * Jormungandr: fix pt_objects API <https://github.com/CanalTP/navitia/pull/1084>

 -- Alexandre Jacquin <alexandre.jacquin@canaltp.fr>  Fri, 03 Jul 2015 16:07:24 +0100

navitia2 (1.21.0) unstable; urgency=low

  * All: Partial terminus handling for stop schedule  <https://github.com/CanalTP/navitia/pull/1075>
  * All: add feed publisher in response  <https://github.com/CanalTP/navitia/pull/1074>
  * Add line groups to navitia  <https://github.com/CanalTP/navitia/pull/1071>
  * Doc: Update readme.rst  <https://github.com/CanalTP/navitia/pull/1067>

 -- antoine-de <antoine.desbordes@gmail.com>  Mon, 29 Jun 2015 10:06:50 +0100

navitia2 (1.20.2) unstable; urgency=low

 * same as 1.20.1

 -- Alexandre Jacquin <alexandre.jacquin@canaltp.fr>  Tue, 23 Jun 2015 20:06:46 +0100

navitia2 (1.20.1) unstable; urgency=low

  * Chaos: fix db query not to load everything  <https://github.com/CanalTP/navitia/pull/1076>

 -- antoine-de <antoine.desbordes@gmail.com>  Tue, 23 Jun 2015 17:06:21 +0100

navitia2 (1.20.0) unstable; urgency=low

  * Ptref: Manage physical modes in pt ref filters <https://github.com/CanalTP/navitia/pull/1072>
  * Jormun: we didn't delete the tickets of deleted journeys  <https://github.com/CanalTP/navitia/pull/1070>
  * Doc: update outdated dependancies in documentation  <https://github.com/CanalTP/navitia/pull/1069>
  * Ed: Manage itl  <https://github.com/CanalTP/navitia/pull/1068>
  * kraken: correction in load disruptions from database  <https://github.com/CanalTP/navitia/pull/1066>
  * Ptref: add companies  <https://github.com/CanalTP/navitia/pull/1065>
  * kraken: improvement of disruptions application  <https://github.com/CanalTP/navitia/pull/1064>
  * All: New pt_objects API  <https://github.com/CanalTP/navitia/pull/1063>
  * Doc: Update integration.rst with some line breaks. Usefull.  <https://github.com/CanalTP/navitia/pull/1062>
  * Osm: filter osm admin on boundary=administrative  <https://github.com/CanalTP/navitia/pull/1061>
  * Doc: Update integration.rst  <https://github.com/CanalTP/navitia/pull/1060>

 -- antoine-de <antoine.desbordes@gmail.com>  Mon, 15 Jun 2015 11:06:22 +0100

navitia2 (1.19.1) unstable; urgency=low

  * segfault when updating a disruption on two stop_areas <https://github.com/CanalTP/navitia/pull/1059>

 -- Alexandre Jacquin <alexandre.jacquin@canaltp.fr>  Wed, 03 Jun 2015 08:06:27 +0100

navitia2 (1.19.0) unstable; urgency=low

  * Isochron missing results  <https://github.com/CanalTP/navitia/pull/1058>
  * All: rename kraken_version in project_version  <https://github.com/CanalTP/navitia/pull/1057>
  * kraken: log queue name used by kraken   <https://github.com/CanalTP/navitia/pull/1056>
  * osm2ed: fix import of blind alley   <https://github.com/CanalTP/navitia/pull/1054>
  * Change default realm for basic authentication   <https://github.com/CanalTP/navitia/pull/1053>
  * osm2ed: fix a bug when a way was also a relation  <https://github.com/CanalTP/navitia/pull/1052>
  * Raptor: the reader was not using the forbidden uris  <https://github.com/CanalTP/navitia/pull/1051>
  * kraken: use UTC time for "now" in all API  <https://github.com/CanalTP/navitia/pull/1050>
  * documentation: add traffic_reports API  <https://github.com/CanalTP/navitia/pull/1049>
  * Add distance param to documentation  <https://github.com/CanalTP/navitia/pull/1047>
  * doc: remove doc sncf, moved to: https://github.com/SNCFdevelopers/ApiSNCF <https://github.com/CanalTP/navitia/pull/1044>
  * remove stat_persistor from this repository  <https://github.com/CanalTP/navitia/pull/1043>

 -- antoine-de <antoine.desbordes@gmail.com>  Fri, 29 May 2015 15:05:42 +0100

navitia2 (1.18.2) unstable; urgency=low

  * Ed: we want postal codes to be unique  <https://github.com/CanalTP/navitia/pull/1055>

 -- antoine-de <antoine.desbordes@gmail.com>  Wed, 27 May 2015 18:05:42 +0100

navitia2 (1.18.1) unstable; urgency=low

  * Autocomplete: Fix ghostword <https://github.com/CanalTP/navitia/pull/1046>
  * Ed: remove ref on an object before delete <https://github.com/CanalTP/navitia/pull/1045>

 -- antoine-de <antoine.desbordes@gmail.com>  Thu, 21 May 2015 16:05:21 +0100

navitia2 (1.18.0) unstable; urgency=low

  * All: Real multiple comments  <https://github.com/CanalTP/navitia/pull/1040>
  * Autocomplete: Correction for ghostword  <https://github.com/CanalTP/navitia/pull/1039>
  * Routing: fix duration and date_times for direct path when using speed_factor  <https://github.com/CanalTP/navitia/pull/1038>
  * Ed: correction in cities  <https://github.com/CanalTP/navitia/pull/1036>
  * All: Manage multi codes  <https://github.com/CanalTP/navitia/pull/1035>
  * Jormungandr: replace usage of logging module directly by a logger  <https://github.com/CanalTP/navitia/pull/1034>
  * All: Read NTFS file object_properties.txt and output it on lines API request  <https://github.com/CanalTP/navitia/pull/1032>
  * Ed: Route main destination  <https://github.com/CanalTP/navitia/pull/1031>
  * Time tables: use "ranked pairs" to order the vj in route_schedules  <https://github.com/CanalTP/navitia/pull/1030>
  * kraken: fix test on journey with a disruption on a network  <https://github.com/CanalTP/navitia/pull/1029>
  * Read NTFS file object_properties.txt and output it on lines API request  <https://github.com/CanalTP/navitia/pull/1028>
  * Jormungandr: fill_uris  <https://github.com/CanalTP/navitia/pull/1027>
  * jormungandr: will probably solve http://jira.canaltp.fr/browse/NAVITIAII-1693  <https://github.com/CanalTP/navitia/pull/1026>
  * raptor: fix accessibility on the stop point at the begin and the end  <https://github.com/CanalTP/navitia/pull/1025>
  * jormungandr: fix a 500 if a type was misspelled  <https://github.com/CanalTP/navitia/pull/1024>
  * kraken: compatibility with protobuf 2.4  <https://github.com/CanalTP/navitia/pull/1023>
  * Compilation fix on ubuntu 12.04 desktop  <https://github.com/CanalTP/navitia/pull/1022>
  * TMA 1706  <https://github.com/CanalTP/navitia/pull/1021>
  * Ed: first step to read the new comment_link file  <https://github.com/CanalTP/navitia/pull/1020>

 -- antoine-de <antoine.desbordes@gmail.com>  Fri, 15 May 2015 18:05:21 +0100

navitia2 (1.17.1) unstable; urgency=low

  * FIX 500 on NM journeys <https://github.com/CanalTP/navitia/pull/1037>
 -- Alexandre Jacquin <alexandre.jacquin@canaltp.fr>  Wed, 13 May 2015 15:05:14 +0100

navitia2 (1.17.0) unstable; urgency=low

  * Nm: fix nm  <https://github.com/CanalTP/navitia/pull/1019>
  * Jormungandr: New scenario  <https://github.com/CanalTP/navitia/pull/1018>
  * Ed: fix sort function  <https://github.com/CanalTP/navitia/pull/1016>
  * Jormungandr: stat_manager was not threadsafe  <https://github.com/CanalTP/navitia/pull/1014>
  * Stat: Added other indexes  <https://github.com/CanalTP/navitia/pull/1011>
  * Jormungandr: Add display_information on next_passages api  <https://github.com/CanalTP/navitia/pull/1010>
  * Ed: add two fusio files to import associated calendars  <https://github.com/CanalTP/navitia/pull/1009>
  * Jormungandr: Add distance param  <https://github.com/CanalTP/navitia/pull/1008>
  * Tyr: improvement of the logging  <https://github.com/CanalTP/navitia/pull/1007>
  * Tyr: better log handling  <https://github.com/CanalTP/navitia/pull/1006>
  * Doc: add documentation sncf  <https://github.com/CanalTP/navitia/pull/1005>
  * Tyr/Jormungandr: Implement a way to have the same user multiple time in the database  <https://github.com/CanalTP/navitia/pull/1004>
  * Revert min bss  <https://github.com/CanalTP/navitia/pull/1002>

 -- antoine-de <antoine.desbordes@gmail.com>  Thu, 30 Apr 2015 14:04:42 +0100

navitia2 (1.16.1) unstable; urgency=low

  * Fix stat_manager: it was not threadsafe! <https://github.com/CanalTP/navitia/pull/1014>

 -- Alexandre Jacquin <alexandre.jacquin@canaltp.fr>  Tue, 28 Apr 2015 18:04:59 +0100

navitia2 (1.16.0) unstable; urgency=low

  * Stat: add some basic indexes  <https://github.com/CanalTP/navitia/pull/1001>
  * ed2nav: fix bug with lacking edges on street network  <https://github.com/CanalTP/navitia/pull/1000>
  * Change on authentication: disabling open data and super user  <https://github.com/CanalTP/navitia/pull/997>
  * kraken: log level change  <https://github.com/CanalTP/navitia/pull/996>
  * raptor solution reader: fix branching scheme  <https://github.com/CanalTP/navitia/pull/995>
  * kraken: shift to UTC was done by postgresl when loading disruption  <https://github.com/CanalTP/navitia/pull/993>
  * Raptor: do not compute direct path for some journeys  <https://github.com/CanalTP/navitia/pull/992>
  * Call custom scenario  <https://github.com/CanalTP/navitia/pull/991>
  * Ed: check the projection system  <https://github.com/CanalTP/navitia/pull/990>
  * Jormungandr: use ujson  <https://github.com/CanalTP/navitia/pull/989>
  * benchmark: add other way to run the bench  <https://github.com/CanalTP/navitia/pull/988>

 -- antoine-de <antoine.desbordes@gmail.com>  Mon, 20 Apr 2015 12:04:43 +0100

navitia2 (1.15.0) unstable; urgency=low

  * jormungandr: create address id on kraken  <https://github.com/CanalTP/navitia/pull/987>
  * Jormungandr: add profiling facilities  <https://github.com/CanalTP/navitia/pull/986>
  * Jormungandr: those functions were called twice  <https://github.com/CanalTP/navitia/pull/985>
  * Stats: Speed up stats  <https://github.com/CanalTP/navitia/pull/984>
  * Jormun: Remove old disruptions  <https://github.com/CanalTP/navitia/pull/983>
  * Disruption: compute a disruption status on journey  <https://github.com/CanalTP/navitia/pull/982>
  * ed: forbid teleportation by patching the vj to take 10min instead of 0.  <https://github.com/CanalTP/navitia/pull/981>
  * Kraken: don't mess with the origin of the streetnetwork section  <https://github.com/CanalTP/navitia/pull/980>
  * Revert "jormungandr: when sorting by departure, we always sort by departure"  <https://github.com/CanalTP/navitia/pull/979>
  * Kraken: always put an address in the response even if we didn't find one  <https://github.com/CanalTP/navitia/pull/978>
  * Kraken: fix handling of disruption in ptref  <https://github.com/CanalTP/navitia/pull/977>
  * requirements: do not force a version number for protobuf  <https://github.com/CanalTP/navitia/pull/976>
  * Jormungandr: handle list of parameter in stats  <https://github.com/CanalTP/navitia/pull/975>
  * Traffic reports  <https://github.com/CanalTP/navitia/pull/974>
  * Optim  <https://github.com/CanalTP/navitia/pull/973>
  * do not remove mostly equal vjs  <https://github.com/CanalTP/navitia/pull/972>
  * Optimisation  <https://github.com/CanalTP/navitia/pull/971>
  * kraken: don't calculate the adress of the stop_point in journeys  <https://github.com/CanalTP/navitia/pull/970>
  * kraken: remove an useless adress on the to attribute of the first section  <https://github.com/CanalTP/navitia/pull/969>
  * jormungandr: filter on too long duration can select standard by duration  <https://github.com/CanalTP/navitia/pull/968>
  * jormungandr: set the max_car_duration_to_pt at 35min for motorist profile  <https://github.com/CanalTP/navitia/pull/967>
  * Revert "Jormungandr: stop if no new responses"  <https://github.com/CanalTP/navitia/pull/966>
  * fare: add some reference for less copy  <https://github.com/CanalTP/navitia/pull/965>
  * Places fix quality 100 navitiaii 1496  <https://github.com/CanalTP/navitia/pull/964>

 -- antoine-de <antoine.desbordes@gmail.com>  Fri, 03 Apr 2015 14:04:38 +0100

navitia2 (1.14.1) unstable; urgency=low

  * do not remove mostly equal vjs <https://github.com/CanalTP/navitia/pull/972>

 -- Alexandre Jacquin <alexandre.jacquin@canaltp.fr>  Thu, 02 Apr 2015 11:04:25 +0100

navitia2 (1.14.0) unstable; urgency=low

  * Revert "Jormungandr: stop if no new responses"  <https://github.com/CanalTP/navitia/pull/966>
  * raptor solution reader: branch on more alternatives  <https://github.com/CanalTP/navitia/pull/963>
  * Improve raptor solution reader  <https://github.com/CanalTP/navitia/pull/962>
  * Autocomplete: Tests added for grand-champ  <https://github.com/CanalTP/navitia/pull/961>
  * Places fix tokenizer navitiaii 1158  <https://github.com/CanalTP/navitia/pull/960>
  * Raptor: fix second pass  <https://github.com/CanalTP/navitia/pull/958>
  * raptor: comment the second pass and its dedicated best_labels tricks  <https://github.com/CanalTP/navitia/pull/956>
  * Pt object  <https://github.com/CanalTP/navitia/pull/954>
  * Timetable: add calendar filter on route_schedules API  <https://github.com/CanalTP/navitia/pull/953>
  * Fare: use default ticket for out of date ticket  <https://github.com/CanalTP/navitia/pull/951>
  * Jormungandr: brief log for authentication  <https://github.com/CanalTP/navitia/pull/948>
  * Jormungandr: .5s timeout on tests  <https://github.com/CanalTP/navitia/pull/946>
  * Raptor: change domination function  <https://github.com/CanalTP/navitia/pull/942>
  * Kraken: enable debuging of streetnetwork with quantum  <https://github.com/CanalTP/navitia/pull/933>

 -- Alexandre Jacquin <alexandre.jacquin@canaltp.fr>  Fri, 20 Mar 2015 15:03:00 +0100

navitia2 (1.13.2) unstable; urgency=low

  * add a real second pass <https://github.com/CanalTP/navitia/pull/958>
  * remove an infinite loop on imapcts <https://github.com/CanalTP/navitia/pull/959>
  * serialize channel properties on impacts <https://github.com/CanalTP/navitia/pull/957>

 -- Alexandre Jacquin <alexandre.jacquin@canaltp.fr>  Mon, 16 Mar 2015 11:03:26 +0100

navitia2 (1.13.1) unstable; urgency=low

  * Jormungandr: stop if no new responses  <https://github.com/CanalTP/navitia/pull/955>
  * jormun: remove walking solution for alternatives journeys in destineo  <https://github.com/CanalTP/navitia/pull/952>
  * Jormungandr: brief log for authentication  <https://github.com/CanalTP/navitia/pull/948>
  * raptor: real second pass with reader  <https://github.com/CanalTP/navitia/pull/947>
  * Jormungandr: .5s timeout on tests  <https://github.com/CanalTP/navitia/pull/946>
  * Jormungandr: filter equivalent journeys in destineo  <https://github.com/CanalTP/navitia/pull/945>

 -- antoine-de <antoine.desbordes@gmail.com>  Thu, 12 Mar 2015 15:03:05 +0100

navitia2 (1.13.0) unstable; urgency=low

  * Jormungandr: in destineo we don't wnat an alternative already present  <https://github.com/CanalTP/navitia/pull/944>
  * Reader: Corrections for israel  <https://github.com/CanalTP/navitia/pull/943>
  * Raptor: change domination function  <https://github.com/CanalTP/navitia/pull/942>
  * Jormungandr: remove journey with a lot of walking  <https://github.com/CanalTP/navitia/pull/941>
  * Raptor: Raptor solution reader  <https://github.com/CanalTP/navitia/pull/939>
  * Raptor: display all stop time for some odt  <https://github.com/CanalTP/navitia/pull/938>
  * Raptor: add new freq test  <https://github.com/CanalTP/navitia/pull/937>
  * Disruptions: load only disruptions active in the data period  <https://github.com/CanalTP/navitia/pull/936>
  * Raptor: Freq refacto  <https://github.com/CanalTP/navitia/pull/935>
  * raptor: remove weakly dominated solutions and (now useless) b_dest  <https://github.com/CanalTP/navitia/pull/934>
  * More neutral module example  <https://github.com/CanalTP/navitia/pull/931>
  * Optional feature added : Allow to deactivate HATEOAS links generation  <https://github.com/CanalTP/navitia/pull/928>
  * Add check : avoid keyError exception  <https://github.com/CanalTP/navitia/pull/926>
  * Jormunangr: handle nb_max_journeys for destineo  <https://github.com/CanalTP/navitia/pull/925>
  * Fix isochrones  <https://github.com/CanalTP/navitia/pull/924>
  * Jormungandr: fix hypermedia links  <https://github.com/CanalTP/navitia/pull/923>
  * Ed: do not read pois from OSM if for one instance we red it from poi2ed  <https://github.com/CanalTP/navitia/pull/922>
  * Raptor: Path creation  <https://github.com/CanalTP/navitia/pull/921>
  * Kraken: fix use of weak_ptr  <https://github.com/CanalTP/navitia/pull/920>
  * raptor solution reader: 3rd pass  <https://github.com/CanalTP/navitia/pull/919>
  * Jormun: update of fallback modes for traveler profile  <https://github.com/CanalTP/navitia/pull/918>
  * Jormungandr: ask for more journeys if you only have street_network journeys  <https://github.com/CanalTP/navitia/pull/917>
  * Jormungandr: min_bike and others for all scenario and not only destineo  <https://github.com/CanalTP/navitia/pull/916>
  * Kraken: handle shapes of odt sections  <https://github.com/CanalTP/navitia/pull/915>
  * Timetables: take in account max_date_times in route_schedules  <https://github.com/CanalTP/navitia/pull/914>
  * Ed: look for admin in cities only for objects without admin  <https://github.com/CanalTP/navitia/pull/913>
  * Kraken: fix arrivals api  <https://github.com/CanalTP/navitia/pull/912>
  * Kraken: enable disruptions on departures and arrivals  <https://github.com/CanalTP/navitia/pull/911>
  * jormungandr: the link for a object must be to the impact not the disruption  <https://github.com/CanalTP/navitia/pull/910>
  * Interface: add physical_modes to routes  <https://github.com/CanalTP/navitia/pull/909>
  * jormungandr: don't use journey with 0 duration as standard for too long journeys <https://github.com/CanalTP/navitia/pull/907>
  * Jormungandr: save forbidden uris for every calls  <https://github.com/CanalTP/navitia/pull/906>
  * Jormungandr: add log on error and add retry  <https://github.com/CanalTP/navitia/pull/903>
  * Tyr: do not purge if missing backup file  <https://github.com/CanalTP/navitia/pull/902>
  * Tyr: add a way to import shape in tyr  <https://github.com/CanalTP/navitia/pull/901>

 -- antoine-de <antoine.desbordes@gmail.com>  Mon, 09 Mar 2015 16:03:54 +0100

navitia2 (1.12.1) unstable; urgency=low

  * Jormungandr: wrong variable user in stat_manager
  * Jormungandr: Answer when krakens are dead to /v1/journeys with ids
  * Jormungandr: add log on error and retry

 -- l-vincent-l <lara.vincent@gmail.com>  Tue, 24 Feb 2015 11:02:50 +0100

navitia2 (1.12.0) unstable; urgency=low

  * Disruption: take utc time as now  <https://github.com/CanalTP/navitia/pull/897>
  * destineo: remove non_pt journeys from admin to admin journey  <https://github.com/CanalTP/navitia/pull/896>
  * jormungandr: fix /v1/coord/lon;lat when region shapes overlap  <https://github.com/CanalTP/navitia/pull/895>
  * Kraken: remove duplicate impact on vehicle journey  <https://github.com/CanalTP/navitia/pull/894>
  * documentation: link correction  <https://github.com/CanalTP/navitia/pull/893>
  * Kraken: Fix retrieval of walking solutions  <https://github.com/CanalTP/navitia/pull/892>
  * data: fix stack overflow during serialization  <https://github.com/CanalTP/navitia/pull/891>
  * Debian: remove nav2rt  <https://github.com/CanalTP/navitia/pull/890>
  * kraken: recast of disruption api   <https://github.com/CanalTP/navitia/pull/889>
  * Kraken: fix segfault in route_schedule if a route has no vehiclejourney  <https://github.com/CanalTP/navitia/pull/888>
  * Raptor: remove old files  <https://github.com/CanalTP/navitia/pull/887>
  * Fix deletion impact stop area  <https://github.com/CanalTP/navitia/pull/886>
  * ww autocompletion: first draft  <https://github.com/CanalTP/navitia/pull/885>
  * Raptor: split label on Stop point and not on jpp  <https://github.com/CanalTP/navitia/pull/883>
  * Improvement of statistics  <https://github.com/CanalTP/navitia/pull/881>
  * Ed: read and store line opening/closing times  <https://github.com/CanalTP/navitia/pull/879>
  * Kraken: add vehicle_journey link in stop_schedules  <https://github.com/CanalTP/navitia/pull/878>
  * save parsed ptref filter in stat  <https://github.com/CanalTP/navitia/pull/877>
  * Ed: don't import empty connection  <https://github.com/CanalTP/navitia/pull/876>
  * Kraken: handle new enum in chaos effect  <https://github.com/CanalTP/navitia/pull/875>
  * Ed: add check on connection duration  <https://github.com/CanalTP/navitia/pull/873>
  * Kraken: all severity were blocking  <https://github.com/CanalTP/navitia/pull/871>
  * Kraken: fix reading of disruption from database without message  <https://github.com/CanalTP/navitia/pull/870>
  * Remove sindri  <https://github.com/CanalTP/navitia/pull/869>
  * Jormgandr: add internal to tickets' links  <https://github.com/CanalTP/navitia/pull/868>

 -- Alexandre Jacquin <alexandre.jacquin@canaltp.fr>  Fri, 20 Feb 2015 15:02:02 +0100

navitia2 (1.11.1) unstable; urgency=low

  * Kraken: fix segfault in route_schedule if a route has no vehiclejourney  <https://github.com/CanalTP/navitia/pull/888>
  * Disruption: Fix deletion impact stop area   <https://github.com/CanalTP/navitia/pull/886>

 -- antoine-de <antoine.desbordes@gmail.com> Mon, 16 Feb 2015 11:50:28 +0100

navitia2 (1.11.0) unstable; urgency=low

  * Ed: don't import empty connection  <https://github.com/CanalTP/navitia/pull/876>
  * Kraken: handle new enum in chaos effect  <https://github.com/CanalTP/navitia/pull/875>
  * Ed: add check on connection duration  <https://github.com/CanalTP/navitia/pull/873>
  * Kraken: all severity were blocking  <https://github.com/CanalTP/navitia/pull/871>
  * Kraken: fix reading of disruption from database without message  <https://github.com/CanalTP/navitia/pull/870>
  * Jormgandr: add internal to tickets' links  <https://github.com/CanalTP/navitia/pull/868>
  * Ed: check range of validity_patterns  <https://github.com/CanalTP/navitia/pull/867>
  * Jormungandr: stat the region for each call, even if the region isn't specified  <https://github.com/CanalTP/navitia/pull/866>
  * Documentation: change architecture diagram  <https://github.com/CanalTP/navitia/pull/865>
  * All: Small typo laod -> load  <https://github.com/CanalTP/navitia/pull/864>
  * Kraken: handle coords without address in fill_pb  <https://github.com/CanalTP/navitia/pull/863>
  * Stat: add journey_request  <https://github.com/CanalTP/navitia/pull/862>
  * Raptor: the Y bug: EXTERMINATE! EXTERMINATE!  <https://github.com/CanalTP/navitia/pull/861>
  * Raptor: activate global bound  <https://github.com/CanalTP/navitia/pull/860>
  * Ed: Add coord system  <https://github.com/CanalTP/navitia/pull/859>
  * Raptor: Cleanups  <https://github.com/CanalTP/navitia/pull/857>
  * Kraken: don't take in account transfer time in walking time  <https://github.com/CanalTP/navitia/pull/856>
  * Ed: fix bug on vj extension creation  <https://github.com/CanalTP/navitia/pull/855>
  * Stat: interpreted parameters  <https://github.com/CanalTP/navitia/pull/854>
  * Jormungandr: add check before accessing types  <https://github.com/CanalTP/navitia/pull/853>
  * Timetable: fix partial_terminus  <https://github.com/CanalTP/navitia/pull/852>
  * Jormungandr: fix uri with spaces  <https://github.com/CanalTP/navitia/pull/851>
  * Tyr: fix purge problem  <https://github.com/CanalTP/navitia/pull/850>
  * Jormungandr: in stats, change mode of bike section to bss if applicable  <https://github.com/CanalTP/navitia/pull/849>
  * Kraken: stop_time's comment are now indexed on (vj->uri, jpp->order)  <https://github.com/CanalTP/navitia/pull/848>
  * Fix compilation on dev  <https://github.com/CanalTP/navitia/pull/845>
  * Kraken: remove useless "reconstructing_path" condition in next_stop_time  <https://github.com/CanalTP/navitia/pull/844>
  * Documntation: Time representation in navitia.io documentation  <https://github.com/CanalTP/navitia/pull/843>

 -- l-vincent-l <lara.vincent@gmail.com>  Mon, 09 Feb 2015 16:02:19 +0100

navitia2 (1.10.4) unstable; urgency=low

  * Kraken: fix segfault in route_schedule if a route has no vehiclejourney  <https://github.com/CanalTP/navitia/pull/888>
  * Disruption: Fix deletion impact stop area   <https://github.com/CanalTP/navitia/pull/886>

 -- antoine-de <antoine.desbordes@gmail.com> Mon, 16 Feb 2015 10:02:28 +0100

navitia2 (1.10.3) unstable; urgency=low

  * Ed: add check on connection duration  <https://github.com/CanalTP/navitia/pull/873>
  * Kraken: all severity were blocking  <https://github.com/CanalTP/navitia/pull/871>

 -- antoine-de <antoine.desbordes@gmail.com>  Fri, 06 Feb 2015 14:02:28 +0100

navitia2 (1.10.2) unstable; urgency=low

  * ED: Fix retrieving of validity pattern in trip reading

 -- l-vincent-l <lara.vincent@gmail.com>  Thu, 05 Feb 2015 12:02:47 +0100

navitia2 (1.10.1) unstable; urgency=low

  * Kraken: handle coord without address in protobuf

 -- l-vincent-l <lara.vincent@gmail.com>  Wed, 04 Feb 2015 12:02:05 +0100

navitia2 (1.10.0) unstable; urgency=low

  * Timetable: fix partial_terminus  <https://github.com/CanalTP/navitia/pull/852>
  * Jormungandr: fix uri with spaces  <https://github.com/CanalTP/navitia/pull/851>
  * Tyr: fix purge problem  <https://github.com/CanalTP/navitia/pull/850>
  * Jormungandr: in stats, change mode of bike section to bss if applicable  <https://github.com/CanalTP/navitia/pull/849>
  * Kraken: stop_time's comment are now indexed on (vj->uri, jpp->order)  <https://github.com/CanalTP/navitia/pull/848>

 -- antoine-de <antoine.desbordes@gmail.com>  Fri, 30 Jan 2015 14:01:18 +0100

navitia2 (1.9.2) unstable; urgency=low

  * missing schema in ed_reader

 -- antoine-de <antoine.desbordes@gmail.com>  Wed, 28 Jan 2015 18:01:52 +0100

navitia2 (1.9.2) unstable; urgency=low

  * Move associated calendars building from ed2nav to fusio2ed <https://github.com/CanalTP/navitia/pull/831>

 -- srassinoux <srassinoux@gmail.com>  Wed, 28 Jan 2015 09:01:31 +0100

navitia2 (1.9.1) unstable; urgency=low

  * fix integration tests <https://github.com/CanalTP/navitia/pull/842>

 -- antoine-de <antoine.desbordes@gmail.com>  Tue, 27 Jan 2015 18:01:35 +0100

navitia2 (1.9.0) unstable; urgency=low

  * Kraken: add partial_terminus in stop_schedules  <https://github.com/CanalTP/navitia/pull/839>
  * tyr: disable nav2rt  <https://github.com/CanalTP/navitia/pull/838>
  * Jormungandr: Change disruption interface  <https://github.com/CanalTP/navitia/pull/836>
  * Doc physical modes  <https://github.com/CanalTP/navitia/pull/834>
  * raptor: Best stoptime refactor  <https://github.com/CanalTP/navitia/pull/833>
  * raptor: improve cache in best_stoptime and raptor_loop  <https://github.com/CanalTP/navitia/pull/832>
  * ed2nav: better projection for finding the admin of a coord  <https://github.com/CanalTP/navitia/pull/830>
  * raptor: improve performances in foot paths  <https://github.com/CanalTP/navitia/pull/829>
  * Kraken: all messages were declared with a status as disrupt  <https://github.com/CanalTP/navitia/pull/828>
  * Tyr: parse the log of each ed binary for better logging  <https://github.com/CanalTP/navitia/pull/827>
  * Tyr: load a list of data  <https://github.com/CanalTP/navitia/pull/826>
  * Raptor: Fix overflow  <https://github.com/CanalTP/navitia/pull/825>
  * Disruption: add one minute tolerance on continuous period  <https://github.com/CanalTP/navitia/pull/824>
  * raptor: split labels to improve data locality  <https://github.com/CanalTP/navitia/pull/823>
  * nav2rt: when loading the messages, they were added 2 times in the list  <https://github.com/CanalTP/navitia/pull/822>
  * utc adjustement on message/disruption  <https://github.com/CanalTP/navitia/pull/821>
  * Chaos blocking disruption  <https://github.com/CanalTP/navitia/pull/820>
  * kraken: only load published disruption of the selected contributors  <https://github.com/CanalTP/navitia/pull/818>
  * utils: log when a process is terminated by SIGTERM or SIGINT  <https://github.com/CanalTP/navitia/pull/817>
  * fix a bug on car or vls at the arrival, we were updated the last section  <https://github.com/CanalTP/navitia/pull/816>
  * Jormungandr: add aniso requirement  <https://github.com/CanalTP/navitia/pull/815>
  * Jormungandr: search for more result if some journeys are filtered  <https://github.com/CanalTP/navitia/pull/814>
  * raptor: fix forbidden uris for ODT  <https://github.com/CanalTP/navitia/pull/813>
  * Disruption: add missing fields  <https://github.com/CanalTP/navitia/pull/811>
  * Ed: add validity checks on stop times  <https://github.com/CanalTP/navitia/pull/810>
  * Kraken: handle deletion of a disruption  <https://github.com/CanalTP/navitia/pull/809>
  * kraken: support line_section disruption (a minimum)  <https://github.com/CanalTP/navitia/pull/808>
  * fix disruption integration  <https://github.com/CanalTP/navitia/pull/807>
  * Co2 emission  <https://github.com/CanalTP/navitia/pull/806>
  * jormungandr: add "internal": true for links generated by UrisToLinks  <https://github.com/CanalTP/navitia/pull/805>

 -- Alexandre Jacquin <alexandre.jacquin@canaltp.fr>  Tue, 27 Jan 2015 14:01:01 +0100

navitia2 (1.8.1) unstable; urgency=low

  * raptor: fix forbidden uris for ODT <https://github.com/CanalTP/navitia/pull/813>

 -- Guillaume Pinot <texitoi@texitoi.eu>  Mon, 12 Jan 2015 14:01:32 +0100

navitia2 (1.8.0) unstable; urgency=low

  * Disruption: add missing fields  <https://github.com/CanalTP/navitia/pull/811>
  * Ed: add validity checks on stop times  <https://github.com/CanalTP/navitia/pull/810>
  * Kraken: handle deletion of a disruption  <https://github.com/CanalTP/navitia/pull/809>
  * kraken: support line_section disruption (a minimum)  <https://github.com/CanalTP/navitia/pull/808>
  * Disruption: fix disruption integration  <https://github.com/CanalTP/navitia/pull/807>
  * Co2 emission  <https://github.com/CanalTP/navitia/pull/806>
  * jormungandr: add "internal": true for links generated by UrisToLinks  <https://github.com/CanalTP/navitia/pull/805>
  * Raptor: Freq vj refacto  <https://github.com/CanalTP/navitia/pull/804>
  * jormungandr: we want to update the cache with the background thread too  <https://github.com/CanalTP/navitia/pull/803>
  * Jormungandr: remove code kept for compatibility purpose on the 1.3 upgrade  <https://github.com/CanalTP/navitia/pull/802>
  * jormungandr: calendars in journey  <https://github.com/CanalTP/navitia/pull/801>
  * ed: we search the nearest address of a stop_point for finding it's city  <https://github.com/CanalTP/navitia/pull/800>
  * jormungandr: remove the error when another call give results  <https://github.com/CanalTP/navitia/pull/799>
  * Add notes on lines and routes for journeys and schedules API  <https://github.com/CanalTP/navitia/pull/798>
  * jormungandr: some less_fallback journey were wrongly dropped  <https://github.com/CanalTP/navitia/pull/797>
  * ed: extrapolation of house numbers in geopal  <https://github.com/CanalTP/navitia/pull/796>
  * Tyr: fix reload_at  <https://github.com/CanalTP/navitia/pull/795>
  * Debian: remove tyr service files  <https://github.com/CanalTP/navitia/pull/794>
  * Revert "Fix sign of access duration on destination points" (change made in APIISIM)  <https://github.com/CanalTP/navitia/pull/793>
  * Tyr: transaction in at_reloader were not closed  <https://github.com/CanalTP/navitia/pull/792>
  * Adapted: fix retrieval of validity pattern  <https://github.com/CanalTP/navitia/pull/791>
  * Tyr: on user deletion we delete his keys and authorizations  <https://github.com/CanalTP/navitia/pull/790>
  * Refacto jp odt  <https://github.com/CanalTP/navitia/pull/789>
  * Jormungandr: add the display_duration in the connection api  <https://github.com/CanalTP/navitia/pull/788>
  * jormungandr: some journey were deleted for no reason  <https://github.com/CanalTP/navitia/pull/787>
  * kraken: correction odt zonal  <https://github.com/CanalTP/navitia/pull/786>
  * vptranslator: rewrite  <https://github.com/CanalTP/navitia/pull/785>
  * jormungandr: remove journey who are a lot longer that the asap journey  <https://github.com/CanalTP/navitia/pull/784>
  * Kraken: fix goejson of ODT section  <https://github.com/CanalTP/navitia/pull/783>
  * Raptor: forbid transfer for an odt to an odt  <https://github.com/CanalTP/navitia/pull/782>
  * ODT: Zone odt refacto  <https://github.com/CanalTP/navitia/pull/781>

 -- antoine-de <antoine.desbordes@gmail.com>  Fri, 09 Jan 2015 14:01:46 +0100

navitia2 (1.7.2) unstable; urgency=low

  * fix nav2rt

 -- Alexandre Jacquin <alexandre.jacquin@canaltp.fr>  Tue, 16 Dec 2014 17:12:14 +0100

navitia2 (1.7.1) unstable; urgency=low

  * need a new version number after corrupted package

 -- Alexandre Jacquin <alexandre.jacquin@canaltp.fr>  Mon, 15 Dec 2014 13:12:47 +0100

navitia2 (1.7.0) unstable; urgency=low

  * Jormungandr: add the display_duration in the connection api  <https://github.com/CanalTP/navitia/pull/788>
  * jormungandr: some journey were deleted for no reason  <https://github.com/CanalTP/navitia/pull/787>
  * jormungandr: remove journey who are a lot longer that the asap journey  <https://github.com/CanalTP/navitia/pull/784>
  * Kraken: fix goejson of ODT section  <https://github.com/CanalTP/navitia/pull/783>
  * Sql: fix leak on first alembic call  <https://github.com/CanalTP/navitia/pull/780>
  * Optimization jp virtual  <https://github.com/CanalTP/navitia/pull/779>
  * SQL: fix target_metadata call  <https://github.com/CanalTP/navitia/pull/778>
  * Jormungandr: improvement of the pagination for journeys  <https://github.com/CanalTP/navitia/pull/777>
  * add an app_name on the token  <https://github.com/CanalTP/navitia/pull/775>
  * Disruption: Add param disruption  <https://github.com/CanalTP/navitia/pull/773>
  * Fix swap data  <https://github.com/CanalTP/navitia/pull/772>
  * better reverve geocoding in journey   <https://github.com/CanalTP/navitia/pull/771>
  * add metadatas on each kraken response, and update jormun instance each time  <https://github.com/CanalTP/navitia/pull/770>
  * destineo: sometime a journey was deleted two time in the scenario  <https://github.com/CanalTP/navitia/pull/769>
  * build: add requirement.txt in deb  <https://github.com/CanalTP/navitia/pull/768>
  * geopal2ed: in geopal, a "number" at 0 ou -1 is invalid  <https://github.com/CanalTP/navitia/pull/767>
  * Tyr: change instance logger handling  <https://github.com/CanalTP/navitia/pull/766>

 -- Alexandre Jacquin <alexandre.jacquin@canaltp.fr>  Mon, 15 Dec 2014 08:12:46 +0100

navitia2 (1.6.3) unstable; urgency=low

  * Kraken: fix data swapping

 -- l-vincent-l <lara.vincent@gmail.com>  Fri, 05 Dec 2014 12:12:28 +0100

navitia2 (1.6.2) unstable; urgency=low

  * destineo: some journey were deleted two times

 -- Alexandre Jacquin <alexandre.jacquin@canaltp.fr>  Wed, 03 Dec 2014 15:12:30 +0100

navitia2 (1.6.1) unstable; urgency=low

  * geopal2ed: in geopal, a "number" at 0 ou -1 is invalid  <https://github.com/CanalTP/navitia/pull/767>
  * Tyr: change instance logger handling  <https://github.com/CanalTP/navitia/pull/766>

 -- antoine-de <antoine.desbordes@gmail.com>  Mon, 01 Dec 2014 17:12:32 +0100

navitia2 (1.6.0) unstable; urgency=low

  * fix geolocalization  <https://github.com/CanalTP/navitia/pull/764>
  * Kraken: fix filling of direction in pt_display_info  <https://github.com/CanalTP/navitia/pull/763>
  * Kraken: We want to favoritize normal vj against stay_in vj  <https://github.com/CanalTP/navitia/pull/762>
  * Waiting time estimated  <https://github.com/CanalTP/navitia/pull/761>
  * Tyr: add param to give a file name for the data.nav.lz4  <https://github.com/CanalTP/navitia/pull/760>
  * kraken: handling crowfly for main_stop_area  <https://github.com/CanalTP/navitia/pull/758>
  * Nm planner  <https://github.com/CanalTP/navitia/pull/756>
  * jormungandr: when sorting by departure, we always sort by departure  <https://github.com/CanalTP/navitia/pull/753>
  * minimum duration of bss for destineo  <https://github.com/CanalTP/navitia/pull/751>
  * ed: fix bad admin with cities  <https://github.com/CanalTP/navitia/pull/750>
  * Documentation: Add doc on tyr  <https://github.com/CanalTP/navitia/pull/749>
  * Jormungandr: add CORS support  <https://github.com/CanalTP/navitia/pull/748>
  * Do not index (for autocomplete) way without city associated  <https://github.com/CanalTP/navitia/pull/747>
  * Jormungandr: save region of v1/journeys request in stats  <https://github.com/CanalTP/navitia/pull/745>
  * Alembic: change the bounding shape computation  <https://github.com/CanalTP/navitia/pull/744>
  * Jormungandr: fix error for wrongly formated tokens  <https://github.com/CanalTP/navitia/pull/743>
  * Kraken: In car we go to a parking and we park in it  <https://github.com/CanalTP/navitia/pull/742>
  * Kraken: better handling of vehicle_journeys with stay_in  <https://github.com/CanalTP/navitia/pull/741>
  * utils: improve csv parser  <https://github.com/CanalTP/navitia/pull/740>
  * Kraken: fix overlapping of two stop_times of a vehicle_journey  <https://github.com/CanalTP/navitia/pull/739>
  * jormungandr: add an id on each request and log this id for traceability  <https://github.com/CanalTP/navitia/pull/737>
  *  Remove journey with more fallback than the matching non_pt   <https://github.com/CanalTP/navitia/pull/736>
  * Fix sorting of vj in route schedules  <https://github.com/CanalTP/navitia/pull/735>

 -- Alexandre Jacquin <alexandre.jacquin@canaltp.fr>  Mon, 01 Dec 2014 08:12:55 +0100

navitia2 (1.5.0) unstable; urgency=low

  * All: Add label to ptobject  <https://github.com/CanalTP/navitia/pull/712>
  * remove some small bug for the scenario destineo  <https://github.com/CanalTP/navitia/pull/710>
  * kraken: return the accessibility of the section and not only the vj  <https://github.com/CanalTP/navitia/pull/709>
  * TimeTable: do not associate empty calendars  <https://github.com/CanalTP/navitia/pull/708>
  * remove journey without enough tc or alternative fallback  <https://github.com/CanalTP/navitia/pull/707>
  * Kraken: remove warning  <https://github.com/CanalTP/navitia/pull/706>
  * Jormungandr: fix auth bug if no region  <https://github.com/CanalTP/navitia/pull/705>
  * Kraken: do not catch dying worker  <https://github.com/CanalTP/navitia/pull/704>
  * Jormungandr: Add v1 vehicle journeys  <https://github.com/CanalTP/navitia/pull/703>
  * Tyr: only keep data_set correctly integrated  <https://github.com/CanalTP/navitia/pull/701>
  * Documentation: Update the doc  <https://github.com/CanalTP/navitia/pull/700>
  * Jormungandr: fix test for destineo  <https://github.com/CanalTP/navitia/pull/699>
  * Raptor: Fix pareto front  <https://github.com/CanalTP/navitia/pull/697>
  * Doc: update the install doc with alembic  <https://github.com/CanalTP/navitia/pull/696>
  * Gtfs: clean some log  <https://github.com/CanalTP/navitia/pull/695>
  * Georef: fix linking of street_network_test  <https://github.com/CanalTP/navitia/pull/694>
  * Destineo sort  <https://github.com/CanalTP/navitia/pull/693>
  * Add more doc  <https://github.com/CanalTP/navitia/pull/692>
  * jormungandrm: fix places_nearby  <https://github.com/CanalTP/navitia/pull/691>
  * Release: fix some bugs in release script  <https://github.com/CanalTP/navitia/pull/690>
  * correct .gitignore  <https://github.com/CanalTP/navitia/pull/689>
  * Fix sort_by_duration_and_transfert jormungandr method  <https://github.com/CanalTP/navitia/pull/687>
  * Jormungandr: import right version file  <https://github.com/CanalTP/navitia/pull/686>
  * update config.h to limit compilation time  <https://github.com/CanalTP/navitia/pull/685>
  * Jormungandr: fix internal links  <https://github.com/CanalTP/navitia/pull/684>

 -- antoine-de <antoine.desbordes@gmail.com>  Mon, 17 Nov 2014 09:11:37 +0100

navitia2 (1.4.7) unstable; urgency=medium

  * Jormungandr: fix retrievable of objects by their external code
  * Jormungandr: add /v1/vehicle_journeys endpoint
  * Jormungandr: return a 404 when there's no region
  * Kraken: Show stack trace when there's a std::bad_alloc

 -- Vincent Lara <vincent@PAR-LA122>  Thu, 13 Nov 2014 10:30:58 +0100

navitia2 (1.4.6) unstable; urgency=low

  * Jormungandr: good cherry pick of commit  <https://github.com/CanalTP/navitia/pull/686>

 -- antoine-de <antoine.desbordes@gmail.com>  Thu, 06 Nov 2014 13:11:21 +0100

navitia2 (1.4.5) unstable; urgency=low

  * Jormungandr: fix small pb on sort  <https://github.com/CanalTP/navitia/pull/687>

 -- antoine-de <antoine.desbordes@gmail.com>  Mon, 03 Nov 2014 18:11:11 +0100

navitia2 (1.4.4) unstable; urgency=low

  * jormungandr: fix places_nearby  <https://github.com/CanalTP/navitia/pull/691>

 -- Guillaume P. <texitoi@texitoi.eu>  Mon, 03 Nov 2014 16:11:21 +0100

navitia2 (1.4.3) unstable; urgency=low

  * Jormungandr: force use of jormungandr version file  <https://github.com/CanalTP/navitia/pull/686>

 -- antoine-de <antoine.desbordes@gmail.com>  Mon, 03 Nov 2014 13:11:21 +0100

navitia2 (1.4.2) unstable; urgency=low

  * CMake: version python version file generation

 -- antoine-de <antoine.desbordes@gmail.com>  Mon, 03 Nov 2014 09:11:56 +0100

navitia2 (1.4.1) unstable; urgency=low

  * ormungandr: fix internal links  <https://github.com/CanalTP/navitia/pull/684>

 -- antoine-de <antoine.desbordes@gmail.com>  Fri, 31 Oct 2014 17:10:40 +0100

navitia2 (1.4.0) unstable; urgency=low

  * Jormungandr: fix rounding problems with coords as id  <https://github.com/CanalTP/navitia/pull/683>
  * geopal2ed: we can now handle edges without a insee code  <https://github.com/CanalTP/navitia/pull/682>
  * TimeTable: correction for frequencies  <https://github.com/CanalTP/navitia/pull/681>
  * ed: shift frequencies start_time in [0, 24:00[  <https://github.com/CanalTP/navitia/pull/680>
  * Jormungandr: add a scenario for destineo  <https://github.com/CanalTP/navitia/pull/678>
  * NxM: Fix n point finder escape test issue  <https://github.com/CanalTP/navitia/pull/677>
  * Jormun: add status api for jormungandr  <https://github.com/CanalTP/navitia/pull/676>
  * All: Change version handling  <https://github.com/CanalTP/navitia/pull/675>
  * SQL: force compute_bouding_shape to return multipolygon  <https://github.com/CanalTP/navitia/pull/674>
  * Osm2ed: import way of type secondary_link and teriary_link  <https://github.com/CanalTP/navitia/pull/673>
  * Jormungandr: fix a bug fix made too fast  <https://github.com/CanalTP/navitia/pull/672>
  * Kraken: fix total arrival in get_pareto_front  <https://github.com/CanalTP/navitia/pull/671>
  * Jormungandr: change max waiting duration to 4 hours  <https://github.com/CanalTP/navitia/pull/670>
  * Tyr: add target to binarize one instance  <https://github.com/CanalTP/navitia/pull/669>
  * kraken: to choose the mode of a crowfly we look at the mode used  <https://github.com/CanalTP/navitia/pull/668>
  * Jormungandr: Prev next links fix  <https://github.com/CanalTP/navitia/pull/667>
  * tyr: tyr task to import bounding shape  <https://github.com/CanalTP/navitia/pull/666>
  * Jormungandr: avoid non pt journeys to be choosen as standard journey  <https://github.com/CanalTP/navitia/pull/665>
  * Raptor: Fix negative stay in  <https://github.com/CanalTP/navitia/pull/664>
  * Jormungandr: Fix less fallback  <https://github.com/CanalTP/navitia/pull/663>
  * StreetNetwork: correction for oneway street projection  <https://github.com/CanalTP/navitia/pull/662>
  * geopal: remove doublon of nodes  <https://github.com/CanalTP/navitia/pull/661>
  * Install update  <https://github.com/CanalTP/navitia/pull/660>
  * raptor: filter invalid solutions  <https://github.com/CanalTP/navitia/pull/659>
  * Raptor: the frequencies vector were not used  <https://github.com/CanalTP/navitia/pull/658>
  * Osm: give unique id to poi  <https://github.com/CanalTP/navitia/pull/657>
  * Jormung: remove useless log  <https://github.com/CanalTP/navitia/pull/656>
  * proximity_list: correct the name of the place object by using fill_pb_placemark  <https://github.com/CanalTP/navitia/pull/655>
  * more postal code for cities  <https://github.com/CanalTP/navitia/pull/654>

 -- antoine-de <antoine.desbordes@gmail.com>  Fri, 31 Oct 2014 16:10:35 +0100

navitia2 (1.3.3) unstable; urgency=low

  * Jormungandr: fix an awfull mistake

 -- l-vincent-l <lara.vincent@gmail.com>  Wed, 29 Oct 2014 18:10:00 +0100

navitia2 (1.3.2) unstable; urgency=low

  * StreetNetwork: correction for oneway street projection <https://github.com/CanalTP/navitia/pull/662>
  * Geopal: remove doublon of nodes <https://github.com/CanalTP/navitia/pull/661>

 -- antoine-de <antoine.desbordes@gmail.com>  Fri, 24 Oct 2014 16:10:34 +0100

navitia2 (1.3.1) unstable; urgency=low

  * Kraken: fix a segfault in stay_in <https://github.com/CanalTP/navitia/pull/649>
  * Jormungandr: fix potential bug in get_regions <https://github.com/CanalTP/navitia/pull/647/>
  * Ed: Fix a crash when there is an empty validity period <https://github.com/TeXitoi/navitia/commit/823f95ea78ac77364c06d2ea8cdbfb7918a677df>

 -- l-vincent-l <lara.vincent@gmail.com>  Wed, 22 Oct 2014 09:42:56 +0100

navitia2 (1.3.0) unstable; urgency=low

  * Jormungandr: free instance are accessible if token  <https://github.com/CanalTP/navitia/pull/645>
  * Jormungandr: Deletion of the V0 api  <https://github.com/CanalTP/navitia/pull/643>
  * Jormungandr: crowfly section never have geojson  <https://github.com/CanalTP/navitia/pull/636>
  * Jormungandr: Hide null regions  <https://github.com/CanalTP/navitia/pull/635>
  * Jormungandr: retrieve only regions that you have access to  <https://github.com/CanalTP/navitia/pull/631>
  * Jormungandr: add possibility to sort by departure hour on journeys  <https://github.com/CanalTP/navitia/pull/630>
  * Jormungandr: Config in database  <https://github.com/CanalTP/navitia/pull/644>
  * Jormungandr: Traveller profile  <https://github.com/CanalTP/navitia/pull/625>
  * Kraken: Change dominance rule of raptor  <https://github.com/CanalTP/navitia/pull/642>
  * Kraken: Fix name of POI and StopArea  <https://github.com/CanalTP/navitia/pull/641>
  * Kraken: fix names of pt_objects <https://github.com/CanalTP/navitia/pull/639>
  * Kraken: Shapes in routes  <https://github.com/CanalTP/navitia/pull/637>
  * Kraken: fix an error when a journey start at a P+R poi  <https://github.com/CanalTP/navitia/pull/633>
  * Kraken: better logging  <https://github.com/CanalTP/navitia/pull/627>
  * Kraken: improve the copy of Data  <https://github.com/CanalTP/navitia/pull/632>
  * Journeys: add the posibility to have different fallback duration for each mode  <https://github.com/CanalTP/navitia/pull/638>
  * Ed: Fix timezones  <https://github.com/CanalTP/navitia/pull/628>
  * Hotfix on release version  <https://github.com/CanalTP/navitia/pull/626>
  * Tyr: Config scenario <https://github.com/CanalTP/navitia/pull/624>

 -- l-vincent-l <lara.vincent@gmail.com>  Fri, 17 Oct 2014 12:10:56 +0100

navitia2 (1.2.4) unstable; urgency=medium

  * Jormungandr: fix authentication

 -- Vincent Lara <vincent.lara@canaltp.fr>  Wed, 16 Oct 2014 10:20:00 +0200

navitia2 (1.2.3) unstable; urgency=medium

  * fix name formating of stop areas and pois
  * fix authentication when there's a call by external_codde

 -- Vincent Lara <vincent.lara@canaltp.fr>  Wed, 15 Oct 2014 15:43:00 +0200

navitia2 (1.2.2) unstable; urgency=medium

  * fix error on journey with P+R

 -- Alexandre JACQUIN <alexandre.jacquin@canaltp.fr>  Mon, 13 Oct 2014 18:43:00 +0200

navitia2 (1.2.1) unstable; urgency=low

  * Jormungandr: hotfix so it placemarks work
  * Jormungandr: hotfix so authentication works

 -- l-vincent-l <lara.vincent@gmail.com>  Wed, 08 Oct 2014 19:10:15 +0100

navitia2 (1.2.0) unstable; urgency=low

  * osm2ed: compute the bounding shape of the instance at the end  <https://github.com/CanalTP/navitia/pull/617>
  * Osm2ed: relation with way and admin were not inserted in database...  <https://github.com/CanalTP/navitia/pull/616>
  * ed: from geometry in routes.txt and lines.txt to navitia::type  <https://github.com/CanalTP/navitia/pull/615>
  * Places fix score and quality with autocomplete integration test  <https://github.com/CanalTP/navitia/pull/614>
  * Ed: migration to alembic  <https://github.com/CanalTP/navitia/pull/586>  <https://github.com/CanalTP/navitia/pull/613> <https://github.com/CanalTP/navitia/pull/608>
  * pb_converter: fix fill_pb_placemark of admin  <https://github.com/CanalTP/navitia/pull/612>
  * Jormungandr: add test on isochrones  <https://github.com/CanalTP/navitia/pull/609>
  * Utils: add pq dependency  <https://github.com/CanalTP/navitia/pull/606>
  * ed: use geometries.txt in fusio to export shapes  <https://github.com/CanalTP/navitia/pull/604>
  * all: add dependancy to protobuf  <https://github.com/CanalTP/navitia/pull/603>
  * TimeTable: refactoring of timetable for calendar  <https://github.com/CanalTP/navitia/pull/601>
  * cmake: add dependancy on protobuf for accessible_test  <https://github.com/CanalTP/navitia/pull/600>
  * Kraken: new api ptobject external_code  <https://github.com/CanalTP/navitia/pull/599>
  * Protobuf: rename place to pbobject  <https://github.com/CanalTP/navitia/pull/598>
  * remove warning, remove dead code and GeographicalCoord in its file  <https://github.com/CanalTP/navitia/pull/597>
  * Fix tyr jobs  <https://github.com/CanalTP/navitia/pull/596>
  * Python: change requirements for protobuff to 2.4.1  <https://github.com/CanalTP/navitia/pull/595>
  * Disruptions: add new object model  <https://github.com/CanalTP/navitia/pull/594>
  * Jormungandr: quick fix for best filtering  <https://github.com/CanalTP/navitia/pull/592>
  * Jormun: add transportation mode to crow fly  <https://github.com/CanalTP/navitia/pull/591>
  * All: rewrite helps <https://github.com/CanalTP/navitia/pull/588>
  * Jormungandr: add validity pattern to vp  <https://github.com/CanalTP/navitia/pull/581>

 -- antoine-de <antoine.desbordes@gmail.com>  Wed, 08 Oct 2014 17:10:15 +0100


navitia2 (1.1.3) unstable; urgency=medium

  * hotfix for "memleak" on stop_schedules

 -- Alexandre JACQUIN <alexandre.jacquin@canaltp.fr>  Wed, 01 Oct 2014 14:42:29 +0200


navitia2 (1.1.2) unstable; urgency=low

  * Cities: add tolerance for ST_DWITHIN for postgis 1.5

 -- Antoine Desbordes <antoine.desbordes@canaltp.fr>  Mon, 22 Sep 2014 13:44:13 +0100

navitia2 (1.1.1) unstable; urgency=low

  * Cities: change cmake conf to embbed alembic

 -- Antoine Desbordes <antoine.desbordes@canaltp.fr>  Mon, 22 Sep 2014 11:44:13 +0100

navitia2 (1.1.0) unstable; urgency=low

  * Jormungandr: change date parse library  <https://github.com/CanalTP/navitia/pull/573>
  * Osm2ed: change admin boundary building  <https://github.com/CanalTP/navitia/pull/572>
  * Cities: handle boundary made of multi-parts  <https://github.com/CanalTP/navitia/pull/571>
  * jormungandr: add traveller profiles  <https://github.com/CanalTP/navitia/pull/570>
  * Tyr: add fare in dataset family type  <https://github.com/CanalTP/navitia/pull/568>
  * ed: Create default physical mode  <https://github.com/CanalTP/navitia/pull/567>
  * kraken: usage of boost program_option for the configuration  <https://github.com/CanalTP/navitia/pull/566>
  * tyr: using cities in ed2nav  <https://github.com/CanalTP/navitia/pull/564>
  * monitor-kraken: add publication_date on response  <https://github.com/CanalTP/navitia/pull/563>
  * ed: Admin stop area  <https://github.com/CanalTP/navitia/pull/562>
  * Isochrone: fix re-building of pathes  <https://github.com/CanalTP/navitia/pull/561>
  * Nm planner  <https://github.com/CanalTP/navitia/pull/559>
  * Jormun&Kraken: add recoverable error  <https://github.com/CanalTP/navitia/pull/558>
  * ed: Add admin to stop points and poi using cities  <https://github.com/CanalTP/navitia/pull/556>
  * Georef: fix angle computation  <https://github.com/CanalTP/navitia/pull/555>
  * kraken & tyr: add a fake heartbeat amqp for all kraken from tyr  <https://github.com/CanalTP/navitia/pull/554>
  * Jormungandr: set config for basic auth realm, aka: pretty auth :p  <https://github.com/CanalTP/navitia/pull/553>
  * nav2rt: handle case of a non existing input file  <https://github.com/CanalTP/navitia/pull/552>
  * Jormungandr: fiw the error message when one instance is dead  <https://github.com/CanalTP/navitia/pull/551>
  * Route: add direction field.  <https://github.com/CanalTP/navitia/pull/550>
  * Tyr: add a command for rebuild all the current data of an instance   <https://github.com/CanalTP/navitia/pull/549>
  * ed: Modify uri poi type  <https://github.com/CanalTP/navitia/pull/548>
  * Tyr: add a command for deleting old backup directories   <https://github.com/CanalTP/navitia/pull/547>
  * Connector cities  <https://github.com/CanalTP/navitia/pull/546>
  * ed: connections from stop point A to A <https://github.com/CanalTP/navitia/pull/541>
  * ed&georef: force using a parking when using a car to stop area <https://github.com/CanalTP/navitia/pull/528>
  * georef: the coordinate of an entire way is the projection of the centroid on the way <https://github.com/CanalTP/navitia/pull/534>
  * ed: compute convex bounding shape <https://github.com/CanalTP/navitia/pull/531>
  * georef: nearest_edge returns really the nearest edge now <https://github.com/CanalTP/navitia/pull/530>

 -- Guillaume Pinot <texitoi@texitoi.eu>  Fri, 19 Sep 2014 14:09:13 +0100

navitia2 (1.0.1) unstable; urgency=low

  * cherry pick of commits from <https://github.com/CanalTP/navitia/pull/526>
    for timetable null value handling

 -- Antoine Desbordes <antoine.desbordes@canaltp.fr>  Thu, 4 Sep 2014 14:44:13 +0100

navitia2 (1.0.0) unstable; urgency=low

  * Jormungandr: take crow fly mode a a fall back mode in tags  <https://github.com/CanalTP/navitia/pull/524>
  * timezone: Technical implementation of time zone in
    <https://github.com/CanalTP/navitia/pull/493> , but some stuff still need
    to be done, so it has been deactivated by <https://github.com/CanalTP/navitia/pull/512>
    and timezone hidden in json results by  <https://github.com/CanalTP/navitia/pull/523>
  * Routing: add more tests on stay in  <https://github.com/CanalTP/navitia/pull/522>
  * Georef: add test to djikstra limit  <https://github.com/CanalTP/navitia/pull/521>
  * improvement of stay in connection  <https://github.com/CanalTP/navitia/pull/520>
  * all: remove warnings  <https://github.com/CanalTP/navitia/pull/519>
  * all: remove warnings  <https://github.com/CanalTP/navitia/pull/518>
  * Cmake: test empty removed  <https://github.com/CanalTP/navitia/pull/517>
  * Fix direct path  <https://github.com/CanalTP/navitia/pull/516>
  * Only do crowfly if we leave the requested area  <https://github.com/CanalTP/navitia/pull/515>
  * ed: support pqxx v3 and v4  <https://github.com/CanalTP/navitia/pull/514>
  * Jormungandr: modification of sort order for journeys  <https://github.com/CanalTP/navitia/pull/513>
  * Ed: deletion of a unneeded and malformed exception block in migration.sql  <https://github.com/CanalTP/navitia/pull/511>
  * Jormungandr: set car speed to 40km/h, before it was 60km/h  <https://github.com/CanalTP/navitia/pull/510>
  * Persist vj  <https://github.com/CanalTP/navitia/pull/509>
  * update test on validity pattern  <https://github.com/CanalTP/navitia/pull/508>
  * Jormun: sqlalchemy scripts corrections  <https://github.com/CanalTP/navitia/pull/507>
  * Fix UTC conversion in GTFS  <https://github.com/CanalTP/navitia/pull/506>
  * Doc: delete type from journeys  <https://github.com/CanalTP/navitia/pull/505>
  * Add crowfly to nonpt  <https://github.com/CanalTP/navitia/pull/504>
  * Fix calendar split  <https://github.com/CanalTP/navitia/pull/503>
  * Fare: publish 'found' boolean on tickets
    <https://github.com/CanalTP/navitia/pull/502> and some fare fixes <https://github.com/CanalTP/navitia/pull/494>
  * Jormun: fix prev/next bug on V0  <https://github.com/CanalTP/navitia/pull/501>
  * Default network  <https://github.com/CanalTP/navitia/pull/500>
  * Ed: fix build of validityPattern in gtfsParser  <https://github.com/CanalTP/navitia/pull/499>
  * Jormun v0 datetime pickup  <https://github.com/CanalTP/navitia/pull/498>
  * No car direct path  <https://github.com/CanalTP/navitia/pull/497>
  * Load fare while loading fusio if possible  <https://github.com/CanalTP/navitia/pull/496>
  * Fusio2ed: fix a segfault when a line is not associated with a network  <https://github.com/CanalTP/navitia/pull/495>

 -- antoine-de <antoine.desbordes@gmail.com>  Tue, 02 Sep 2014 17:09:29 +0100

navitia2 (0.102.2) unstable; urgency=low

  * cherry pick of commits from <https://github.com/CanalTP/navitia/pull/497>
  * Fare: hand made corrections from <https://github.com/CanalTP/navitia/pull/496> (it was not possible to really cherry-pick because of conflict)

 -- Antoine Desbordes <antoine.desbordes@canaltp.fr>  Mon, 25 Aug 2014 10:44:13 +0100

navitia2 (0.102.1) unstable; urgency=low

  * Gtfs: fix segfault on fusio2ed <https://github.com/CanalTP/navitia/pull/495>

 -- Antoine Desbordes <antoine.desbordes@canaltp.fr>  Wed, 21 Aug 2014 10:44:13 +0100

navitia2 (0.102.0) unstable; urgency=low

  * Fare: fix cg37 fare <https://github.com/CanalTP/navitia/pull/494>

 -- Antoine Desbordes <antoine.desbordes@canaltp.fr>  Wed, 20 Aug 2014 16:44:13 +0100

navitia2 (0.101.2) unstable; urgency=low

  * Kraken: Fix a bug in path building

 -- Vincent Lara <vincent.lara@canaltp.fr>  Mon, 12 Aug 2014 11:44:13 +0100

navitia2 (0.101.1) unstable; urgency=low

  * Kraken: Add routing dependency to pb_lib

 -- Vincent Lara <vincent.lara@canaltp.fr>  Mon, 11 Aug 2014 17:17:13 +0100

navitia2 (0.101.0) unstable; urgency=low

  * Jormungandr: display stop_points of a route  <https://github.com/CanalTP/navitia/pull/481>
  * Always do direct path  <https://github.com/CanalTP/navitia/pull/480>
  * Kraken: Improve overlapping check  <https://github.com/CanalTP/navitia/pull/479>
  * Kraken: Add transfer arrival_time  <https://github.com/CanalTP/navitia/pull/478>
  * Kraken: autocomplete: some accented characters added  <https://github.com/CanalTP/navitia/pull/477>
  * Kraken: revert stop_times  <https://github.com/CanalTP/navitia/pull/476>
  * Ed check if there is no error when writing the .nav  <https://github.com/CanalTP/navitia/pull/475>
  * Kraken: log the version of kraken on startup  <https://github.com/CanalTP/navitia/pull/474>
  * Connector at: Disable debug log of sqlalchemy  <https://github.com/CanalTP/navitia/pull/473>
  * Kraken: you can now pass the path to the config file of kraken on startup  <https://github.com/CanalTP/navitia/pull/472>
  * Kraken: fix production_period in navitia  <https://github.com/CanalTP/navitia/pull/472>
  * Ed: The default network was already created  <https://github.com/CanalTP/navitia/pulls/470>
  * Tyr: User api didn't return the real authorizations  <https://github.com/CanalTP/navitia/pulls/469>
  * Kraken: fix crow_fly_duration of BSS

 -- Vincent Lara <vincent.lara@canaltp.fr>  Mon, 11 Aug 2014 15:29:13 +0100

navitia2 (0.100.2) unstable; urgency=low

  * fare: Fix a bug when currencies are diffrent
  * next_departures: Retrieve the right number of departures

 -- Vincent Lara <vincent.lara@canaltp.fr>  Thu, 28 Jul 2014 18:00:13 +0100

navitia2 (0.100.1) unstable; urgency=low

  * autocomplete: correction calculation quality  <https://github.com/CanalTP/navitia/pull/442>

 -- Vincent Lara <vincent.lara@canaltp.fr>  Thu, 25 Jul 2014 16:26:13 +0100

navitia2 (0.100.0) unstable; urgency=low

  * fare : currency serialization  <https://github.com/CanalTP/navitia/pull/455>
  * Add coherence bss  <https://github.com/CanalTP/navitia/pull/454>
  * Fix isochrones  <https://github.com/CanalTP/navitia/pull/452>
  * Ed: error message when no pt data in db  <https://github.com/CanalTP/navitia/pull/451>
  * Tyr: Change url to flask restful to https  <https://github.com/CanalTP/navitia/pull/450>
  * Jormungandr: Change url to flask restful to https  <https://github.com/CanalTP/navitia/pull/449>
  * Jormungandr: add kombu dependency  <https://github.com/CanalTP/navitia/pull/448>
  * Kraken: Better handling of departure that are also destinations  <https://github.com/CanalTP/navitia/pull/447>
  * Remove unused members of JourneyPatternPoint  <https://github.com/CanalTP/navitia/pull/446>
  * Use std::fill instead of assign  <https://github.com/CanalTP/navitia/pull/445>
  * Move frequency paramaters to VJ   <https://github.com/CanalTP/navitia/pull/444>
  * Add coherence to sections  <https://github.com/CanalTP/navitia/pull/441>
  * Autocomplete test functional init  <https://github.com/CanalTP/navitia/pull/440>
  * Revert 437 autocomplete test functional init  <https://github.com/CanalTP/navitia/pull/439>
  * Cli: factorize loading  <https://github.com/CanalTP/navitia/pull/438>
  * Autocomplete test functional init  <https://github.com/CanalTP/navitia/pull/437>
  * Add requirements in cmake to help compilation preparation  <https://github.com/CanalTP/navitia/pull/436>
  * Doc install  <https://github.com/CanalTP/navitia/pull/435>
  * Cli  <https://github.com/CanalTP/navitia/pull/434>
  * Tyr: do not run load_data async  <https://github.com/CanalTP/navitia/pull/433>
  * Add debug tools  <https://github.com/CanalTP/navitia/pull/432>
  * Assert on reversal errors  <https://github.com/CanalTP/navitia/pull/430>
  * Use constants instead of double negation  <https://github.com/CanalTP/navitia/pull/429>
  * Navitiacommon&tyr: remove coordinates from ptobjects  <https://github.com/CanalTP/navitia/pull/428>
  * Stay in fixes  <https://github.com/CanalTP/navitia/pull/427>
  * Translation <https://github.com/CanalTP/navitia/pull/426> and <https://github.com/CanalTP/navitia/pull/422>
  * Remove poipoitype  <https://github.com/CanalTP/navitia/pull/424>

 -- Vincent Lara <vincent.lara@canaltp.fr>  Thu, 24 Jun 2014 18:26:13 +0100

navitia2 (0.99.0) unstable; urgency=low

  * Fix auth uri  <https://github.com/CanalTP/navitia/pull/417>
  * Ed: ignore line without a network  <https://github.com/CanalTP/navitia/pull/416>
  * Attempt to remove libgeos warning  <https://github.com/CanalTP/navitia/pull/410>
  * Jormungandr: don't abort stat if no token  <https://github.com/CanalTP/navitia/pull/409>
  * jormungandr: correct filter  <https://github.com/CanalTP/navitia/pull/408>
  * Add schema to route  <https://github.com/CanalTP/navitia/pull/407>
  * Jormungandr: fix journey sort  <https://github.com/CanalTP/navitia/pull/406>
  * Jormungandr: fix a typo in get_filter  <https://github.com/CanalTP/navitia/pull/405>
  * Best filtering  <https://github.com/CanalTP/navitia/pull/403>

 -- antoine-de <antoine.desbordes@gmail.com>  Thu, 26 Jun 2014 18:06:13 +0100

navitia2 (0.98.3) unstable; urgency=low

  * Jormungandr: authentication changes for lines api

 -- antoine-de <antoine.desbordes@gmail.com>  Thu, 26 Jun 2014 17:06:20 +0100

navitia2 (0.98.1) unstable; urgency=low

  * Ed: change data version

 -- antoine-de <antoine.desbordes@gmail.com>  Tue, 24 Jun 2014 18:06:06 +0100

navitia2 (0.98.0) unstable; urgency=low

  * Attempt to remove libgeos warning  <https://github.com/CanalTP/navitia/pull/410>
  * Jormungandr: don't abort stat if no token  <https://github.com/CanalTP/navitia/pull/409>
  * jormungandr: correct filter  <https://github.com/CanalTP/navitia/pull/408>
  * Add schema to route  <https://github.com/CanalTP/navitia/pull/407>
  * Jormungandr: fix journey sort  <https://github.com/CanalTP/navitia/pull/406>
  * Jormungandr: fix a typo in get_filter  <https://github.com/CanalTP/navitia/pull/405>
  * Best filtering  <https://github.com/CanalTP/navitia/pull/403>
  * Doc: update <https://github.com/CanalTP/navitia/pull/401>
  * ed: route name  <https://github.com/CanalTP/navitia/pull/400>
  * Visu: removal  <https://github.com/CanalTP/navitia/pull/396>
  * Jormungandr: Add param show_codes to v0/Ptref  <https://github.com/CanalTP/navitia/pull/395>
  * PTReferential: ForbiddenUri  <https://github.com/CanalTP/navitia/pull/394>
  * Check consistency of vehicle journeys  <https://github.com/CanalTP/navitia/pull/393>
  * Doc update  <https://github.com/CanalTP/navitia/pull/392>
  * Manage odt  <https://github.com/CanalTP/navitia/pull/391>
  * geopal2ed : rm update boundary admins  <https://github.com/CanalTP/navitia/pull/390>
  * jormungandr: Error handling in stat_manger for RabbitMQ  <https://github.com/CanalTP/navitia/pull/388>
  * Navitiaii 856  <https://github.com/CanalTP/navitia/pull/386>
  * Jormungandr: add param to force https in link  <https://github.com/CanalTP/navitia/pull/385>
  * Navitiaii 768 harminisation  <https://github.com/CanalTP/navitia/pull/384>
  * Jormungandr: remove 'allow_odt' parameter  <https://github.com/CanalTP/navitia/pull/383>
  * ed: better error handling  <https://github.com/CanalTP/navitia/pull/382>
  * Fix get walking solutions  <https://github.com/CanalTP/navitia/pull/379>

 -- antoine-de <antoine.desbordes@gmail.com>  Tue, 24 Jun 2014 16:06:58 +0100

navitia2 (0.97.5) unstable; urgency=low

  * Jormungandr: hotfix for show codes and V0

 -- antoine-de <antoine.desbordes@gmail.com>  Tue, 17 Jun 2014 10:06:06 +0100

navitia2 (0.97.4) unstable; urgency=low

  * Jormungandr: second hotfix for demo.navitia.io

 -- antoine-de <antoine.desbordes@gmail.com>  Mon, 16 Jun 2014 16:06:13 +0100

navitia2 (0.97.3) unstable; urgency=low

  * Jormungandr: V0 hotfix for demo.navitia.io

 -- antoine-de <antoine.desbordes@gmail.com>  Mon, 16 Jun 2014 16:06:42 +0100

navitia2 (0.97.2) unstable; urgency=low

  * Jormungandr: multi coverage handling
  * Stats: add recovery for rabbitmq
  * Jormungandr: better reverse proxy handling (http/https in link)

 -- antoine-de <antoine.desbordes@gmail.com>  Wed, 11 Jun 2014 11:06:12 +0100

navitia2 (0.97.1) unstable; urgency=low

  * Fix bugs parse file bug in fusio2ed
  * Add is_free configuration to tyr

 -- Vincent Lara <lara.vincent@gmail.com>  Wed, 04 Jun 2014 15:06:16 +0100

navitia2 (0.97.0) unstable; urgency=low

  * Kraken: fix poi_type on places_nearby API
  * kraken : not display "pick_up only" if first stoptime
  * Jormungandr: Correct error handling
  * Fix Gtfs csvreader
  * TimeTable: change exceptions
  * documentation: Add other journey planners
  * Tyr: Add load_data command
  * Kraken: force malloc release
  * Jormungandr: remove useless variable
  * Jormungandr: filter similar journeys
  * Kraken: Change protobuff placemark from address to POI for BSS stations.
  * Release script improvement

 -- Vincent Lara <lara.vincent@gmail.com>  Mon, 02 Jun 2014 12:06:37 +0100

navitia2 (0.96.10) unstable; urgency=low

  * Jormungandr: Fix sort of journeys

 -- Vincent Lara <vincent.lara@canaltp.fr>  Tue, 27 May 2014 09:05:34 +0100

navitia2 (0.96.9) unstable; urgency=low

  * Fusio2ed: Check existence of comment column

 -- Vincent Lara <vincent.lara@canaltp.fr>  Mon, 26 May 2014 18:05:17 +0100

navitia2 (0.96.8) unstable; urgency=low

  * Kraken: Improve BSS handling
  * Jormungandr: fix a regression

 -- Vincent Lara <vincent.lara@canaltp.fr>  Mon, 19 May 2014 17:05:59 +0100

navitia2 (0.96.7) unstable; urgency=low

  * Stat_peristor: change stat_peristor.py in stat_persit.py

 -- Vincent Lara <vincent.lara@canaltp.fr>  Mon, 19 May 2014 17:05:18 +0100

navitia2 (0.96.6) unstable; urgency=low

  * Stat_persitor: fix typo in install

 -- Vincent Lara <vincent.lara@canaltp.fr>  Mon, 19 May 2014 15:05:13 +0100

navitia2 (0.96.5) unstable; urgency=low

  * Stat_peristor: move stat_persistor_service in Stat_peristor.py

 -- Vincent Lara <vincent.lara@canaltp.fr>  Mon, 19 May 2014 15:05:01 +0100

navitia2 (0.96.4) unstable; urgency=low

  * Stat_peristor: add all packages

 -- Vincent Lara <vincent.lara@canaltp.fr>  Mon, 19 May 2014 14:05:08 +0100

navitia2 (0.96.3) unstable; urgency=low

  * Scripts: Moved init_db from ed to navitiacommon

 -- antoine-de <antoine.desbordes@gmail.com>  Fri, 16 May 2014 17:05:39 +0100

navitia2 (0.96.2) unstable; urgency=low

  * Stat_persistor: Fix typo

 -- Vincent Lara <vincent.lara@canaltp.fr>  Fri, 16 May 2014 14:05:52 +0100

navitia2 (0.96.1) unstable; urgency=low

  * Stat_persistor: fix package

 -- Vincent Lara <vincent.lara@canaltp.fr>  Fri, 16 May 2014 14:05:54 +0100

navitia2 (0.96.0) unstable; urgency=low

  * Kraken: Fix rabbitmq bug after a reload of data
  * Jormungandr: Better handling of rabbitmq connection
  * Cmake improvements
  * Fix Clang compilation
  * Kraken: work on memory consumption
  * OSM2Ed: SQL optimizations
  * Kraken: fix bugs on validity pattern
  * Kraken: fix format of name
  * GTFS2ed: Fix behaviour when a stoppoint doesn't have a stop area
  * OSM2ed: Parse platform ways
  * GTFS2ed: Parse platform codes
  * Tyr: Fix schema name of admin and poi
  * Jormungandr: max waiting duration
  * Tyr: Fix synonyms integration
  * Jormungandr: fix journey sorting
  * Kraken: Improvement on build path
  * Jormungandr: Introduction of statistics
  * Kraken: Improvements on autocomplete
  * Kraken: Start from main stop area when a admin is asked

 -- Vincent Lara <vincent.lara@canaltp.fr>  Fri, 16 May 2014 11:05:47 +0100

navitia2 (0.95.0) unstable; urgency=low

  * ed : move poi table in georef schema
  * Kraken: delete of old, useless file
  * kraken: Correction for API place with uri
  * Kraken: use utils/zmq_compat.h for supporting zmq 3 and zmq 2
  * Kraken: Fix reverse connections
  * Jormungandr: chmod +x on manage.py
  * Set GTFS bikes allowed property in VehicleJourney
  * sql: navitia.admin has become georef.admin
  * Fix for Ubuntu 14.04
  * Documentation: add a 'how to contribute section'
  * Ouistiti: add licences
  * Move admin in georef
  * Jormungandr: we want uniq journeys
  * Jormungandr: check ACL on URI api
  * Ed: line sort
  * Add tests on journeys
  * Kraken: remove valgrind
  * Ed: remove hiredis dependency
  * Jormungandr: Sort journeys
  * Connector at auth
  * Jormungandr: prev&next one minutes before/after
  * Kraken: switch bss rent/putback section for arrival
  * Add commands tyr
  * Kraken: bug on arrival streetnetwork section
  * Kraken: fix reverse path angles

 -- Vincent Lara <vincent.lara@canaltp.fr>  Wed, 30 Apr 2014 10:04:16 +0100

navitia2 (0.94.1) unstable; urgency=low

  * Ed: Do bulk insert on stop times every 150000 inserts

 -- Vincent Lara <vincent.lara@canaltp.fr>  Thu, 24 Apr 2014 14:04:36 +0100

navitia2 (0.94.0) unstable; urgency=low

  * Jormungandr: change default fallback modes

 -- Vincent Lara <vincent.lara@canaltp.fr>  Tue, 22 Apr 2014 10:04:43 +0100

navitia2 (0.93.0) unstable; urgency=low

  * Kraken: fix order bug
  * Kraken: Use one file for aliases and synonyms
  * Jormungandr: Some improvement on performances
  * Jormungandr: log cleanup
  * Jormungandr: Add integration test
  * Kraken: add structure for mock kraken
  * Kraken : manage address POI
  * Kraken/Ed: Add key/value properties to POI

 -- Vincent Lara <vincent.lara@canaltp.fr>  Tue, 22 Apr 2014 09:04:53 +0100

navitia2 (0.93.3) unstable; urgency=low

  * Kraken: Fix journeys beginning by a stop_area

 -- Vincent Lara <vincent.lara@canaltp.fr>  Tue, 15 Apr 2014 15:04:36 +0100

navitia2 (0.91.2) unstable; urgency=low

  * Jormungandr: rapid journeys cannot be non_pt

 -- Vincent Lara <vincent.lara@canaltp.fr>  Mon, 14 Apr 2014 18:04:49 +0100

navitia2 (0.92.1) unstable; urgency=low

  * Upgrade data version

 -- Vincent Lara <vincent.lara@canaltp.fr>  Mon, 14 Apr 2014 16:04:47 +0100

navitia2 (0.92.0) unstable; urgency=low

  * Jormungandr: Journey's type refactoring
  * Jormungandr: add tags to journeys to better qualify them
  * All: change bss sections type (BSS_RENT and BSS_LANDING)
  * Jormungandr: fix previous departure behavior
  * Ed: fix poi type
  * Jormungandr: add min|max_nb_journeys parameter
  * Jormungandr: add show code param in varius apis
  * Kraken: natural sort on lines

 -- Vincent Lara <vincent.lara@canaltp.fr>  Mon, 14 Apr 2014 16:04:06 +0100

navitia2 (0.91.1) unstable; urgency=low

  * Jormungandr: fix bugs in scripts
  * Kraken: Fix init of wordweight

 -- Vincent Lara <vincent.lara@canaltp.fr>  Mon, 07 Apr 2014 18:04:11 +0100

navitia2 (0.91.0) unstable; urgency=low

  * Jormungandr: log improvements
  * Jormungandr: Improve exception management of calendars
  * Jormungandr: Adapt scenarios for a arrival before request
  * Jormungandr: Fix typing of sections
  * Jormungandr: New script configuration for call to planner
  * Kraken: Add crowfly projection in streetnetwork sections
  * Kraken: Add parameter depth in departure_board
  * Kraken: Fix get_walking_solutions
  * Kraken: Change raptor_init to raptor solution
  * Kraken: Add external codes
  * Kraken: Add addresses in POI and stop_point
  * Kraken: Fix retrieval of direct path
  * Ed: Compute relation between objects and admins in binarisation
  * Ed: New connector for POIs
  * Ed: Fix graph loading
  * All: Use forward declare in data
  * All: Use of share_ptr
  * All: Remove lock
  * Jormungandr: Fix next link

 -- Vincent Lara <vincent.lara@canaltp.fr>  Mon, 07 Apr 2014 15:04:08 +0100

navitia2 (0.90.8) unstable; urgency=low

  * Connector_at: add number of messages and Disruptions send

 -- Vincent Lara <vincent.lara@canaltp.fr>  Wed, 26 Mar 2014 11:03:58 +0100

navitia2 (0.90.7) unstable; urgency=low

  * Sindri: add number of messages pushed

 -- Vincent Lara <vincent.lara@canaltp.fr>  Wed, 26 Mar 2014 10:03:14 +0100

navitia2 (0.90.6) unstable; urgency=low

  * Debian: override dh_python2

 -- Vincent Lara <vincent.lara@canaltp.fr>  Tue, 25 Mar 2014 17:03:20 +0100

navitia2 (0.90.5) unstable; urgency=low

  * Jormungandr: add debian/navitia-jormungandr.pydist

 -- Vincent Lara <vincent.lara@canaltp.fr>  Tue, 25 Mar 2014 15:03:40 +0100

navitia2 (0.90.4) unstable; urgency=low

  * Jormungandr: python version >= 2.7

 -- Vincent Lara <vincent.lara@canaltp.fr>  Tue, 25 Mar 2014 11:03:09 +0100

navitia2 (0.90.3) unstable; urgency=low

  * Jormungandr: really fix python version problem

 -- Vincent Lara <vincent.lara@canaltp.fr>  Fri, 21 Mar 2014 18:03:01 +0100

navitia2 (0.90.2) unstable; urgency=low

  * Jormungandr: fix journey tagging

 -- Vincent Lara <vincent.lara@canaltp.fr>  Fri, 21 Mar 2014 17:03:52 +0100

navitia2 (0.90.1) unstable; urgency=low

  * Jormungandr: fix ResourceUri

 -- Vincent Lara <vincent.lara@canaltp.fr>  Fri, 21 Mar 2014 10:03:48 +0100

navitia2 (0.90.0) unstable; urgency=low

  * Monitor: Fix a typo
  * Kraken: For odt vj, we want to display only the first and last stop time
  * kraken : Add main destination to stop schedules
  * Jormungandr: We can now request models by external_code and type
  * Kraken: fix connection duration for intra stop area connections
  * OSMReader: improve the osm tags handling for bike
  * Ed2Nav: fix way filtering
  * Kraken: add facilities for qgis debuging
  * Jormungandr: Fix tagging of cheap journeys
  * Kraken: Some journeys were still begginning by a transfer
  * Kraken: fix setting of sn params of destination
  * jormungandr : test of from argument
  * Merge pull request #206 from l-vincent-l/fix_visible_sa
  * Ed: set visible value only if we have the column
  * jormungandr : add comment property
  * kraken : add comment property
  * CMake: python tests outputed in differents files
  * CMake: output all test in xml for jenkins
  * Jormungandr: manage terminus on stop schedule
  * Kraken: reverse order of validity pattern on display
  * Kraken: fix calendar API
  * Kraken: Penalize objects without cities
  * Jormungandr: filter corrected in places_nearby for POI

 -- Vincent Lara <vincent.lara@canaltp.fr>  Thu, 20 Mar 2014 17:03:50 +0100

navitia2 (0.89.2) unstable; urgency=low

  * Fix jormungandr unit tests

 -- Vincent Lara <vincent.lara@canaltp.fr>  Wed, 12 Mar 2014 09:03:53 +0100

navitia2 (0.89.1) unstable; urgency=low

  * Fix kraken version

 -- Vincent Lara <vincent.lara@canaltp.fr>  Tue, 11 Mar 2014 18:03:56 +0100

navitia2 (0.89.0) unstable; urgency=low

  * Jormungandr: add status API to v1
  * Jormungandr: fix resource uri
  * connecteur_at : filter modified.
  * kraken: add sort disruption by line and network
  * kraken: add sort line and network by weigth
  * Tyr: add navitia schema to ed tables.
  * Jormungandr: we always compare with lower case
  * kraken : return exceptions dates of associated_calendar
  * jormungandr : manage exceptions dates in stop_schedule
  * kraken : add calendar_exceptions in stop_schedule
  * kraken: add sort line and network by weigth
  * georef : Show reasons why stop points are excluded.
  * Buid fix on get_stop_times
  * Route_schedules: fix for frequency routes
  * Jormungandr: Add journey_pattern API
  * Kraken&Jormungandr: change walking default speed
  * jormungandr : status of stop_time is in response
  * Kraken: add schema navitia during query
  * Ed: Add column "sort" to tables company, network, and "website"
  * Ed: Add column "website" to the table "network"

 -- Vincent Lara <vincent.lara@canaltp.fr>  Tue, 11 Mar 2014 17:03:49 +0100

navitia2 (0.88.1) unstable; urgency=low

  * corrections on at loggers

 -- Vincent Lara <vincent.lara@canaltp.fr>  Thu, 06 Mar 2014 16:03:08 +0100

navitia2 (0.88.0) unstable; urgency=low

  * Stop schedule for calendars
  * Add logger for connector AT

 -- Vincent Lara <vincent.lara@canaltp.fr>  Thu, 06 Mar 2014 16:03:12 +0100

navitia2 (0.87.2) unstable; urgency=low

  * Fix connector_at

 -- Vincent Lara <vincent.lara@canaltp.fr>  Thu, 06 Mar 2014 14:03:25 +0100

navitia2 (0.87.1) unstable; urgency=low

  * Several fixes on connector at
  * Fix an url_for on the build of disruption link

 -- Vincent Lara <vincent.lara@canaltp.fr>  Thu, 06 Mar 2014 12:03:31 +0100

navitia2 (0.87.0) unstable; urgency=low

  * ed : normalize uri edges
  * ed : save way_id in house_number
  * build: tyr doesn't depends of request, but it's at_connector
  * Jormungandr: change the maximum duration a journey to 24h
  * Tyr: add a new process launching reload_at in case of message for an instance
  * Tyr: add a command for trigger reload of realtime information by kraken
  * Tyr: move aggregatePlaceCommand in a "command" submodule
  * Ed: build admin map
  * Autocomplete : upper-case accented caracters added
  * Jormugandr: default bike speed is 15 km/h (4.1m/s)

 -- Vincent Lara <vincent.lara@canaltp.fr>  Wed, 05 Mar 2014 18:03:36 +0100

navitia2 (0.86.2) unstable; urgency=low

  * Fix bike speed (for real !)

 -- Vincent Lara <vincent.lara@canaltp.fr>  Wed, 05 Mar 2014 11:03:50 +0100

navitia2 (0.86.1) unstable; urgency=low

  * Change bike speed to 15km/h (4.1 m/s)

 -- Vincent Lara <vincent.lara@canaltp.fr>  Wed, 05 Mar 2014 09:03:56 +0100

navitia2 (0.86.0) unstable; urgency=low

  * Kraken: Avoid journey to finish by a transfer
  * Tyr: add aggregate_places command
  * Kraken: speed of a bike is now 20km/h (i.e 5.6m/s)
  * Kraken: fix journey from and to poi.
  * Jormungandr: check if both origin and destination are in the same instance
  * Jormungandr: remove prefix from poi and admin id
  * Jormungandr: add headsign field to v1 interface

 -- Vincent Lara <vincent.lara@canaltp.fr>  Tue, 04 Mar 2014 18:03:53 +0100

navitia2 (0.85.0) unstable; urgency=low

  * Krakeni/Ed: correction on the ways fusion. Ignore those without name
  * SQL: remove useless script
  * Jormungandr: fix previous journey
  * Calendar: add data exposition apis
 -- Vincent Lara <vincent.lara@canaltp.fr>  Tue, 04 Mar 2014 11:03:58 +0100

navitia2 (0.84.0) unstable; urgency=low

  * Add maintenance API
  * Fix tyr logging
  * Add a file to run tyr

 -- Vincent Lara <vincent.lara@canaltp.fr>  Mon, 03 Mar 2014 15:03:24 +0100

navitia2 (0.83.12) unstable; urgency=low

  * Remove the grouping of edges by connected components

 -- Vincent Lara <vincent.lara@canaltp.fr>  Mon, 03 Mar 2014 15:03:58 +0100

navitia2 (0.83.11) unstable; urgency=low

  * Fix a bug on merge of ways

 -- Vincent Lara <vincent.lara@canaltp.fr>  Mon, 03 Mar 2014 10:03:38 +0100

navitia2 (0.83.10) unstable; urgency=low

  * Tyr: typo fix
  * Jormungandr: fix id of addresses
  * Ed: change insert of uri of admins, poi, poi_types
  * Ed: Faster merge of ways

 -- Vincent Lara <vincent.lara@canaltp.fr>  Fri, 28 Feb 2014 16:02:35 +0100

navitia2 (0.83.9) unstable; urgency=low

  * Fix aggregate places
  * Fix journeys

 -- Vincent Lara <vincent.lara@canaltp.fr>  Thu, 27 Feb 2014 16:02:24 +0100

navitia2 (0.83.8) unstable; urgency=low

  * Fix connector_at

 -- Vincent Lara <vincent.lara@canaltp.fr>  Wed, 26 Feb 2014 18:02:19 +0100

navitia2 (0.83.7) unstable; urgency=low

  * Disable id encoding

 -- Vincent Lara <vincent.lara@canaltp.fr>  Wed, 26 Feb 2014 15:02:43 +0100

navitia2 (0.83.6) unstable; urgency=low

  * Add python-requests dependency

 -- Vincent Lara <vincent.lara@canaltp.fr>  Tue, 25 Feb 2014 18:02:10 +0100

navitia2 (0.83.5) unstable; urgency=low

  * fix connector_at

 -- Vincent Lara <vincent.lara@canaltp.fr>  Tue, 25 Feb 2014 18:02:11 +0100

navitia2 (0.83.4) unstable; urgency=low

  * fix packages in connector-at

 -- Vincent Lara <vincent.lara@canaltp.fr>  Tue, 25 Feb 2014 16:55:57 +0100

navitia2 (0.83.3) unstable; urgency=low

  * Deploy connector-at

 -- Vincent Lara <vincent.lara@canaltp.fr>  Mon, 24 Feb 2014 12:55:57 +0100

navitia2 (0.83.2) unstable; urgency=low

  * fix qualifier

 -- Vincent Lara <vincent.lara@canaltp.fr>  Mon, 24 Feb 2014 18:02:57 +0100

navitia2 (0.83.1) unstable; urgency=low

  * Fix fare tests

 -- Vincent Lara <vincent.lara@canaltp.fr>  Mon, 24 Feb 2014 17:02:50 +0100

navitia2 (0.83.0) unstable; urgency=low

  * Tyr: add bitly
  * Jormungandr: new API to get objects from an external_code
  * Fare: Adapt fare to bitly
  * Connector: call external_code API
  * Conector at: Get object from their external_code
  * Connector_at: add config of last-exec-time-file
  * Tyr: set the charset of url.
  * Kraken: fare bug correction

 -- Vincent Lara <vincent.lara@canaltp.fr>  Mon, 24 Feb 2014 12:02:53 +0100

navitia2 (0.82.5) unstable; urgency=low

  * Fix tyr

 -- Vincent Lara <vincent.lara@canaltp.fr>  Thu, 20 Feb 2014 10:02:13 +0100

navitia2 (0.82.4) unstable; urgency=low

  * Fare hotfix

 -- Vincent Lara <vincent.lara@canaltp.fr>  Wed, 19 Feb 2014 15:02:22 +0100

navitia2 (0.82.3) unstable; urgency=low

  * Temporary delete configuration of auth_ttl

 -- Vincent Lara <vincent.lara@canaltp.fr>  Tue, 18 Feb 2014 10:02:28 +0100

navitia2 (0.82.2) unstable; urgency=low

  * Journeys: Correct V0

 -- Vincent Lara <vincent.lara@canaltp.fr>  Mon, 17 Feb 2014 18:02:12 +0100

navitia2 (0.82.1) unstable; urgency=low

  * Kraken : Change output dates format

 -- Vincent Lara <vincent.lara@canaltp.fr>  Mon, 17 Feb 2014 12:02:56 +0100

navitia2 (0.82.0) unstable; urgency=low

  * Tyr : better logging
  * Tyr: log action for one instance in separate file
  * Ed : import pois of geopal
  * Ed : Improved coordinate conversion
  * Ed : fix a bug on delete connected components

 -- Vincent Lara <vincent.lara@canaltp.fr>  Fri, 14 Feb 2014 17:02:56 +0100

navitia2 (0.81.4) unstable; urgency=low

  * hotfix for sql functions

 -- Vincent Lara <vincent.lara@canaltp.fr>  Fri, 14 Feb 2014 11:02:51 +0100

navitia2 (0.81.3) unstable; urgency=low

  * Hotfix for stop_point projection

 -- Vincent Lara <vincent.lara@canaltp.fr>  Fri, 14 Feb 2014 09:02:55 +0100

navitia2 (0.81.1) unstable; urgency=low

  * Hotfix for date format in protobuff

 -- Vincent Lara <vincent.lara@canaltp.fr>  Thu, 13 Feb 2014 17:02:50 +0100

navitia2 (0.81.0) unstable; urgency=low

  * Add email validation to tyr

 -- Vincent Lara <vincent.lara@canaltp.fr>  Thu, 13 Feb 2014 14:02:24 +0100

navitia2 (0.80.5) unstable; urgency=low

  * Fix migration script

 -- Vincent Lara <vincent.lara@canaltp.fr>  Thu, 13 Feb 2014 11:02:33 +0100

navitia2 (0.80.4) unstable; urgency=low

  * Deploy migration sql script

 -- Vincent Lara <vincent.lara@canaltp.fr>  Thu, 13 Feb 2014 11:02:04 +0100

navitia2 (0.80.3) unstable; urgency=low

  * Fix import in script/default

 -- Vincent Lara <vincent.lara@canaltp.fr>  Thu, 13 Feb 2014 10:02:12 +0100

navitia2 (0.80.2) unstable; urgency=low

  * Install geopal2ed

 -- Vincent Lara <vincent.lara@canaltp.fr>  Thu, 13 Feb 2014 09:02:29 +0100

navitia2 (0.80.1) unstable; urgency=low

  * Bug fix in tyr

 -- Vincent Lara <vincent.lara@canaltp.fr>  Wed, 12 Feb 2014 19:02:15 +0100

navitia2 (0.80.0) unstable; urgency=low

  * Add Fare
  * Add Geopal

 -- Vincent Lara <vincent.lara@canaltp.fr>  Wed, 12 Feb 2014 16:02:36 +0100

navitia2 (0.79.0) unstable; urgency=low

  * Fix on journeys duration
  * Fix on type journey parameter
  * Documentation update
  * New Tyr (we deleted pyed)
  * Fixes in ed
  * Add vehicle_journeys API
  * Add comment on stop time
  * Several improvements in Disruptions(comment, stopAreaList, links)
  * Several improvements in streetnetwork

 -- Antoine Desbordes <antoine.desbordes@canaltp.fr>  Thu, 06 Feb 2014 14:10:57 +0100

navitia2 (0.78.12) unstable; urgency=low

  * Fix commercial modes in Fusio2ed
  * Fix arrival date times

 -- Vincent Lara <vincent.lara@canaltp.fr>  Thu, 16 Jan 2014 17:43:00 +0100

navitia2 (0.78.11) unstable; urgency=low

  * Fix CMakeLists

 -- Vincent Lara <vincent.lara@canaltp.fr>  Thu, 16 Jan 2014 12:38:34 +0100

navitia2 (0.78.10) unstable; urgency=low

  * Fix build path of georef
  * Small fixes in Jormungandr

 -- Vincent Lara <Vincent Lara>  Thu, 16 Jan 2014 12:19:10 +0100

navitia2 (0.78.9) unstable; urgency=low

  * Fix in streetnetwork
  * Fixes in Jormungandr

 -- Vincent Lara <vincent.lara@canaltp.fr>  Wed, 15 Jan 2014 10:05:30 +0100

navitia2 (0.78.8) unstable; urgency=low

  * Fix arrival date time in kraken

 -- Vincent Lara <vincent.lara@canaltp.fr>  Fri, 10 Jan 2014 10:14:45 +0100

navitia2 (0.78.7) unstable; urgency=low

  * We now have bike sharing

 -- Vincent Lara <vincent.lara@canaltp.fr>  Thu, 09 Jan 2014 16:15:09 +0100

navitia2 (0.78.6) unstable; urgency=low

  * Ed fixes

 -- Vincent Lara <vincent.lara@canaltp.fr>  Thu, 09 Jan 2014 14:41:28 +0100

navitia2 (0.78.5) unstable; urgency=low

  * Improve of auth caching

 -- Vincent Lara <vincent.lara@canaltp.fr>  Wed, 08 Jan 2014 14:30:30 +0100

navitia2 (0.78.4) unstable; urgency=low

  * Autocomplete fix
  * Ed fix
  * Kraken build path fix

 -- Vincent lara <vincent.lara@canaltp.fr>  Tue, 07 Jan 2014 17:50:38 +0100

navitia2 (0.78.3) unstable; urgency=low

  * Better authentication handle

 -- Vincent Lara <vincent.lara@canaltp.fr>  Mon, 06 Jan 2014 19:10:15 +0100

navitia2 (0.78.2) unstable; urgency=low

  * No more pep8

 -- Vincent Lara <vincent.lara@canaltp.fr>  Mon, 06 Jan 2014 18:52:55 +0100

navitia2 (0.78.1) unstable; urgency=low

  * Fix pep8 compliance of connectors

 -- Vincent Lara <vincent.lara@canaltp.fr>  Mon, 06 Jan 2014 16:55:07 +0100

navitia2 (0.78.0) unstable; urgency=low

  * Add disruption_list

 -- Vincent Lara <vincent.lara@canaltp.fr>  Mon, 06 Jan 2014 14:46:32 +0100

navitia2 (0.77.5) unstable; urgency=low

  * Fixed fusio2ed and pyed packaging

 -- Vincent Lara <vincent.lara@canaltp.fr>  Wed, 18 Dec 2013 10:15:25 +0100

navitia2 (0.77.4) unstable; urgency=low

  * Fixed control file

 -- vlara <vincent.lara@canaltp.fr>  Tue, 17 Dec 2013 18:27:34 +0100

navitia2 (0.77.3) unstable; urgency=low

  * Fusio2ed packaging

 -- vlara <vincent.lara@canaltp.fr>  Tue, 17 Dec 2013 17:59:30 +0100

navitia2 (0.77.2) unstable; urgency=low

  * Pyed packaging

 -- vlara <vincent.lara@canaltp.fr>  Tue, 17 Dec 2013 16:29:42 +0100

navitia2 (0.77.0) unstable; urgency=low

  * Fusio2ed

 -- vlara <vincent.lara@canaltp.fr>  Tue, 17 Dec 2013 11:50:24 +0100

navitia2 (0.75.3) unstable; urgency=low

  * Ajout d'un index

 -- Vincent Lara <vincent.lara@canaltp.fr>  Fri, 15 Nov 2013 14:13:44 +0100

navitia2 (0.75.2) unstable; urgency=low

  * Ajout api dans v0

 -- Vincent Lara <vincent.lara@canaltp.fr>  Fri, 15 Nov 2013 13:45:43 +0100

navitia2 (0.75.1) unstable; urgency=low

  * hotfix : We go back to connections at the endings of journeys

 -- Vincent Lara <vincent.lara@canaltp.fr>  Fri, 15 Nov 2013 09:21:55 +0100

navitia2 (0.75.0) unstable; urgency=low

  * Accessibilite

 -- Vincent Lara <vincent.lara@canaltp.fr>  Thu, 14 Nov 2013 16:59:55 +0100

navitia2 (0.74.1) unstable; urgency=low

  * On a du vrai multithread
  *

 -- vlara <vlara@vlara-OptiPlex-790>  Thu, 14 Nov 2013 15:57:16 +0100

navitia2 (0.73.2) unstable; urgency=low

  * De l'authentification

 -- vlara <vincent.lara@canaltp.fr>  Mon, 28 Oct 2013 10:29:22 +0100

navitia2 (0.72.4) unstable; urgency=low

  * Amelioration de la stabilite de osm2ed

 -- vlara <vlara@vlara-OptiPlex-790>  Thu, 24 Oct 2013 09:14:23 +0200

navitia2 (0.72.3) unstable; urgency=low

  * Amelioration des sorts
  * Ajout des symboles de debug

 -- vlara <vincent.lara@canaltp.fr>  Wed, 23 Oct 2013 17:21:28 +0200

navitia2 (0.72.2) stable; urgency=low

  * Patch mineur

 -- vlara <vincent.lara@canaltp.fr>  Wed, 23 Oct 2013 14:13:00 +0200

navitia2 (0.72.1) unstable; urgency=low

  * Patch sur l'import des pois

 -- vlara <vincent.lara@canaltp.fr>  Wed, 23 Oct 2013 11:30:11 +0200

navitia2 (0.72) unstable; urgency=low

  * Correction ed2nav

 -- vlara <vlara@vlara-OptiPlex-790>  Wed, 23 Oct 2013 11:03:42 +0200

navitia2 (0.71.0) unstable; urgency=low

   [ Vincent Lara ]
  * Modification de l'emplacement de la v0

 -- vlara <vincent.lara@canaltp.fr>  Tue, 22 Oct 2013 15:26:08 +0200

navitia2 (0.70) UNRELEASED; urgency=low

  * Separation des paquets
  * Prolongements de service
  * Correction des itineraires
  * Amelioration de places nearby
  * Prise en compte des aeroports
  * Meilleure gestion des horaires en frequences
  * Retro compatibilite de la v0
  * Sortie JSONP
  * Ajout de broke et Sindri

 -- vlara <vlara@vlara-OptiPlex-790>  Mon, 21 Oct 2013 14:10:14 +0200

navitia2 (0.63.00) unstable; urgency=low

  [ Alexandre Jacquin ]
  * Debian : Ajout de pyed
  *

 -- Alexandre Jacquin <alexandre.jacquin@canaltp.fr>  Thu, 10 Oct 2013 11:58:55 +0200

navitia2 (0.62.41) unstable; urgency=low

  [ Vincent Lara ]
  * Debian : Ajout de la dépendance à python-six
  * Jormungandr : Correction des fichiers à installer

 -- Vincent Lara <vincent.lara@canaltp.fr>  Tue, 10 Sep 2013 11:40:18 +0200

kraken (0.62.40) quantal; urgency=low

  * Debut de qqc
  * Jörmungandr : Suppression de apis et validation
  * Instance manager : On ne va plus lire des valeurs par défaut dans la conf
  * Jörmungandr : Definition des apis appelables dans le script
  * ptref : On enlève un std::cout
  * PbConverter : Début de lintage
  * Jörmungandr : Mega refacto qui utilise une version custome de flask-restfull
  * Add module flask-restful
  * Jormungandr : Gestion des listes vides
  * Submodule update
  * Pulled down update to libutils
  * Transverse : Compilation de utils en premier
  * Raptor : Un bout de debug qui trainait
  * Jormungandr : Prise en compte de nonnull
  * Updated flask-restful
  * Ptdata : get type ne renvoyait pas le bon type pour les adresses
  * Jormungandr : Maj des CmakeLists
  * Raptor : Hacke pour avoir des résultats

 -- Vincent Lara <vincent.lara@canaltp.fr>  Wed, 04 Sep 2013 19:09:59 +0200

kraken (0.62.38) squeeze; urgency=low

  * Autocomplete : Ajout des informations de pagination
  * Kraken : Ajout de la pagination dans ptref
  * Jörmungandr : Bouchon stop_schedules
  * Jörmungandr : startPage devient start_page
  * Jörmungandr : La pagination se fait maintenant dans kraken
  * Jörmungandr : Lintage

 -- Vincent Lara <vincent.lara@canaltp.fr>  Tue, 13 Aug 2013 16:36:11 +0200

kraken (0.62.37) quantal; urgency=low

  [ Vincent Lara ]
  * Debian : Correction du packaging de ed
  * Jormungandr : Ajout de bouchons

 -- Vincent Lara <vincent.lara@canaltp.fr>  Tue, 13 Aug 2013 09:55:32 +0200

kraken (0.62.36) quantal; urgency=low

  [ l-vincent-l ]
  * Update install.rst

  [ Vincent Lara ]
  * Ed : Gestion de mauvaises coordonnées
  * Debian : Correction des dépendences de navitia-ed
  * Jörmungandr : Hotfix pour les route_schedules
  * Jormungandr : lintage output_v1

 -- Vincent Lara <vincent.lara@canaltp.fr>  Mon, 12 Aug 2013 18:46:07 +0200

kraken (0.62.35) quantal; urgency=low

  [ l-vincent-l ]
  * Update install.rst

  [ Vincent Lara ]
  * Ed : Gestion de mauvaises coordonnées
  * Debian : Correction des dépendences de navitia-ed
  * Jörmungandr : Hotfix pour les route_schedules
  * Jormungandr : lintage output_v1

 -- Vincent Lara <vincent.lara@canaltp.fr>  Mon, 12 Aug 2013 18:46:00 +0200

kraken (0.62.35) quantal; urgency=low

  * Debian : Correction des fichiers d'install
  * Scripts : on les rend executable
  * Version 0.62.34
  * Jörmungandr : Suppression du deadlock sur jormungandr

 -- Vincent Lara <vincent.lara@canaltp.fr>  Fri, 02 Aug 2013 16:53:11 +0200

kraken (0.62.34) quantal; urgency=low

  * Cmake : Ajout de droit d'execution sur les programmes

 -- Vincent Lara <vincent.lara@canaltp.fr>  Fri, 02 Aug 2013 10:46:15 +0200

kraken (0.62.33) quantal; urgency=low

  * Version 0.62.31
  * Debian : On enleve le postinst
  * Version 0.62.33

 -- Vincent Lara <vincent.lara@canaltp.fr>  Thu, 01 Aug 2013 18:31:25 +0200

kraken (0.62.31) quantal; urgency=low

  [ Vincent Lara ]
  * Ptref : Ajout de AFTER
  * Build Helper : Ajout d'idx pour tous les objets
  * Jormungandr : Correction du wsgi
  * Version 0.62.30

  [ Abderrahim Azime ]
  * Definition d'un itérateur sur les segments d'un graph
  * Ajout de trois listes temporaires pour ne pas binariser les graphes secondaires

  [ Vincent Lara ]
  * Kraken : Ajout de tcmalloc
  * Debian : Découpe des paquets
  * Kraken : Ajout de la dépendence à tcmalloc
  * Debian : Version 0.62.31

 -- Vincent Lara <vincent.lara@canaltp.fr>  Thu, 01 Aug 2013 16:39:23 +0200

kraken (0.62.30) squeeze; urgency=low

  * Pyed : Version 0.38.3
  * Kraken : Version 0.62.21
  * Scripts : On doit être postgres pour les runner
  * Jormungandr : le signal de kill n'est catché qu'en standalone
  * Version 0.62.30

 -- Vincent Lara <vincent.lara@canaltp.fr>  Thu, 01 Aug 2013 10:04:42 +0200

kraken (0.62.21) squeeze; urgency=low

  * Pyed: Suppression de dameon
  * Debian : Suppression de l'installation de pyed dans le postinst
  * Debian : Ajout du répertoire source et options de compilation
  * Debian : Ajout de fichiers install
  * Dépendences : Ajout de libpq

 -- Vincent Lara <vincent.lara@canaltp.fr>  Wed, 31 Jul 2013 10:31:20 +0200

kraken (0.62.20debian) squeeze; urgency=low

  * Debian : fichier rules plus conventionnel

 -- Vincent Lara <vincent.lara@canaltp.fr>  Tue, 30 Jul 2013 10:56:41 +0200

kraken (0.62.20ubuntu1) quantal; urgency=low

  * Debian : rules plus conventionnel
  * Debian : version 0.62.16
  * Pyed : Suppression daemon
  * Cmake : déplacement à la racine

 -- Vincent Lara <vincent.lara@canaltp.fr>  Tue, 30 Jul 2013 10:56:41 +0200

kraken (0.62.20) squeeze; urgency=low

  [ Abderrahim Azime ]
  * Amélioration du flux "journeys" : 	1) Ajout des commentaires sur les horaires 	2) affichage de la direction dans StreetNetwork 	3) Ajout de l'heure de départ et d'arrivé dans StreetNetwork 	4) Ajout des informations PICK_UP_ONLY, DROP_OFF_ONLY, ON_DEMAND_TRANSPORT, DATE_TIME_ESTIMATED au niveau de l'horaire
  * Mutualisation de la proporiété "AdditionalInformations" entre "journeys" et "route_schedules"
  * ajout de "additional_information" dans une section de type odt
  * Ajoute des équipements de la circulation dans le flux de "route_schedules"
  * Modification des links dans "journeys"

  [ Vincent Lara ]
  * Pyed : Ajout de target file
  * Cmake : ajout de postinst
  * Debian : Ajout de changelog et de control
  * Debian : Ajout de postinst
  * Streetnetwork : Correction de la longueur d'un chemin

  [ Abderrahim Azime ]
  * Ajout de la table des contributeurs
  * Ajout du type contributor, chargement dans la base et sa binarisation
  * Suppression du contenu de la table contributor avant les insertions
  * Création d'une compagnie par défaut : le TAD n'a pas de compagnie
  * Ajout des contributor dans le flux de status

  [ Vincent Lara ]
  * Version 0.62.16ubuntu1

 -- Vincent Lara <vincent.lara@canaltp.fr>  Tue, 30 Jul 2013 10:38:13 +0200

kraken (0.62.16ubuntu1) quantal; urgency=low

  [ Abderrahim Azime ]
  * - Prise en compte des coordonnées dans "journeys" - Création de l'origin et la destination dans la section "street_network"
  * Import des données OSM : Ajout des voies qui ne sont pas dans la table de fusion

  [ Vincent Lara ]
  * Version 0.62.16
  * Pyed : On mv avant de unzip
  * Pyed : Erreurs d'inattention
  * Pyed : version 0.37
  * Jormungandr wsgi : On set les variables d'environnement

 -- Vincent Lara <vincent.lara@canaltp.fr>  Wed, 24 Jul 2013 10:30:06 +0200

kraken (0.62.16) quantal; urgency=low

  [ Abderrahim Azime ]
  * refactoring de "route_schedule"
  * Suppression des commentaires inutils, ajout des stoptimes dans le cas où est nuls
  * faute d'orthographe
  * Ajout de l'accessibilté dans le flux au niveau de la circulation (VehicleJourney)
  * Amélioration de l'interface V1 de "journeys"
  * Remplacement de "pt_display_informations" par "display_informations" pour journeys
  * Binarisation de l'information "odt_type_id" de la circulation
  * Nommage des types de TAD
  * Intitialisation de l'odt_type de la circulation par "regular_line"
  * Amélioration de l'interface V1 de l'api "journeys"
  * Ajout des links dans l'api "journeys"

  [ Vincent Lara ]

 -- Vincent Lara <vincent.lara@canaltp.fr>  Mon, 22 Jul 2013 16:53:10 +0200

kraken (0.62.15) quantal; urgency=low

  * Pyed : Ajout de exec_directory

 -- Vincent Lara <vincent.lara@canaltp.fr>  Mon, 22 Jul 2013 14:37:29 +0200

kraken (0.62.14) quantal; urgency=low

  * Pyed : Correction start => run
  * Pyed : Ajout de target_directory, backup_directory
  * Pyed : Version 0.33

 -- Vincent Lara <vincent.lara@canaltp.fr>  Mon, 22 Jul 2013 14:19:10 +0200

kraken (0.62.13) quantal; urgency=low

  * Pyed : Suppression de status

 -- Vincent Lara <vincent.lara@canaltp.fr>  Mon, 22 Jul 2013 10:37:40 +0200

kraken (0.62.12) quantal; urgency=low

  * Pyed : On enlève totalement pid_file
  * Pyed : On enlève l'option start de pyed
  * Pyed : Version 0.31

 -- Vincent Lara <vincent.lara@canaltp.fr>  Mon, 22 Jul 2013 10:26:49 +0200

kraken (0.62.11) quantal; urgency=low

  * Pyed : On enleve daemon.py

 -- Vincent Lara <vincent.lara@canaltp.fr>  Fri, 19 Jul 2013 16:56:59 +0200

kraken (0.62.10) quantal; urgency=low

  * Postinst : Le bon !

 -- Vincent Lara <vincent.lara@canaltp.fr>  Fri, 19 Jul 2013 16:11:36 +0200

kraken (0.62.05ubuntu4) quantal; urgency=low

  * Postinst : On ajoute les +x qui vont bien

 -- Vincent Lara <vincent.lara@canaltp.fr>  Fri, 19 Jul 2013 15:22:05 +0200

kraken (0.62.05ubuntu3) quantal; urgency=low

  * Postinst : On se déplace dans /tmp/ avant de lancer l'installation

 -- Vincent Lara <vincent.lara@canaltp.fr>  Fri, 19 Jul 2013 15:14:33 +0200

kraken (0.62.05ubuntu2) quantal; urgency=low

  * Un petit test

 -- Vincent Lara <vincent.lara@canaltp.fr>  Fri, 19 Jul 2013 15:06:36 +0200

kraken (0.62.05ubuntu1) quantal; urgency=low

  * Postinst : On y croit

 -- Vincent Lara <vincent.lara@canaltp.fr>  Fri, 19 Jul 2013 14:56:31 +0200

kraken (0.62.05) quantal; urgency=low

  * Postinst : Le voilà le bon !

 -- Vincent Lara <vincent.lara@canaltp.fr>  Fri, 19 Jul 2013 14:51:49 +0200

kraken (0.62.04ubuntu5) quantal; urgency=low

  * Postinst : Cette fois ci c'est la bonne

 -- Vincent Lara <vincent.lara@canaltp.fr>  Fri, 19 Jul 2013 14:47:13 +0200

kraken (0.62.04ubuntu4) quantal; urgency=low

  * Postinst : On enleve les accolades

 -- Vincent Lara <vincent.lara@canaltp.fr>  Fri, 19 Jul 2013 14:39:58 +0200

kraken (0.62.04ubuntu3) quantal; urgency=low

  * Postinst : navitia => kraken

 -- Vincent Lara <vincent.lara@canaltp.fr>  Fri, 19 Jul 2013 14:05:22 +0200

kraken (0.62.04ubuntu2) quantal; urgency=low

  * Ajout du script de post installation dans le packet

 -- Vincent Lara <vincent.lara@canaltp.fr>  Fri, 19 Jul 2013 12:39:20 +0200

kraken (0.62.04ubuntu1) quantal; urgency=low

  * Changement de droit sur setup.py

 -- Vincent Lara <vincent.lara@canaltp.fr>  Fri, 19 Jul 2013 12:09:54 +0200

kraken (0.62.04) quantal; urgency=low

  [ vlara ]
  * UNRELEASED

  [ Vincent Lara ]

 -- Vincent Lara <vincent.lara@canaltp.fr>  Fri, 19 Jul 2013 12:20:39 +0200

kraken (0.62.03ubuntu2) quantal; urgency=low

  * Version 0.62.03
  * Pyed : Montée en version de la librairie

 -- Vincent Lara <vincent.lara@canaltp.fr>  Fri, 19 Jul 2013 12:09:54 +0200

kraken (0.62.03ubuntu1) quantal; urgency=low

  * Pyed : Erreur dans l'initialisation du main

 -- Vincent Lara <vincent.lara@canaltp.fr>  Fri, 19 Jul 2013 11:56:27 +0200

kraken (0.62.03) quantal; urgency=low

  * Version 0.62.02
  * SQL : Ajout du répertoire sql dans le CMakelists principal

 -- Vincent Lara <vincent.lara@canaltp.fr>  Fri, 19 Jul 2013 11:07:12 +0200

kraken (0.62.02) quantal; urgency=low

  [ Vincent Lara ]
  * Ed : Installation des scripts sql

  [ vlara ]
  * UNRELEASED

  [ Vincent Lara ]

 -- Vincent Lara <vincent.lara@canaltp.fr>  Thu, 18 Jul 2013 18:15:00 +0200

kraken (0.62.01) quantal; urgency=low

  * Version 0.62.0
  * Suppression totale de gunicorn

 -- Vincent Lara <vincent.lara@canaltp.fr>  Thu, 18 Jul 2013 16:29:07 +0200

kraken (0.62.0) quantal; urgency=low

  * Pyed : Correction pour que le service fonctionne mieux.

 -- Vincent Lara <vincent.lara@canaltp.fr>  Thu, 18 Jul 2013 15:07:18 +0200

kraken (0.61.9) quantal; urgency=low

  * Version 0.61.8
  * Debian : On va chercher le bon control
  * Version 0.61.8
  * On est plus dépendant de gunicorn
  * Ed : Installation de gtfs2ed, osm2ed, ed2nav dans /usr/bin
  * Installation de setup.py dans /tmp/

 -- Vincent Lara <vincent.lara@canaltp.fr>  Thu, 18 Jul 2013 11:08:28 +0200

kraken (0.61.8) quantal; urgency=low

  * Kraken : Suppression de la dépendance à gunicorn

 -- Vincent Lara <vincent.lara@canaltp.fr>  Wed, 17 Jul 2013 17:28:33 +0200

kraken (0.61.7) quantal; urgency=low

  * Pyed : Ajout de l'installation de la librairie
  * Pyed : Possibilité de changer l'utilisateur qui lance le démon

 -- Vincent Lara <vincent.lara@canaltp.fr>  Wed, 17 Jul 2013 16:53:43 +0200

kraken (0.61.6) quantal; urgency=low

  * Changement du maintener dans le fichier de control

 -- Vincent Lara <vincent.lara@canaltp.fr>  Wed, 17 Jul 2013 12:18:05 +0200

kraken (0.61.5) quantal; urgency=low

  [ vlara ]
  * UNRELEASED

  [ Vincent Lara ]

 -- Vincent Lara <vincent.lara@canaltp.fr>  Wed, 17 Jul 2013 12:02:20 +0200

kraken (0.61.4) quantal; urgency=low

  * Version 0.61.3
  * debian/rules : On va installer à la racine, ça devrait mieux aller.

 -- Vincent Lara <vincent.lara@canaltp.fr>  Wed, 17 Jul 2013 11:50:52 +0200

kraken (0.61.3) quantal; urgency=low

  [ Abderrahim Azime ]
  * Ajout de deux champs : 	* navitia.stop_time.date_time_estimated 	* navitia.vehicle_journey.odt_message
  * Ajout des deux champs dans la base de données et import dans la base et binarisation de ces deux champs: 	* navitia.vehicle_journey.odt_message 	* navitia.stop_time.date_time_estimated
  * amélioration de route_schedule : 	* Ajout des uris dans "display_informations" 	* Ajout des uris dans "headers" 	* Ajout des notes

  [ Vincent Lara ]

 -- Vincent Lara <vincent.lara@canaltp.fr>  Wed, 17 Jul 2013 11:20:52 +0200

kraken (0.61.2) unstable; urgency=low

  [ Abderrahim Azime ]
  * amélioration de 'route_schedule'

  [ Vincent Lara ]

 -- Vincent Lara <vincent.lara@canaltp.fr>  Wed, 17 Jul 2013 10:32:39 +0200

kraken (0.61ubuntu1) unstable; urgency=low

  [ Vincent Lara ]
  ** SNAPSHOT build @04008af448bfdb845cea18ec9c66b8c035535de4 **

  * Version 0.61

  [ vlara ]
  * UNRELEASED

  [ Vincent Lara ]

 -- Vincent Lara <vincent.lara@canaltp.fr>  Tue, 16 Jul 2013 18:06:26 +0200

kraken (0.61) unstable; urgency=low

  [ Vincent Lara ]
  * On va essayer de faire quelque chose de plus propre
  * Cmake : Ajout d'une section au cpack debian

  [ Vincent Lara ]

 -- Vincent Lara <vincent.lara@canaltp.fr>  Tue, 16 Jul 2013 17:00:38 +0200

kraken (0.60.0-1ubuntu1) quantal; urgency=low

  [ Vincent Lara ]
  * Ajout d'un fichier d'instruction pour le build du package
  * On va essayer de faire quelque chose de plus propre
  * Cmake : Ajout d'une section au cpack debian

  [ vlara ]

 -- vlara <vlara@vlara-OptiPlex-790>  Tue, 16 Jul 2013 16:59:38 +0200

kraken (0.60.0-1) unstable; urgency=low

  * Initial release (Closes: #nnnn)  <nnnn is the bug number of your ITP>

 -- vlara <vlara@unknown>  Thu, 11 Jul 2013 15:46:01 +0200<|MERGE_RESOLUTION|>--- conflicted
+++ resolved
@@ -1,4 +1,3 @@
-<<<<<<< HEAD
 navitia2 (3.1.0) unstable; urgency=low
 
   * Revert "Kraken: Case/accents sensitive sort on stop_areas"  <https://github.com/CanalTP/navitia/pull/3043>
@@ -33,13 +32,12 @@
   * ed: do not import stops from pathways  <https://github.com/CanalTP/navitia/pull/2978>
 
  -- mbounabi <Mehdi.Bounabi@Kisio.org>  Fri, 08 Nov 2019 14:11:15 +0100
-=======
+
 navitia2 (2.88.2) unstable; urgency=low
 
   * Kraken: Only reindex VJs from the deleted one <https://github.com/CanalTP/navitia/pull/3080>
 
  -- Olivier Georget <olivier.georget@kisio.com>  Mon, 09 Dec 2019 10:00:00 +0100
->>>>>>> d85f9351
 
 navitia2 (2.88.0) unstable; urgency=low
 
