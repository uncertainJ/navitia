--- conflicted
+++ resolved
@@ -1,99 +1,3 @@
-<<<<<<< HEAD
-navitia2 (0.78.12) unstable; urgency=low
-
-  * Fix commercial modes in Fusio2ed
-  * Fix arrival date times
-
- -- Vincent Lara <vincent.lara@canaltp.fr>  Thu, 16 Jan 2014 17:43:00 +0100
-
-navitia2 (0.78.11) unstable; urgency=low
-
-  * Fix CMakeLists
-
- -- Vincent Lara <vincent.lara@canaltp.fr>  Thu, 16 Jan 2014 12:38:34 +0100
-
-navitia2 (0.78.10) unstable; urgency=low
-
-  * Fix build path of georef
-  * Small fixes in Jormungandr
-
- -- Vincent Lara <Vincent Lara>  Thu, 16 Jan 2014 12:19:10 +0100
-
-navitia2 (0.78.9) unstable; urgency=low
-
-  * Fix in streetnetwork
-  * Fixes in Jormungandr
-
- -- Vincent Lara <vincent.lara@canaltp.fr>  Wed, 15 Jan 2014 10:05:30 +0100
-
-navitia2 (0.78.8) unstable; urgency=low
-
-  * Fix arrival date time in kraken
-
- -- Vincent Lara <vincent.lara@canaltp.fr>  Fri, 10 Jan 2014 10:14:45 +0100
-
-navitia2 (0.78.7) unstable; urgency=low
-
-  * We now have bike sharing
-
- -- Vincent Lara <vincent.lara@canaltp.fr>  Thu, 09 Jan 2014 16:15:09 +0100
-
-navitia2 (0.78.6) unstable; urgency=low
-
-  * Ed fixes
-
- -- Vincent Lara <vincent.lara@canaltp.fr>  Thu, 09 Jan 2014 14:41:28 +0100
-
-navitia2 (0.78.5) unstable; urgency=low
-
-  * Improve of auth caching
-
- -- Vincent Lara <vincent.lara@canaltp.fr>  Wed, 08 Jan 2014 14:30:30 +0100
-
-navitia2 (0.78.4) unstable; urgency=low
-
-  * Autocomplete fix
-  * Ed fix
-  * Kraken build path fix
-
- -- Vincent lara <vincent.lara@canaltp.fr>  Tue, 07 Jan 2014 17:50:38 +0100
-
-navitia2 (0.78.3) unstable; urgency=low
-
-  * Better authentication handle
-
- -- Vincent Lara <vincent.lara@canaltp.fr>  Mon, 06 Jan 2014 19:10:15 +0100
-
-navitia2 (0.78.2) unstable; urgency=low
-
-  * No more pep8
-
- -- Vincent Lara <vincent.lara@canaltp.fr>  Mon, 06 Jan 2014 18:52:55 +0100
-
-navitia2 (0.78.1) unstable; urgency=low
-
-  * Fix pep8 compliance of connectors
-
- -- Vincent Lara <vincent.lara@canaltp.fr>  Mon, 06 Jan 2014 16:55:07 +0100
-
-navitia2 (0.78.0) unstable; urgency=low
-
-  * Add disruption_list
-
- -- Vincent Lara <vincent.lara@canaltp.fr>  Mon, 06 Jan 2014 14:46:32 +0100
-
-navitia2 (0.77.5) unstable; urgency=low
-
-  * Fixed fusio2ed and pyed packaging
-
- -- Vincent Lara <vincent.lara@canaltp.fr>  Wed, 18 Dec 2013 10:15:25 +0100
-
-navitia2 (0.77.4) unstable; urgency=low
-
-  * Fixed control file
-
- -- vlara <vincent.lara@canaltp.fr>  Tue, 17 Dec 2013 18:27:34 +0100
-=======
 navitia2 (0.79.0) unstable; urgency=low
 
   * Fix on journeys duration
@@ -107,7 +11,101 @@
   * Several improvements in streetnetwork
 
  -- Antoine Desbordes <antoine.desbordes@canaltp.fr>  Thu, 06 Feb 2014 14:10:57 +0100
->>>>>>> 9b2d1266
+
+navitia2 (0.78.12) unstable; urgency=low
+
+  * Fix commercial modes in Fusio2ed
+  * Fix arrival date times
+
+ -- Vincent Lara <vincent.lara@canaltp.fr>  Thu, 16 Jan 2014 17:43:00 +0100
+
+navitia2 (0.78.11) unstable; urgency=low
+
+  * Fix CMakeLists
+
+ -- Vincent Lara <vincent.lara@canaltp.fr>  Thu, 16 Jan 2014 12:38:34 +0100
+
+navitia2 (0.78.10) unstable; urgency=low
+
+  * Fix build path of georef
+  * Small fixes in Jormungandr
+
+ -- Vincent Lara <Vincent Lara>  Thu, 16 Jan 2014 12:19:10 +0100
+
+navitia2 (0.78.9) unstable; urgency=low
+
+  * Fix in streetnetwork
+  * Fixes in Jormungandr
+
+ -- Vincent Lara <vincent.lara@canaltp.fr>  Wed, 15 Jan 2014 10:05:30 +0100
+
+navitia2 (0.78.8) unstable; urgency=low
+
+  * Fix arrival date time in kraken
+
+ -- Vincent Lara <vincent.lara@canaltp.fr>  Fri, 10 Jan 2014 10:14:45 +0100
+
+navitia2 (0.78.7) unstable; urgency=low
+
+  * We now have bike sharing
+
+ -- Vincent Lara <vincent.lara@canaltp.fr>  Thu, 09 Jan 2014 16:15:09 +0100
+
+navitia2 (0.78.6) unstable; urgency=low
+
+  * Ed fixes
+
+ -- Vincent Lara <vincent.lara@canaltp.fr>  Thu, 09 Jan 2014 14:41:28 +0100
+
+navitia2 (0.78.5) unstable; urgency=low
+
+  * Improve of auth caching
+
+ -- Vincent Lara <vincent.lara@canaltp.fr>  Wed, 08 Jan 2014 14:30:30 +0100
+
+navitia2 (0.78.4) unstable; urgency=low
+
+  * Autocomplete fix
+  * Ed fix
+  * Kraken build path fix
+
+ -- Vincent lara <vincent.lara@canaltp.fr>  Tue, 07 Jan 2014 17:50:38 +0100
+
+navitia2 (0.78.3) unstable; urgency=low
+
+  * Better authentication handle
+
+ -- Vincent Lara <vincent.lara@canaltp.fr>  Mon, 06 Jan 2014 19:10:15 +0100
+
+navitia2 (0.78.2) unstable; urgency=low
+
+  * No more pep8
+
+ -- Vincent Lara <vincent.lara@canaltp.fr>  Mon, 06 Jan 2014 18:52:55 +0100
+
+navitia2 (0.78.1) unstable; urgency=low
+
+  * Fix pep8 compliance of connectors
+
+ -- Vincent Lara <vincent.lara@canaltp.fr>  Mon, 06 Jan 2014 16:55:07 +0100
+
+navitia2 (0.78.0) unstable; urgency=low
+
+  * Add disruption_list
+
+ -- Vincent Lara <vincent.lara@canaltp.fr>  Mon, 06 Jan 2014 14:46:32 +0100
+
+navitia2 (0.77.5) unstable; urgency=low
+
+  * Fixed fusio2ed and pyed packaging
+
+ -- Vincent Lara <vincent.lara@canaltp.fr>  Wed, 18 Dec 2013 10:15:25 +0100
+
+navitia2 (0.77.4) unstable; urgency=low
+
+  * Fixed control file
+
+ -- vlara <vincent.lara@canaltp.fr>  Tue, 17 Dec 2013 18:27:34 +0100
 
 navitia2 (0.77.3) unstable; urgency=low
 
