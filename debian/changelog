<<<<<<< HEAD
navitia2 (0.78.0) unstable; urgency=low

  * Add disruption_list

 -- Vincent Lara <vincent.lara@canaltp.fr>  Mon, 06 Jan 2014 14:46:32 +0100
=======
navitia2 (0.77.5) unstable; urgency=low

  * Fixed fusio2ed and pyed packaging

 -- Vincent Lara <vincent.lara@canaltp.fr>  Wed, 18 Dec 2013 10:15:25 +0100

navitia2 (0.77.4) unstable; urgency=low

  * Fixed control file

 -- vlara <vincent.lara@canaltp.fr>  Tue, 17 Dec 2013 18:27:34 +0100
>>>>>>> c5e63b94

navitia2 (0.77.3) unstable; urgency=low

  * Fusio2ed packaging

 -- vlara <vincent.lara@canaltp.fr>  Tue, 17 Dec 2013 17:59:30 +0100

navitia2 (0.77.2) unstable; urgency=low

  * Pyed packaging

 -- vlara <vincent.lara@canaltp.fr>  Tue, 17 Dec 2013 16:29:42 +0100

navitia2 (0.77.1) UNRELEASED; urgency=low

  * Fixes in gtfs and fusio 2 ed
  * Jormungandr: fix tests

 -- vlara <vincent.lara@canaltp.fr>  Tue, 17 Dec 2013 15:16:10 +0100

navitia2 (0.77.0) unstable; urgency=low

  * Fusio2ed

 -- vlara <vincent.lara@canaltp.fr>  Tue, 17 Dec 2013 11:50:24 +0100

navitia2 (0.75.3) unstable; urgency=low

  * Ajout d'un index

 -- Vincent Lara <vincent.lara@canaltp.fr>  Fri, 15 Nov 2013 14:13:44 +0100

navitia2 (0.75.2) unstable; urgency=low

  * Ajout api dans v0

 -- Vincent Lara <vincent.lara@canaltp.fr>  Fri, 15 Nov 2013 13:45:43 +0100

navitia2 (0.75.1) unstable; urgency=low

  * hotfix : We go back to connections at the endings of journeys

 -- Vincent Lara <vincent.lara@canaltp.fr>  Fri, 15 Nov 2013 09:21:55 +0100

navitia2 (0.75.0) unstable; urgency=low

  * Accessibilite

 -- Vincent Lara <vincent.lara@canaltp.fr>  Thu, 14 Nov 2013 16:59:55 +0100

navitia2 (0.74.1) unstable; urgency=low

  * On a du vrai multithread
  *

 -- vlara <vlara@vlara-OptiPlex-790>  Thu, 14 Nov 2013 15:57:16 +0100

navitia2 (0.73.2) unstable; urgency=low

  * De l'authentification

 -- vlara <vincent.lara@canaltp.fr>  Mon, 28 Oct 2013 10:29:22 +0100

navitia2 (0.72.4) unstable; urgency=low

  * Amelioration de la stabilite de osm2ed

 -- vlara <vlara@vlara-OptiPlex-790>  Thu, 24 Oct 2013 09:14:23 +0200

navitia2 (0.72.3) unstable; urgency=low

  * Amelioration des sorts
  * Ajout des symboles de debug

 -- vlara <vincent.lara@canaltp.fr>  Wed, 23 Oct 2013 17:21:28 +0200

navitia2 (0.72.2) stable; urgency=low

  * Patch mineur

 -- vlara <vincent.lara@canaltp.fr>  Wed, 23 Oct 2013 14:13:00 +0200

navitia2 (0.72.1) unstable; urgency=low

  * Patch sur l'import des pois

 -- vlara <vincent.lara@canaltp.fr>  Wed, 23 Oct 2013 11:30:11 +0200

navitia2 (0.72) unstable; urgency=low

  * Correction ed2nav

 -- vlara <vlara@vlara-OptiPlex-790>  Wed, 23 Oct 2013 11:03:42 +0200

navitia2 (0.71.0) unstable; urgency=low

   [ Vincent Lara ]
  * Modification de l'emplacement de la v0

 -- vlara <vincent.lara@canaltp.fr>  Tue, 22 Oct 2013 15:26:08 +0200

navitia2 (0.70) UNRELEASED; urgency=low

  * Separation des paquets
  * Prolongements de service
  * Correction des itineraires
  * Amelioration de places nearby
  * Prise en compte des aeroports
  * Meilleure gestion des horaires en frequences
  * Retro compatibilite de la v0
  * Sortie JSONP
  * Ajout de broke et Sindri

 -- vlara <vlara@vlara-OptiPlex-790>  Mon, 21 Oct 2013 14:10:14 +0200

navitia2 (0.63.00) unstable; urgency=low

  [ Alexandre Jacquin ]
  * Debian : Ajout de pyed
  *

 -- Alexandre Jacquin <alexandre.jacquin@canaltp.fr>  Thu, 10 Oct 2013 11:58:55 +0200

navitia2 (0.62.41) unstable; urgency=low

  [ Vincent Lara ]
  * Debian : Ajout de la dépendance à python-six
  * Jormungandr : Correction des fichiers à installer

 -- Vincent Lara <vincent.lara@canaltp.fr>  Tue, 10 Sep 2013 11:40:18 +0200

kraken (0.62.40) quantal; urgency=low

  * Debut de qqc
  * Jörmungandr : Suppression de apis et validation
  * Instance manager : On ne va plus lire des valeurs par défaut dans la conf
  * Jörmungandr : Definition des apis appelables dans le script
  * ptref : On enlève un std::cout
  * PbConverter : Début de lintage
  * Jörmungandr : Mega refacto qui utilise une version custome de flask-restfull
  * Add module flask-restful
  * Jormungandr : Gestion des listes vides
  * Submodule update
  * Pulled down update to libutils
  * Transverse : Compilation de utils en premier
  * Raptor : Un bout de debug qui trainait
  * Jormungandr : Prise en compte de nonnull
  * Updated flask-restful
  * Ptdata : get type ne renvoyait pas le bon type pour les adresses
  * Jormungandr : Maj des CmakeLists
  * Raptor : Hacke pour avoir des résultats

 -- Vincent Lara <vincent.lara@canaltp.fr>  Wed, 04 Sep 2013 19:09:59 +0200

kraken (0.62.38) squeeze; urgency=low

  * Autocomplete : Ajout des informations de pagination
  * Kraken : Ajout de la pagination dans ptref
  * Jörmungandr : Bouchon stop_schedules
  * Jörmungandr : startPage devient start_page
  * Jörmungandr : La pagination se fait maintenant dans kraken
  * Jörmungandr : Lintage

 -- Vincent Lara <vincent.lara@canaltp.fr>  Tue, 13 Aug 2013 16:36:11 +0200

kraken (0.62.37) quantal; urgency=low

  [ Vincent Lara ]
  * Debian : Correction du packaging de ed
  * Jormungandr : Ajout de bouchons

 -- Vincent Lara <vincent.lara@canaltp.fr>  Tue, 13 Aug 2013 09:55:32 +0200

kraken (0.62.36) quantal; urgency=low

  [ l-vincent-l ]
  * Update install.rst

  [ Vincent Lara ]
  * Ed : Gestion de mauvaises coordonnées
  * Debian : Correction des dépendences de navitia-ed
  * Jörmungandr : Hotfix pour les route_schedules
  * Jormungandr : lintage output_v1

 -- Vincent Lara <vincent.lara@canaltp.fr>  Mon, 12 Aug 2013 18:46:07 +0200

kraken (0.62.35) quantal; urgency=low

  [ l-vincent-l ]
  * Update install.rst

  [ Vincent Lara ]
  * Ed : Gestion de mauvaises coordonnées
  * Debian : Correction des dépendences de navitia-ed
  * Jörmungandr : Hotfix pour les route_schedules
  * Jormungandr : lintage output_v1

 -- Vincent Lara <vincent.lara@canaltp.fr>  Mon, 12 Aug 2013 18:46:00 +0200

kraken (0.62.35) quantal; urgency=low

  * Debian : Correction des fichiers d'install
  * Scripts : on les rend executable
  * Version 0.62.34
  * Jörmungandr : Suppression du deadlock sur jormungandr

 -- Vincent Lara <vincent.lara@canaltp.fr>  Fri, 02 Aug 2013 16:53:11 +0200

kraken (0.62.34) quantal; urgency=low

  * Cmake : Ajout de droit d'execution sur les programmes

 -- Vincent Lara <vincent.lara@canaltp.fr>  Fri, 02 Aug 2013 10:46:15 +0200

kraken (0.62.33) quantal; urgency=low

  * Version 0.62.31
  * Debian : On enleve le postinst
  * Version 0.62.33

 -- Vincent Lara <vincent.lara@canaltp.fr>  Thu, 01 Aug 2013 18:31:25 +0200

kraken (0.62.31) quantal; urgency=low

  [ Vincent Lara ]
  * Ptref : Ajout de AFTER
  * Build Helper : Ajout d'idx pour tous les objets
  * Jormungandr : Correction du wsgi
  * Version 0.62.30

  [ Abderrahim Azime ]
  * Definition d'un itérateur sur les segments d'un graph
  * Ajout de trois listes temporaires pour ne pas binariser les graphes secondaires

  [ Vincent Lara ]
  * Kraken : Ajout de tcmalloc
  * Debian : Découpe des paquets
  * Kraken : Ajout de la dépendence à tcmalloc
  * Debian : Version 0.62.31

 -- Vincent Lara <vincent.lara@canaltp.fr>  Thu, 01 Aug 2013 16:39:23 +0200

kraken (0.62.30) squeeze; urgency=low

  * Pyed : Version 0.38.3
  * Kraken : Version 0.62.21
  * Scripts : On doit être postgres pour les runner
  * Jormungandr : le signal de kill n'est catché qu'en standalone
  * Version 0.62.30

 -- Vincent Lara <vincent.lara@canaltp.fr>  Thu, 01 Aug 2013 10:04:42 +0200

kraken (0.62.21) squeeze; urgency=low

  * Pyed: Suppression de dameon
  * Debian : Suppression de l'installation de pyed dans le postinst
  * Debian : Ajout du répertoire source et options de compilation
  * Debian : Ajout de fichiers install
  * Dépendences : Ajout de libpq

 -- Vincent Lara <vincent.lara@canaltp.fr>  Wed, 31 Jul 2013 10:31:20 +0200

kraken (0.62.20debian) squeeze; urgency=low

  * Debian : fichier rules plus conventionnel

 -- Vincent Lara <vincent.lara@canaltp.fr>  Tue, 30 Jul 2013 10:56:41 +0200

kraken (0.62.20ubuntu1) quantal; urgency=low

  * Debian : rules plus conventionnel
  * Debian : version 0.62.16
  * Pyed : Suppression daemon
  * Cmake : déplacement à la racine

 -- Vincent Lara <vincent.lara@canaltp.fr>  Tue, 30 Jul 2013 10:56:41 +0200

kraken (0.62.20) squeeze; urgency=low

  [ Abderrahim Azime ]
  * Amélioration du flux "journeys" : 	1) Ajout des commentaires sur les horaires 	2) affichage de la direction dans StreetNetwork 	3) Ajout de l'heure de départ et d'arrivé dans StreetNetwork 	4) Ajout des informations PICK_UP_ONLY, DROP_OFF_ONLY, ON_DEMAND_TRANSPORT, DATE_TIME_ESTIMATED au niveau de l'horaire
  * Mutualisation de la proporiété "AdditionalInformations" entre "journeys" et "route_schedules"
  * ajout de "additional_information" dans une section de type odt
  * Ajoute des équipements de la circulation dans le flux de "route_schedules"
  * Modification des links dans "journeys"

  [ Vincent Lara ]
  * Pyed : Ajout de target file
  * Cmake : ajout de postinst
  * Debian : Ajout de changelog et de control
  * Debian : Ajout de postinst
  * Streetnetwork : Correction de la longueur d'un chemin

  [ Abderrahim Azime ]
  * Ajout de la table des contributeurs
  * Ajout du type contributor, chargement dans la base et sa binarisation
  * Suppression du contenu de la table contributor avant les insertions
  * Création d'une compagnie par défaut : le TAD n'a pas de compagnie
  * Ajout des contributor dans le flux de status

  [ Vincent Lara ]
  * Version 0.62.16ubuntu1

 -- Vincent Lara <vincent.lara@canaltp.fr>  Tue, 30 Jul 2013 10:38:13 +0200

kraken (0.62.16ubuntu1) quantal; urgency=low

  [ Abderrahim Azime ]
  * - Prise en compte des coordonnées dans "journeys" - Création de l'origin et la destination dans la section "street_network"
  * Import des données OSM : Ajout des voies qui ne sont pas dans la table de fusion

  [ Vincent Lara ]
  * Version 0.62.16
  * Pyed : On mv avant de unzip
  * Pyed : Erreurs d'inattention
  * Pyed : version 0.37
  * Jormungandr wsgi : On set les variables d'environnement

 -- Vincent Lara <vincent.lara@canaltp.fr>  Wed, 24 Jul 2013 10:30:06 +0200

kraken (0.62.16) quantal; urgency=low

  [ Abderrahim Azime ]
  * refactoring de "route_schedule"
  * Suppression des commentaires inutils, ajout des stoptimes dans le cas où est nuls
  * faute d'orthographe
  * Ajout de l'accessibilté dans le flux au niveau de la circulation (VehicleJourney)
  * Amélioration de l'interface V1 de "journeys"
  * Remplacement de "pt_display_informations" par "display_informations" pour journeys
  * Binarisation de l'information "odt_type_id" de la circulation
  * Nommage des types de TAD
  * Intitialisation de l'odt_type de la circulation par "regular_line"
  * Amélioration de l'interface V1 de l'api "journeys"
  * Ajout des links dans l'api "journeys"

  [ Vincent Lara ]

 -- Vincent Lara <vincent.lara@canaltp.fr>  Mon, 22 Jul 2013 16:53:10 +0200

kraken (0.62.15) quantal; urgency=low

  * Pyed : Ajout de exec_directory

 -- Vincent Lara <vincent.lara@canaltp.fr>  Mon, 22 Jul 2013 14:37:29 +0200

kraken (0.62.14) quantal; urgency=low

  * Pyed : Correction start => run
  * Pyed : Ajout de target_directory, backup_directory
  * Pyed : Version 0.33

 -- Vincent Lara <vincent.lara@canaltp.fr>  Mon, 22 Jul 2013 14:19:10 +0200

kraken (0.62.13) quantal; urgency=low

  * Pyed : Suppression de status

 -- Vincent Lara <vincent.lara@canaltp.fr>  Mon, 22 Jul 2013 10:37:40 +0200

kraken (0.62.12) quantal; urgency=low

  * Pyed : On enlève totalement pid_file
  * Pyed : On enlève l'option start de pyed
  * Pyed : Version 0.31

 -- Vincent Lara <vincent.lara@canaltp.fr>  Mon, 22 Jul 2013 10:26:49 +0200

kraken (0.62.11) quantal; urgency=low

  * Pyed : On enleve daemon.py

 -- Vincent Lara <vincent.lara@canaltp.fr>  Fri, 19 Jul 2013 16:56:59 +0200

kraken (0.62.10) quantal; urgency=low

  * Postinst : Le bon !

 -- Vincent Lara <vincent.lara@canaltp.fr>  Fri, 19 Jul 2013 16:11:36 +0200

kraken (0.62.05ubuntu4) quantal; urgency=low

  * Postinst : On ajoute les +x qui vont bien

 -- Vincent Lara <vincent.lara@canaltp.fr>  Fri, 19 Jul 2013 15:22:05 +0200

kraken (0.62.05ubuntu3) quantal; urgency=low

  * Postinst : On se déplace dans /tmp/ avant de lancer l'installation

 -- Vincent Lara <vincent.lara@canaltp.fr>  Fri, 19 Jul 2013 15:14:33 +0200

kraken (0.62.05ubuntu2) quantal; urgency=low

  * Un petit test

 -- Vincent Lara <vincent.lara@canaltp.fr>  Fri, 19 Jul 2013 15:06:36 +0200

kraken (0.62.05ubuntu1) quantal; urgency=low

  * Postinst : On y croit

 -- Vincent Lara <vincent.lara@canaltp.fr>  Fri, 19 Jul 2013 14:56:31 +0200

kraken (0.62.05) quantal; urgency=low

  * Postinst : Le voilà le bon !

 -- Vincent Lara <vincent.lara@canaltp.fr>  Fri, 19 Jul 2013 14:51:49 +0200

kraken (0.62.04ubuntu5) quantal; urgency=low

  * Postinst : Cette fois ci c'est la bonne

 -- Vincent Lara <vincent.lara@canaltp.fr>  Fri, 19 Jul 2013 14:47:13 +0200

kraken (0.62.04ubuntu4) quantal; urgency=low

  * Postinst : On enleve les accolades

 -- Vincent Lara <vincent.lara@canaltp.fr>  Fri, 19 Jul 2013 14:39:58 +0200

kraken (0.62.04ubuntu3) quantal; urgency=low

  * Postinst : navitia => kraken

 -- Vincent Lara <vincent.lara@canaltp.fr>  Fri, 19 Jul 2013 14:05:22 +0200

kraken (0.62.04ubuntu2) quantal; urgency=low

  * Ajout du script de post installation dans le packet

 -- Vincent Lara <vincent.lara@canaltp.fr>  Fri, 19 Jul 2013 12:39:20 +0200

kraken (0.62.04ubuntu1) quantal; urgency=low

  * Changement de droit sur setup.py

 -- Vincent Lara <vincent.lara@canaltp.fr>  Fri, 19 Jul 2013 12:09:54 +0200

kraken (0.62.04) quantal; urgency=low

  [ vlara ]
  * UNRELEASED

  [ Vincent Lara ]

 -- Vincent Lara <vincent.lara@canaltp.fr>  Fri, 19 Jul 2013 12:20:39 +0200

kraken (0.62.03ubuntu2) quantal; urgency=low

  * Version 0.62.03
  * Pyed : Montée en version de la librairie

 -- Vincent Lara <vincent.lara@canaltp.fr>  Fri, 19 Jul 2013 12:09:54 +0200

kraken (0.62.03ubuntu1) quantal; urgency=low

  * Pyed : Erreur dans l'initialisation du main

 -- Vincent Lara <vincent.lara@canaltp.fr>  Fri, 19 Jul 2013 11:56:27 +0200

kraken (0.62.03) quantal; urgency=low

  * Version 0.62.02
  * SQL : Ajout du répertoire sql dans le CMakelists principal

 -- Vincent Lara <vincent.lara@canaltp.fr>  Fri, 19 Jul 2013 11:07:12 +0200

kraken (0.62.02) quantal; urgency=low

  [ Vincent Lara ]
  * Ed : Installation des scripts sql

  [ vlara ]
  * UNRELEASED

  [ Vincent Lara ]

 -- Vincent Lara <vincent.lara@canaltp.fr>  Thu, 18 Jul 2013 18:15:00 +0200

kraken (0.62.01) quantal; urgency=low

  * Version 0.62.0
  * Suppression totale de gunicorn

 -- Vincent Lara <vincent.lara@canaltp.fr>  Thu, 18 Jul 2013 16:29:07 +0200

kraken (0.62.0) quantal; urgency=low

  * Pyed : Correction pour que le service fonctionne mieux.

 -- Vincent Lara <vincent.lara@canaltp.fr>  Thu, 18 Jul 2013 15:07:18 +0200

kraken (0.61.9) quantal; urgency=low

  * Version 0.61.8
  * Debian : On va chercher le bon control
  * Version 0.61.8
  * On est plus dépendant de gunicorn
  * Ed : Installation de gtfs2ed, osm2ed, ed2nav dans /usr/bin
  * Installation de setup.py dans /tmp/

 -- Vincent Lara <vincent.lara@canaltp.fr>  Thu, 18 Jul 2013 11:08:28 +0200

kraken (0.61.8) quantal; urgency=low

  * Kraken : Suppression de la dépendance à gunicorn

 -- Vincent Lara <vincent.lara@canaltp.fr>  Wed, 17 Jul 2013 17:28:33 +0200

kraken (0.61.7) quantal; urgency=low

  * Pyed : Ajout de l'installation de la librairie
  * Pyed : Possibilité de changer l'utilisateur qui lance le démon

 -- Vincent Lara <vincent.lara@canaltp.fr>  Wed, 17 Jul 2013 16:53:43 +0200

kraken (0.61.6) quantal; urgency=low

  * Changement du maintener dans le fichier de control

 -- Vincent Lara <vincent.lara@canaltp.fr>  Wed, 17 Jul 2013 12:18:05 +0200

kraken (0.61.5) quantal; urgency=low

  [ vlara ]
  * UNRELEASED

  [ Vincent Lara ]

 -- Vincent Lara <vincent.lara@canaltp.fr>  Wed, 17 Jul 2013 12:02:20 +0200

kraken (0.61.4) quantal; urgency=low

  * Version 0.61.3
  * debian/rules : On va installer à la racine, ça devrait mieux aller.

 -- Vincent Lara <vincent.lara@canaltp.fr>  Wed, 17 Jul 2013 11:50:52 +0200

kraken (0.61.3) quantal; urgency=low

  [ Abderrahim Azime ]
  * Ajout de deux champs : 	* navitia.stop_time.date_time_estimated 	* navitia.vehicle_journey.odt_message
  * Ajout des deux champs dans la base de données et import dans la base et binarisation de ces deux champs: 	* navitia.vehicle_journey.odt_message 	* navitia.stop_time.date_time_estimated
  * amélioration de route_schedule : 	* Ajout des uris dans "display_informations" 	* Ajout des uris dans "headers" 	* Ajout des notes

  [ Vincent Lara ]

 -- Vincent Lara <vincent.lara@canaltp.fr>  Wed, 17 Jul 2013 11:20:52 +0200

kraken (0.61.2) unstable; urgency=low

  [ Abderrahim Azime ]
  * amélioration de 'route_schedule'

  [ Vincent Lara ]

 -- Vincent Lara <vincent.lara@canaltp.fr>  Wed, 17 Jul 2013 10:32:39 +0200

kraken (0.61ubuntu1) unstable; urgency=low

  [ Vincent Lara ]
  ** SNAPSHOT build @04008af448bfdb845cea18ec9c66b8c035535de4 **

  * Version 0.61

  [ vlara ]
  * UNRELEASED

  [ Vincent Lara ]

 -- Vincent Lara <vincent.lara@canaltp.fr>  Tue, 16 Jul 2013 18:06:26 +0200

kraken (0.61) unstable; urgency=low

  [ Vincent Lara ]
  * On va essayer de faire quelque chose de plus propre
  * Cmake : Ajout d'une section au cpack debian

  [ Vincent Lara ]

 -- Vincent Lara <vincent.lara@canaltp.fr>  Tue, 16 Jul 2013 17:00:38 +0200

kraken (0.60.0-1ubuntu1) quantal; urgency=low

  [ Vincent Lara ]
  * Ajout d'un fichier d'instruction pour le build du package
  * On va essayer de faire quelque chose de plus propre
  * Cmake : Ajout d'une section au cpack debian

  [ vlara ]

 -- vlara <vlara@vlara-OptiPlex-790>  Tue, 16 Jul 2013 16:59:38 +0200

kraken (0.60.0-1) unstable; urgency=low

  * Initial release (Closes: #nnnn)  <nnnn is the bug number of your ITP>

 -- vlara <vlara@unknown>  Thu, 11 Jul 2013 15:46:01 +0200<|MERGE_RESOLUTION|>--- conflicted
+++ resolved
@@ -1,10 +1,9 @@
-<<<<<<< HEAD
 navitia2 (0.78.0) unstable; urgency=low
 
   * Add disruption_list
 
  -- Vincent Lara <vincent.lara@canaltp.fr>  Mon, 06 Jan 2014 14:46:32 +0100
-=======
+
 navitia2 (0.77.5) unstable; urgency=low
 
   * Fixed fusio2ed and pyed packaging
@@ -16,7 +15,6 @@
   * Fixed control file
 
  -- vlara <vincent.lara@canaltp.fr>  Tue, 17 Dec 2013 18:27:34 +0100
->>>>>>> c5e63b94
 
 navitia2 (0.77.3) unstable; urgency=low
 
