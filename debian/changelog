<<<<<<< HEAD
navitia2 (1.2.4) unstable; urgency=medium

  * Jormungandr: fix authentication

 -- Vincent Lara <vincent.lara@canaltp.fr>  Wed, 16 Oct 2014 10:20:00 +0200

navitia2 (1.2.3) unstable; urgency=medium

  * fix name formating of stop areas and pois
  * fix authentication when there's a call by external_codde

 -- Vincent Lara <vincent.lara@canaltp.fr>  Wed, 15 Oct 2014 15:43:00 +0200

navitia2 (1.2.2) unstable; urgency=medium

  * fix error on journey with P+R

 -- Alexandre JACQUIN <alexandre.jacquin@canaltp.fr>  Mon, 13 Oct 2014 18:43:00 +0200

navitia2 (1.2.1) unstable; urgency=low

  * Jormungandr: hotfix so it placemarks work
  * Jormungandr: hotfix so authentication works

 -- l-vincent-l <lara.vincent@gmail.com>  Wed, 08 Oct 2014 19:10:15 +0100

navitia2 (1.2.0) unstable; urgency=low

=======
navitia2 (1.3.0) unstable; urgency=low

  * Jormungandr: free instance are accessible if token  <https://github.com/CanalTP/navitia/pull/645>
  * Jormungandr: Deletion of the V0 api  <https://github.com/CanalTP/navitia/pull/643>
  * Jormungandr: crowfly section never have geojson  <https://github.com/CanalTP/navitia/pull/636>
  * Jormungandr: Hide null regions  <https://github.com/CanalTP/navitia/pull/635>
  * Jormungandr: retrieve only regions that you have access to  <https://github.com/CanalTP/navitia/pull/631>
  * Jormungandr: add possibility to sort by departure hour on journeys  <https://github.com/CanalTP/navitia/pull/630>
  * Jormungandr: Config in database  <https://github.com/CanalTP/navitia/pull/644>
  * Jormungandr: Traveller profile  <https://github.com/CanalTP/navitia/pull/625>
  * Kraken: Change dominance rule of raptor  <https://github.com/CanalTP/navitia/pull/642>
  * Kraken: Fix name of POI and StopArea  <https://github.com/CanalTP/navitia/pull/641>
  * Kraken: fix names of pt_objects <https://github.com/CanalTP/navitia/pull/639>
  * Kraken: Shapes in routes  <https://github.com/CanalTP/navitia/pull/637>
  * Kraken: fix an error when a journey start at a P+R poi  <https://github.com/CanalTP/navitia/pull/633>
  * Kraken: better logging  <https://github.com/CanalTP/navitia/pull/627>
  * Kraken: improve the copy of Data  <https://github.com/CanalTP/navitia/pull/632>
  * Journeys: add the posibility to have different fallback duration for each mode  <https://github.com/CanalTP/navitia/pull/638>
  * Ed: Fix timezones  <https://github.com/CanalTP/navitia/pull/628>
  * Hotfix on release version  <https://github.com/CanalTP/navitia/pull/626>
  * Tyr: Config scenario <https://github.com/CanalTP/navitia/pull/624>

 -- l-vincent-l <lara.vincent@gmail.com>  Fri, 17 Oct 2014 12:10:56 +0100

 navitia2 (1.2.0) unstable; urgency=low
>>>>>>> c3794ce3
  * osm2ed: compute the bounding shape of the instance at the end  <https://github.com/CanalTP/navitia/pull/617>
  * Osm2ed: relation with way and admin were not inserted in database...  <https://github.com/CanalTP/navitia/pull/616>
  * ed: from geometry in routes.txt and lines.txt to navitia::type  <https://github.com/CanalTP/navitia/pull/615>
  * Places fix score and quality with autocomplete integration test  <https://github.com/CanalTP/navitia/pull/614>
  * Ed: migration to alembic  <https://github.com/CanalTP/navitia/pull/586>  <https://github.com/CanalTP/navitia/pull/613> <https://github.com/CanalTP/navitia/pull/608>
  * pb_converter: fix fill_pb_placemark of admin  <https://github.com/CanalTP/navitia/pull/612>
  * Jormungandr: add test on isochrones  <https://github.com/CanalTP/navitia/pull/609>
  * Utils: add pq dependency  <https://github.com/CanalTP/navitia/pull/606>
  * ed: use geometries.txt in fusio to export shapes  <https://github.com/CanalTP/navitia/pull/604>
  * all: add dependancy to protobuf  <https://github.com/CanalTP/navitia/pull/603>
  * TimeTable: refactoring of timetable for calendar  <https://github.com/CanalTP/navitia/pull/601>
  * cmake: add dependancy on protobuf for accessible_test  <https://github.com/CanalTP/navitia/pull/600>
  * Kraken: new api ptobject external_code  <https://github.com/CanalTP/navitia/pull/599>
  * Protobuf: rename place to pbobject  <https://github.com/CanalTP/navitia/pull/598>
  * remove warning, remove dead code and GeographicalCoord in its file  <https://github.com/CanalTP/navitia/pull/597>
  * Fix tyr jobs  <https://github.com/CanalTP/navitia/pull/596>
  * Python: change requirements for protobuff to 2.4.1  <https://github.com/CanalTP/navitia/pull/595>
  * Disruptions: add new object model  <https://github.com/CanalTP/navitia/pull/594>
  * Jormungandr: quick fix for best filtering  <https://github.com/CanalTP/navitia/pull/592>
  * Jormun: add transportation mode to crow fly  <https://github.com/CanalTP/navitia/pull/591>
  * All: rewrite helps <https://github.com/CanalTP/navitia/pull/588>
  * Jormungandr: add validity pattern to vp  <https://github.com/CanalTP/navitia/pull/581>

 -- antoine-de <antoine.desbordes@gmail.com>  Wed, 08 Oct 2014 17:10:15 +0100


navitia2 (1.1.3) unstable; urgency=medium

  * hotfix for "memleak" on stop_schedules

 -- Alexandre JACQUIN <alexandre.jacquin@canaltp.fr>  Wed, 01 Oct 2014 14:42:29 +0200


navitia2 (1.1.2) unstable; urgency=low

  * Cities: add tolerance for ST_DWITHIN for postgis 1.5 

 -- Antoine Desbordes <antoine.desbordes@canaltp.fr>  Mon, 22 Sep 2014 13:44:13 +0100

navitia2 (1.1.1) unstable; urgency=low

  * Cities: change cmake conf to embbed alembic 

 -- Antoine Desbordes <antoine.desbordes@canaltp.fr>  Mon, 22 Sep 2014 11:44:13 +0100

navitia2 (1.1.0) unstable; urgency=low

  * Jormungandr: change date parse library  <https://github.com/CanalTP/navitia/pull/573>
  * Osm2ed: change admin boundary building  <https://github.com/CanalTP/navitia/pull/572>
  * Cities: handle boundary made of multi-parts  <https://github.com/CanalTP/navitia/pull/571>
  * jormungandr: add traveller profiles  <https://github.com/CanalTP/navitia/pull/570>
  * Tyr: add fare in dataset family type  <https://github.com/CanalTP/navitia/pull/568>
  * ed: Create default physical mode  <https://github.com/CanalTP/navitia/pull/567>
  * kraken: usage of boost program_option for the configuration  <https://github.com/CanalTP/navitia/pull/566>
  * tyr: using cities in ed2nav  <https://github.com/CanalTP/navitia/pull/564>
  * monitor-kraken: add publication_date on response  <https://github.com/CanalTP/navitia/pull/563>
  * ed: Admin stop area  <https://github.com/CanalTP/navitia/pull/562>
  * Isochrone: fix re-building of pathes  <https://github.com/CanalTP/navitia/pull/561>
  * Nm planner  <https://github.com/CanalTP/navitia/pull/559>
  * Jormun&Kraken: add recoverable error  <https://github.com/CanalTP/navitia/pull/558>
  * ed: Add admin to stop points and poi using cities  <https://github.com/CanalTP/navitia/pull/556>
  * Georef: fix angle computation  <https://github.com/CanalTP/navitia/pull/555>
  * kraken & tyr: add a fake heartbeat amqp for all kraken from tyr  <https://github.com/CanalTP/navitia/pull/554>
  * Jormungandr: set config for basic auth realm, aka: pretty auth :p  <https://github.com/CanalTP/navitia/pull/553>
  * nav2rt: handle case of a non existing input file  <https://github.com/CanalTP/navitia/pull/552>
  * Jormungandr: fiw the error message when one instance is dead  <https://github.com/CanalTP/navitia/pull/551>
  * Route: add direction field.  <https://github.com/CanalTP/navitia/pull/550>
  * Tyr: add a command for rebuild all the current data of an instance   <https://github.com/CanalTP/navitia/pull/549>
  * ed: Modify uri poi type  <https://github.com/CanalTP/navitia/pull/548>
  * Tyr: add a command for deleting old backup directories   <https://github.com/CanalTP/navitia/pull/547>
  * Connector cities  <https://github.com/CanalTP/navitia/pull/546>
  * ed: connections from stop point A to A <https://github.com/CanalTP/navitia/pull/541>
  * ed&georef: force using a parking when using a car to stop area <https://github.com/CanalTP/navitia/pull/528>
  * georef: the coordinate of an entire way is the projection of the centroid on the way <https://github.com/CanalTP/navitia/pull/534>
  * ed: compute convex bounding shape <https://github.com/CanalTP/navitia/pull/531>
  * georef: nearest_edge returns really the nearest edge now <https://github.com/CanalTP/navitia/pull/530>

 -- Guillaume Pinot <texitoi@texitoi.eu>  Fri, 19 Sep 2014 14:09:13 +0100

navitia2 (1.0.1) unstable; urgency=low

  * cherry pick of commits from <https://github.com/CanalTP/navitia/pull/526>
    for timetable null value handling

 -- Antoine Desbordes <antoine.desbordes@canaltp.fr>  Thu, 4 Sep 2014 14:44:13 +0100

navitia2 (1.0.0) unstable; urgency=low

  * Jormungandr: take crow fly mode a a fall back mode in tags  <https://github.com/CanalTP/navitia/pull/524>
  * timezone: Technical implementation of time zone in
    <https://github.com/CanalTP/navitia/pull/493> , but some stuff still need
    to be done, so it has been deactivated by <https://github.com/CanalTP/navitia/pull/512> 
    and timezone hidden in json results by  <https://github.com/CanalTP/navitia/pull/523>
  * Routing: add more tests on stay in  <https://github.com/CanalTP/navitia/pull/522>
  * Georef: add test to djikstra limit  <https://github.com/CanalTP/navitia/pull/521>
  * improvement of stay in connection  <https://github.com/CanalTP/navitia/pull/520>
  * all: remove warnings  <https://github.com/CanalTP/navitia/pull/519>
  * all: remove warnings  <https://github.com/CanalTP/navitia/pull/518>
  * Cmake: test empty removed  <https://github.com/CanalTP/navitia/pull/517>
  * Fix direct path  <https://github.com/CanalTP/navitia/pull/516>
  * Only do crowfly if we leave the requested area  <https://github.com/CanalTP/navitia/pull/515>
  * ed: support pqxx v3 and v4  <https://github.com/CanalTP/navitia/pull/514>
  * Jormungandr: modification of sort order for journeys  <https://github.com/CanalTP/navitia/pull/513>
  * Ed: deletion of a unneeded and malformed exception block in migration.sql  <https://github.com/CanalTP/navitia/pull/511>
  * Jormungandr: set car speed to 40km/h, before it was 60km/h  <https://github.com/CanalTP/navitia/pull/510>
  * Persist vj  <https://github.com/CanalTP/navitia/pull/509>
  * update test on validity pattern  <https://github.com/CanalTP/navitia/pull/508>
  * Jormun: sqlalchemy scripts corrections  <https://github.com/CanalTP/navitia/pull/507>
  * Fix UTC conversion in GTFS  <https://github.com/CanalTP/navitia/pull/506>
  * Doc: delete type from journeys  <https://github.com/CanalTP/navitia/pull/505>
  * Add crowfly to nonpt  <https://github.com/CanalTP/navitia/pull/504>
  * Fix calendar split  <https://github.com/CanalTP/navitia/pull/503>
  * Fare: publish 'found' boolean on tickets
    <https://github.com/CanalTP/navitia/pull/502> and some fare fixes <https://github.com/CanalTP/navitia/pull/494>
  * Jormun: fix prev/next bug on V0  <https://github.com/CanalTP/navitia/pull/501>
  * Default network  <https://github.com/CanalTP/navitia/pull/500>
  * Ed: fix build of validityPattern in gtfsParser  <https://github.com/CanalTP/navitia/pull/499>
  * Jormun v0 datetime pickup  <https://github.com/CanalTP/navitia/pull/498>
  * No car direct path  <https://github.com/CanalTP/navitia/pull/497>
  * Load fare while loading fusio if possible  <https://github.com/CanalTP/navitia/pull/496>
  * Fusio2ed: fix a segfault when a line is not associated with a network  <https://github.com/CanalTP/navitia/pull/495>

 -- antoine-de <antoine.desbordes@gmail.com>  Tue, 02 Sep 2014 17:09:29 +0100

navitia2 (0.102.2) unstable; urgency=low

  * cherry pick of commits from <https://github.com/CanalTP/navitia/pull/497>
  * Fare: hand made corrections from <https://github.com/CanalTP/navitia/pull/496> (it was not possible to really cherry-pick because of conflict)

 -- Antoine Desbordes <antoine.desbordes@canaltp.fr>  Mon, 25 Aug 2014 10:44:13 +0100

navitia2 (0.102.1) unstable; urgency=low

  * Gtfs: fix segfault on fusio2ed <https://github.com/CanalTP/navitia/pull/495>

 -- Antoine Desbordes <antoine.desbordes@canaltp.fr>  Wed, 21 Aug 2014 10:44:13 +0100

navitia2 (0.102.0) unstable; urgency=low

  * Fare: fix cg37 fare <https://github.com/CanalTP/navitia/pull/494> 

 -- Antoine Desbordes <antoine.desbordes@canaltp.fr>  Wed, 20 Aug 2014 16:44:13 +0100

navitia2 (0.101.2) unstable; urgency=low

  * Kraken: Fix a bug in path building

 -- Vincent Lara <vincent.lara@canaltp.fr>  Mon, 12 Aug 2014 11:44:13 +0100

navitia2 (0.101.1) unstable; urgency=low

  * Kraken: Add routing dependency to pb_lib

 -- Vincent Lara <vincent.lara@canaltp.fr>  Mon, 11 Aug 2014 17:17:13 +0100

navitia2 (0.101.0) unstable; urgency=low

  * Jormungandr: display stop_points of a route  <https://github.com/CanalTP/navitia/pull/481>
  * Always do direct path  <https://github.com/CanalTP/navitia/pull/480>
  * Kraken: Improve overlapping check  <https://github.com/CanalTP/navitia/pull/479>
  * Kraken: Add transfer arrival_time  <https://github.com/CanalTP/navitia/pull/478>
  * Kraken: autocomplete: some accented characters added  <https://github.com/CanalTP/navitia/pull/477>
  * Kraken: revert stop_times  <https://github.com/CanalTP/navitia/pull/476>
  * Ed check if there is no error when writing the .nav  <https://github.com/CanalTP/navitia/pull/475>
  * Kraken: log the version of kraken on startup  <https://github.com/CanalTP/navitia/pull/474>
  * Connector at: Disable debug log of sqlalchemy  <https://github.com/CanalTP/navitia/pull/473>
  * Kraken: you can now pass the path to the config file of kraken on startup  <https://github.com/CanalTP/navitia/pull/472>
  * Kraken: fix production_period in navitia  <https://github.com/CanalTP/navitia/pull/472>
  * Ed: The default network was already created  <https://github.com/CanalTP/navitia/pulls/470>
  * Tyr: User api didn't return the real authorizations  <https://github.com/CanalTP/navitia/pulls/469>
  * Kraken: fix crow_fly_duration of BSS

 -- Vincent Lara <vincent.lara@canaltp.fr>  Mon, 11 Aug 2014 15:29:13 +0100

navitia2 (0.100.2) unstable; urgency=low

  * fare: Fix a bug when currencies are diffrent
  * next_departures: Retrieve the right number of departures

 -- Vincent Lara <vincent.lara@canaltp.fr>  Thu, 28 Jul 2014 18:00:13 +0100

navitia2 (0.100.1) unstable; urgency=low

  * autocomplete: correction calculation quality  <https://github.com/CanalTP/navitia/pull/442> 

 -- Vincent Lara <vincent.lara@canaltp.fr>  Thu, 25 Jul 2014 16:26:13 +0100

navitia2 (0.100.0) unstable; urgency=low

  * fare : currency serialization  <https://github.com/CanalTP/navitia/pull/455>
  * Add coherence bss  <https://github.com/CanalTP/navitia/pull/454>
  * Fix isochrones  <https://github.com/CanalTP/navitia/pull/452>
  * Ed: error message when no pt data in db  <https://github.com/CanalTP/navitia/pull/451>
  * Tyr: Change url to flask restful to https  <https://github.com/CanalTP/navitia/pull/450>
  * Jormungandr: Change url to flask restful to https  <https://github.com/CanalTP/navitia/pull/449>
  * Jormungandr: add kombu dependency  <https://github.com/CanalTP/navitia/pull/448>
  * Kraken: Better handling of departure that are also destinations  <https://github.com/CanalTP/navitia/pull/447>
  * Remove unused members of JourneyPatternPoint  <https://github.com/CanalTP/navitia/pull/446>
  * Use std::fill instead of assign  <https://github.com/CanalTP/navitia/pull/445>
  * Move frequency paramaters to VJ   <https://github.com/CanalTP/navitia/pull/444>
  * Add coherence to sections  <https://github.com/CanalTP/navitia/pull/441>
  * Autocomplete test functional init  <https://github.com/CanalTP/navitia/pull/440>
  * Revert 437 autocomplete test functional init  <https://github.com/CanalTP/navitia/pull/439>
  * Cli: factorize loading  <https://github.com/CanalTP/navitia/pull/438>
  * Autocomplete test functional init  <https://github.com/CanalTP/navitia/pull/437>
  * Add requirements in cmake to help compilation preparation  <https://github.com/CanalTP/navitia/pull/436>
  * Doc install  <https://github.com/CanalTP/navitia/pull/435>
  * Cli  <https://github.com/CanalTP/navitia/pull/434>
  * Tyr: do not run load_data async  <https://github.com/CanalTP/navitia/pull/433>
  * Add debug tools  <https://github.com/CanalTP/navitia/pull/432>
  * Assert on reversal errors  <https://github.com/CanalTP/navitia/pull/430>
  * Use constants instead of double negation  <https://github.com/CanalTP/navitia/pull/429>
  * Navitiacommon&tyr: remove coordinates from ptobjects  <https://github.com/CanalTP/navitia/pull/428>
  * Stay in fixes  <https://github.com/CanalTP/navitia/pull/427>
  * Translation <https://github.com/CanalTP/navitia/pull/426> and <https://github.com/CanalTP/navitia/pull/422>
  * Remove poipoitype  <https://github.com/CanalTP/navitia/pull/424>

 -- Vincent Lara <vincent.lara@canaltp.fr>  Thu, 24 Jun 2014 18:26:13 +0100

navitia2 (0.99.0) unstable; urgency=low

  * Fix auth uri  <https://github.com/CanalTP/navitia/pull/417>
  * Ed: ignore line without a network  <https://github.com/CanalTP/navitia/pull/416>
  * Attempt to remove libgeos warning  <https://github.com/CanalTP/navitia/pull/410>
  * Jormungandr: don't abort stat if no token  <https://github.com/CanalTP/navitia/pull/409>
  * jormungandr: correct filter  <https://github.com/CanalTP/navitia/pull/408>
  * Add schema to route  <https://github.com/CanalTP/navitia/pull/407>
  * Jormungandr: fix journey sort  <https://github.com/CanalTP/navitia/pull/406>
  * Jormungandr: fix a typo in get_filter  <https://github.com/CanalTP/navitia/pull/405>
  * Best filtering  <https://github.com/CanalTP/navitia/pull/403>

 -- antoine-de <antoine.desbordes@gmail.com>  Thu, 26 Jun 2014 18:06:13 +0100

navitia2 (0.98.3) unstable; urgency=low

  * Jormungandr: authentication changes for lines api 

 -- antoine-de <antoine.desbordes@gmail.com>  Thu, 26 Jun 2014 17:06:20 +0100

navitia2 (0.98.1) unstable; urgency=low

  * Ed: change data version 

 -- antoine-de <antoine.desbordes@gmail.com>  Tue, 24 Jun 2014 18:06:06 +0100

navitia2 (0.98.0) unstable; urgency=low

  * Attempt to remove libgeos warning  <https://github.com/CanalTP/navitia/pull/410>
  * Jormungandr: don't abort stat if no token  <https://github.com/CanalTP/navitia/pull/409>
  * jormungandr: correct filter  <https://github.com/CanalTP/navitia/pull/408>
  * Add schema to route  <https://github.com/CanalTP/navitia/pull/407>
  * Jormungandr: fix journey sort  <https://github.com/CanalTP/navitia/pull/406>
  * Jormungandr: fix a typo in get_filter  <https://github.com/CanalTP/navitia/pull/405>
  * Best filtering  <https://github.com/CanalTP/navitia/pull/403>
  * Doc: update <https://github.com/CanalTP/navitia/pull/401>
  * ed: route name  <https://github.com/CanalTP/navitia/pull/400>
  * Visu: removal  <https://github.com/CanalTP/navitia/pull/396>
  * Jormungandr: Add param show_codes to v0/Ptref  <https://github.com/CanalTP/navitia/pull/395>
  * PTReferential: ForbiddenUri  <https://github.com/CanalTP/navitia/pull/394>
  * Check consistency of vehicle journeys  <https://github.com/CanalTP/navitia/pull/393>
  * Doc update  <https://github.com/CanalTP/navitia/pull/392>
  * Manage odt  <https://github.com/CanalTP/navitia/pull/391>
  * geopal2ed : rm update boundary admins  <https://github.com/CanalTP/navitia/pull/390>
  * jormungandr: Error handling in stat_manger for RabbitMQ  <https://github.com/CanalTP/navitia/pull/388>
  * Navitiaii 856  <https://github.com/CanalTP/navitia/pull/386>
  * Jormungandr: add param to force https in link  <https://github.com/CanalTP/navitia/pull/385>
  * Navitiaii 768 harminisation  <https://github.com/CanalTP/navitia/pull/384>
  * Jormungandr: remove 'allow_odt' parameter  <https://github.com/CanalTP/navitia/pull/383>
  * ed: better error handling  <https://github.com/CanalTP/navitia/pull/382>
  * Fix get walking solutions  <https://github.com/CanalTP/navitia/pull/379>

 -- antoine-de <antoine.desbordes@gmail.com>  Tue, 24 Jun 2014 16:06:58 +0100

navitia2 (0.97.5) unstable; urgency=low

  * Jormungandr: hotfix for show codes and V0 

 -- antoine-de <antoine.desbordes@gmail.com>  Tue, 17 Jun 2014 10:06:06 +0100

navitia2 (0.97.4) unstable; urgency=low

  * Jormungandr: second hotfix for demo.navitia.io 

 -- antoine-de <antoine.desbordes@gmail.com>  Mon, 16 Jun 2014 16:06:13 +0100

navitia2 (0.97.3) unstable; urgency=low

  * Jormungandr: V0 hotfix for demo.navitia.io 

 -- antoine-de <antoine.desbordes@gmail.com>  Mon, 16 Jun 2014 16:06:42 +0100

navitia2 (0.97.2) unstable; urgency=low

  * Jormungandr: multi coverage handling 
  * Stats: add recovery for rabbitmq
  * Jormungandr: better reverse proxy handling (http/https in link)

 -- antoine-de <antoine.desbordes@gmail.com>  Wed, 11 Jun 2014 11:06:12 +0100

navitia2 (0.97.1) unstable; urgency=low

  * Fix bugs parse file bug in fusio2ed
  * Add is_free configuration to tyr

 -- Vincent Lara <lara.vincent@gmail.com>  Wed, 04 Jun 2014 15:06:16 +0100

navitia2 (0.97.0) unstable; urgency=low

  * Kraken: fix poi_type on places_nearby API
  * kraken : not display "pick_up only" if first stoptime
  * Jormungandr: Correct error handling
  * Fix Gtfs csvreader
  * TimeTable: change exceptions
  * documentation: Add other journey planners
  * Tyr: Add load_data command
  * Kraken: force malloc release
  * Jormungandr: remove useless variable
  * Jormungandr: filter similar journeys
  * Kraken: Change protobuff placemark from address to POI for BSS stations.
  * Release script improvement

 -- Vincent Lara <lara.vincent@gmail.com>  Mon, 02 Jun 2014 12:06:37 +0100

navitia2 (0.96.10) unstable; urgency=low

  * Jormungandr: Fix sort of journeys

 -- Vincent Lara <vincent.lara@canaltp.fr>  Tue, 27 May 2014 09:05:34 +0100

navitia2 (0.96.9) unstable; urgency=low

  * Fusio2ed: Check existence of comment column

 -- Vincent Lara <vincent.lara@canaltp.fr>  Mon, 26 May 2014 18:05:17 +0100

navitia2 (0.96.8) unstable; urgency=low

  * Kraken: Improve BSS handling
  * Jormungandr: fix a regression

 -- Vincent Lara <vincent.lara@canaltp.fr>  Mon, 19 May 2014 17:05:59 +0100

navitia2 (0.96.7) unstable; urgency=low

  * Stat_peristor: change stat_peristor.py in stat_persit.py

 -- Vincent Lara <vincent.lara@canaltp.fr>  Mon, 19 May 2014 17:05:18 +0100

navitia2 (0.96.6) unstable; urgency=low

  * Stat_persitor: fix typo in install

 -- Vincent Lara <vincent.lara@canaltp.fr>  Mon, 19 May 2014 15:05:13 +0100

navitia2 (0.96.5) unstable; urgency=low

  * Stat_peristor: move stat_persistor_service in Stat_peristor.py

 -- Vincent Lara <vincent.lara@canaltp.fr>  Mon, 19 May 2014 15:05:01 +0100

navitia2 (0.96.4) unstable; urgency=low

  * Stat_peristor: add all packages

 -- Vincent Lara <vincent.lara@canaltp.fr>  Mon, 19 May 2014 14:05:08 +0100

navitia2 (0.96.3) unstable; urgency=low

  * Scripts: Moved init_db from ed to navitiacommon

 -- antoine-de <antoine.desbordes@gmail.com>  Fri, 16 May 2014 17:05:39 +0100

navitia2 (0.96.2) unstable; urgency=low

  * Stat_persistor: Fix typo

 -- Vincent Lara <vincent.lara@canaltp.fr>  Fri, 16 May 2014 14:05:52 +0100

navitia2 (0.96.1) unstable; urgency=low

  * Stat_persistor: fix package

 -- Vincent Lara <vincent.lara@canaltp.fr>  Fri, 16 May 2014 14:05:54 +0100

navitia2 (0.96.0) unstable; urgency=low

  * Kraken: Fix rabbitmq bug after a reload of data
  * Jormungandr: Better handling of rabbitmq connection
  * Cmake improvements
  * Fix Clang compilation
  * Kraken: work on memory consumption
  * OSM2Ed: SQL optimizations
  * Kraken: fix bugs on validity pattern
  * Kraken: fix format of name
  * GTFS2ed: Fix behaviour when a stoppoint doesn't have a stop area
  * OSM2ed: Parse platform ways
  * GTFS2ed: Parse platform codes
  * Tyr: Fix schema name of admin and poi
  * Jormungandr: max waiting duration
  * Tyr: Fix synonyms integration
  * Jormungandr: fix journey sorting
  * Kraken: Improvement on build path
  * Jormungandr: Introduction of statistics
  * Kraken: Improvements on autocomplete
  * Kraken: Start from main stop area when a admin is asked

 -- Vincent Lara <vincent.lara@canaltp.fr>  Fri, 16 May 2014 11:05:47 +0100

navitia2 (0.95.0) unstable; urgency=low

  * ed : move poi table in georef schema
  * Kraken: delete of old, useless file
  * kraken: Correction for API place with uri
  * Kraken: use utils/zmq_compat.h for supporting zmq 3 and zmq 2
  * Kraken: Fix reverse connections
  * Jormungandr: chmod +x on manage.py
  * Set GTFS bikes allowed property in VehicleJourney
  * sql: navitia.admin has become georef.admin
  * Fix for Ubuntu 14.04
  * Documentation: add a 'how to contribute section'
  * Ouistiti: add licences
  * Move admin in georef
  * Jormungandr: we want uniq journeys
  * Jormungandr: check ACL on URI api
  * Ed: line sort
  * Add tests on journeys
  * Kraken: remove valgrind
  * Ed: remove hiredis dependency
  * Jormungandr: Sort journeys
  * Connector at auth
  * Jormungandr: prev&next one minutes before/after
  * Kraken: switch bss rent/putback section for arrival
  * Add commands tyr
  * Kraken: bug on arrival streetnetwork section
  * Kraken: fix reverse path angles

 -- Vincent Lara <vincent.lara@canaltp.fr>  Wed, 30 Apr 2014 10:04:16 +0100

navitia2 (0.94.1) unstable; urgency=low

  * Ed: Do bulk insert on stop times every 150000 inserts

 -- Vincent Lara <vincent.lara@canaltp.fr>  Thu, 24 Apr 2014 14:04:36 +0100

navitia2 (0.94.0) unstable; urgency=low

  * Jormungandr: change default fallback modes

 -- Vincent Lara <vincent.lara@canaltp.fr>  Tue, 22 Apr 2014 10:04:43 +0100

navitia2 (0.93.0) unstable; urgency=low

  * Kraken: fix order bug
  * Kraken: Use one file for aliases and synonyms
  * Jormungandr: Some improvement on performances
  * Jormungandr: log cleanup
  * Jormungandr: Add integration test
  * Kraken: add structure for mock kraken
  * Kraken : manage address POI
  * Kraken/Ed: Add key/value properties to POI

 -- Vincent Lara <vincent.lara@canaltp.fr>  Tue, 22 Apr 2014 09:04:53 +0100

navitia2 (0.93.3) unstable; urgency=low

  * Kraken: Fix journeys beginning by a stop_area

 -- Vincent Lara <vincent.lara@canaltp.fr>  Tue, 15 Apr 2014 15:04:36 +0100

navitia2 (0.91.2) unstable; urgency=low

  * Jormungandr: rapid journeys cannot be non_pt

 -- Vincent Lara <vincent.lara@canaltp.fr>  Mon, 14 Apr 2014 18:04:49 +0100

navitia2 (0.92.1) unstable; urgency=low

  * Upgrade data version

 -- Vincent Lara <vincent.lara@canaltp.fr>  Mon, 14 Apr 2014 16:04:47 +0100

navitia2 (0.92.0) unstable; urgency=low

  * Jormungandr: Journey's type refactoring
  * Jormungandr: add tags to journeys to better qualify them
  * All: change bss sections type (BSS_RENT and BSS_LANDING)
  * Jormungandr: fix previous departure behavior
  * Ed: fix poi type
  * Jormungandr: add min|max_nb_journeys parameter
  * Jormungandr: add show code param in varius apis
  * Kraken: natural sort on lines

 -- Vincent Lara <vincent.lara@canaltp.fr>  Mon, 14 Apr 2014 16:04:06 +0100

navitia2 (0.91.1) unstable; urgency=low

  * Jormungandr: fix bugs in scripts
  * Kraken: Fix init of wordweight

 -- Vincent Lara <vincent.lara@canaltp.fr>  Mon, 07 Apr 2014 18:04:11 +0100

navitia2 (0.91.0) unstable; urgency=low

  * Jormungandr: log improvements
  * Jormungandr: Improve exception management of calendars
  * Jormungandr: Adapt scenarios for a arrival before request
  * Jormungandr: Fix typing of sections
  * Jormungandr: New script configuration for call to planner
  * Kraken: Add crowfly projection in streetnetwork sections
  * Kraken: Add parameter depth in departure_board
  * Kraken: Fix get_walking_solutions
  * Kraken: Change raptor_init to raptor solution
  * Kraken: Add external codes
  * Kraken: Add addresses in POI and stop_point
  * Kraken: Fix retrieval of direct path
  * Ed: Compute relation between objects and admins in binarisation
  * Ed: New connector for POIs
  * Ed: Fix graph loading
  * All: Use forward declare in data
  * All: Use of share_ptr
  * All: Remove lock
  * Jormungandr: Fix next link

 -- Vincent Lara <vincent.lara@canaltp.fr>  Mon, 07 Apr 2014 15:04:08 +0100

navitia2 (0.90.8) unstable; urgency=low

  * Connector_at: add number of messages and Disruptions send

 -- Vincent Lara <vincent.lara@canaltp.fr>  Wed, 26 Mar 2014 11:03:58 +0100

navitia2 (0.90.7) unstable; urgency=low

  * Sindri: add number of messages pushed

 -- Vincent Lara <vincent.lara@canaltp.fr>  Wed, 26 Mar 2014 10:03:14 +0100

navitia2 (0.90.6) unstable; urgency=low

  * Debian: override dh_python2

 -- Vincent Lara <vincent.lara@canaltp.fr>  Tue, 25 Mar 2014 17:03:20 +0100

navitia2 (0.90.5) unstable; urgency=low

  * Jormungandr: add debian/navitia-jormungandr.pydist

 -- Vincent Lara <vincent.lara@canaltp.fr>  Tue, 25 Mar 2014 15:03:40 +0100

navitia2 (0.90.4) unstable; urgency=low

  * Jormungandr: python version >= 2.7

 -- Vincent Lara <vincent.lara@canaltp.fr>  Tue, 25 Mar 2014 11:03:09 +0100

navitia2 (0.90.3) unstable; urgency=low

  * Jormungandr: really fix python version problem

 -- Vincent Lara <vincent.lara@canaltp.fr>  Fri, 21 Mar 2014 18:03:01 +0100

navitia2 (0.90.2) unstable; urgency=low

  * Jormungandr: fix journey tagging

 -- Vincent Lara <vincent.lara@canaltp.fr>  Fri, 21 Mar 2014 17:03:52 +0100

navitia2 (0.90.1) unstable; urgency=low

  * Jormungandr: fix ResourceUri

 -- Vincent Lara <vincent.lara@canaltp.fr>  Fri, 21 Mar 2014 10:03:48 +0100

navitia2 (0.90.0) unstable; urgency=low

  * Monitor: Fix a typo
  * Kraken: For odt vj, we want to display only the first and last stop time
  * kraken : Add main destination to stop schedules
  * Jormungandr: We can now request models by external_code and type
  * Kraken: fix connection duration for intra stop area connections
  * OSMReader: improve the osm tags handling for bike
  * Ed2Nav: fix way filtering
  * Kraken: add facilities for qgis debuging
  * Jormungandr: Fix tagging of cheap journeys
  * Kraken: Some journeys were still begginning by a transfer
  * Kraken: fix setting of sn params of destination
  * jormungandr : test of from argument
  * Merge pull request #206 from l-vincent-l/fix_visible_sa
  * Ed: set visible value only if we have the column
  * jormungandr : add comment property
  * kraken : add comment property
  * CMake: python tests outputed in differents files
  * CMake: output all test in xml for jenkins
  * Jormungandr: manage terminus on stop schedule
  * Kraken: reverse order of validity pattern on display
  * Kraken: fix calendar API
  * Kraken: Penalize objects without cities
  * Jormungandr: filter corrected in places_nearby for POI

 -- Vincent Lara <vincent.lara@canaltp.fr>  Thu, 20 Mar 2014 17:03:50 +0100

navitia2 (0.89.2) unstable; urgency=low

  * Fix jormungandr unit tests

 -- Vincent Lara <vincent.lara@canaltp.fr>  Wed, 12 Mar 2014 09:03:53 +0100

navitia2 (0.89.1) unstable; urgency=low

  * Fix kraken version

 -- Vincent Lara <vincent.lara@canaltp.fr>  Tue, 11 Mar 2014 18:03:56 +0100

navitia2 (0.89.0) unstable; urgency=low

  * Jormungandr: add status API to v1
  * Jormungandr: fix resource uri
  * connecteur_at : filter modified.
  * kraken: add sort disruption by line and network
  * kraken: add sort line and network by weigth
  * Tyr: add navitia schema to ed tables.
  * Jormungandr: we always compare with lower case
  * kraken : return exceptions dates of associated_calendar
  * jormungandr : manage exceptions dates in stop_schedule
  * kraken : add calendar_exceptions in stop_schedule
  * kraken: add sort line and network by weigth
  * georef : Show reasons why stop points are excluded.
  * Buid fix on get_stop_times
  * Route_schedules: fix for frequency routes
  * Jormungandr: Add journey_pattern API
  * Kraken&Jormungandr: change walking default speed
  * jormungandr : status of stop_time is in response
  * Kraken: add schema navitia during query
  * Ed: Add column "sort" to tables company, network, and "website"
  * Ed: Add column "website" to the table "network"

 -- Vincent Lara <vincent.lara@canaltp.fr>  Tue, 11 Mar 2014 17:03:49 +0100

navitia2 (0.88.1) unstable; urgency=low

  * corrections on at loggers

 -- Vincent Lara <vincent.lara@canaltp.fr>  Thu, 06 Mar 2014 16:03:08 +0100

navitia2 (0.88.0) unstable; urgency=low

  * Stop schedule for calendars
  * Add logger for connector AT

 -- Vincent Lara <vincent.lara@canaltp.fr>  Thu, 06 Mar 2014 16:03:12 +0100

navitia2 (0.87.2) unstable; urgency=low

  * Fix connector_at

 -- Vincent Lara <vincent.lara@canaltp.fr>  Thu, 06 Mar 2014 14:03:25 +0100

navitia2 (0.87.1) unstable; urgency=low

  * Several fixes on connector at
  * Fix an url_for on the build of disruption link

 -- Vincent Lara <vincent.lara@canaltp.fr>  Thu, 06 Mar 2014 12:03:31 +0100

navitia2 (0.87.0) unstable; urgency=low

  * ed : normalize uri edges
  * ed : save way_id in house_number
  * build: tyr doesn't depends of request, but it's at_connector
  * Jormungandr: change the maximum duration a journey to 24h
  * Tyr: add a new process launching reload_at in case of message for an instance
  * Tyr: add a command for trigger reload of realtime information by kraken
  * Tyr: move aggregatePlaceCommand in a "command" submodule
  * Ed: build admin map
  * Autocomplete : upper-case accented caracters added
  * Jormugandr: default bike speed is 15 km/h (4.1m/s)

 -- Vincent Lara <vincent.lara@canaltp.fr>  Wed, 05 Mar 2014 18:03:36 +0100

navitia2 (0.86.2) unstable; urgency=low

  * Fix bike speed (for real !)

 -- Vincent Lara <vincent.lara@canaltp.fr>  Wed, 05 Mar 2014 11:03:50 +0100

navitia2 (0.86.1) unstable; urgency=low

  * Change bike speed to 15km/h (4.1 m/s)

 -- Vincent Lara <vincent.lara@canaltp.fr>  Wed, 05 Mar 2014 09:03:56 +0100

navitia2 (0.86.0) unstable; urgency=low

  * Kraken: Avoid journey to finish by a transfer
  * Tyr: add aggregate_places command
  * Kraken: speed of a bike is now 20km/h (i.e 5.6m/s)
  * Kraken: fix journey from and to poi.
  * Jormungandr: check if both origin and destination are in the same instance
  * Jormungandr: remove prefix from poi and admin id
  * Jormungandr: add headsign field to v1 interface

 -- Vincent Lara <vincent.lara@canaltp.fr>  Tue, 04 Mar 2014 18:03:53 +0100

navitia2 (0.85.0) unstable; urgency=low

  * Krakeni/Ed: correction on the ways fusion. Ignore those without name
  * SQL: remove useless script
  * Jormungandr: fix previous journey
  * Calendar: add data exposition apis
 -- Vincent Lara <vincent.lara@canaltp.fr>  Tue, 04 Mar 2014 11:03:58 +0100

navitia2 (0.84.0) unstable; urgency=low

  * Add maintenance API
  * Fix tyr logging
  * Add a file to run tyr

 -- Vincent Lara <vincent.lara@canaltp.fr>  Mon, 03 Mar 2014 15:03:24 +0100

navitia2 (0.83.12) unstable; urgency=low

  * Remove the grouping of edges by connected components

 -- Vincent Lara <vincent.lara@canaltp.fr>  Mon, 03 Mar 2014 15:03:58 +0100

navitia2 (0.83.11) unstable; urgency=low

  * Fix a bug on merge of ways

 -- Vincent Lara <vincent.lara@canaltp.fr>  Mon, 03 Mar 2014 10:03:38 +0100

navitia2 (0.83.10) unstable; urgency=low

  * Tyr: typo fix
  * Jormungandr: fix id of addresses
  * Ed: change insert of uri of admins, poi, poi_types
  * Ed: Faster merge of ways

 -- Vincent Lara <vincent.lara@canaltp.fr>  Fri, 28 Feb 2014 16:02:35 +0100

navitia2 (0.83.9) unstable; urgency=low

  * Fix aggregate places
  * Fix journeys

 -- Vincent Lara <vincent.lara@canaltp.fr>  Thu, 27 Feb 2014 16:02:24 +0100

navitia2 (0.83.8) unstable; urgency=low

  * Fix connector_at

 -- Vincent Lara <vincent.lara@canaltp.fr>  Wed, 26 Feb 2014 18:02:19 +0100

navitia2 (0.83.7) unstable; urgency=low

  * Disable id encoding

 -- Vincent Lara <vincent.lara@canaltp.fr>  Wed, 26 Feb 2014 15:02:43 +0100

navitia2 (0.83.6) unstable; urgency=low

  * Add python-requests dependency

 -- Vincent Lara <vincent.lara@canaltp.fr>  Tue, 25 Feb 2014 18:02:10 +0100

navitia2 (0.83.5) unstable; urgency=low

  * fix connector_at

 -- Vincent Lara <vincent.lara@canaltp.fr>  Tue, 25 Feb 2014 18:02:11 +0100

navitia2 (0.83.4) unstable; urgency=low

  * fix packages in connector-at

 -- Vincent Lara <vincent.lara@canaltp.fr>  Tue, 25 Feb 2014 16:55:57 +0100

navitia2 (0.83.3) unstable; urgency=low

  * Deploy connector-at

 -- Vincent Lara <vincent.lara@canaltp.fr>  Mon, 24 Feb 2014 12:55:57 +0100

navitia2 (0.83.2) unstable; urgency=low

  * fix qualifier

 -- Vincent Lara <vincent.lara@canaltp.fr>  Mon, 24 Feb 2014 18:02:57 +0100

navitia2 (0.83.1) unstable; urgency=low

  * Fix fare tests

 -- Vincent Lara <vincent.lara@canaltp.fr>  Mon, 24 Feb 2014 17:02:50 +0100

navitia2 (0.83.0) unstable; urgency=low

  * Tyr: add bitly
  * Jormungandr: new API to get objects from an external_code
  * Fare: Adapt fare to bitly
  * Connector: call external_code API
  * Conector at: Get object from their external_code
  * Connector_at: add config of last-exec-time-file
  * Tyr: set the charset of url.
  * Kraken: fare bug correction

 -- Vincent Lara <vincent.lara@canaltp.fr>  Mon, 24 Feb 2014 12:02:53 +0100

navitia2 (0.82.5) unstable; urgency=low

  * Fix tyr

 -- Vincent Lara <vincent.lara@canaltp.fr>  Thu, 20 Feb 2014 10:02:13 +0100

navitia2 (0.82.4) unstable; urgency=low

  * Fare hotfix

 -- Vincent Lara <vincent.lara@canaltp.fr>  Wed, 19 Feb 2014 15:02:22 +0100

navitia2 (0.82.3) unstable; urgency=low

  * Temporary delete configuration of auth_ttl

 -- Vincent Lara <vincent.lara@canaltp.fr>  Tue, 18 Feb 2014 10:02:28 +0100

navitia2 (0.82.2) unstable; urgency=low

  * Journeys: Correct V0

 -- Vincent Lara <vincent.lara@canaltp.fr>  Mon, 17 Feb 2014 18:02:12 +0100

navitia2 (0.82.1) unstable; urgency=low

  * Kraken : Change output dates format

 -- Vincent Lara <vincent.lara@canaltp.fr>  Mon, 17 Feb 2014 12:02:56 +0100

navitia2 (0.82.0) unstable; urgency=low

  * Tyr : better logging
  * Tyr: log action for one instance in separate file
  * Ed : import pois of geopal
  * Ed : Improved coordinate conversion
  * Ed : fix a bug on delete connected components

 -- Vincent Lara <vincent.lara@canaltp.fr>  Fri, 14 Feb 2014 17:02:56 +0100

navitia2 (0.81.4) unstable; urgency=low

  * hotfix for sql functions

 -- Vincent Lara <vincent.lara@canaltp.fr>  Fri, 14 Feb 2014 11:02:51 +0100

navitia2 (0.81.3) unstable; urgency=low

  * Hotfix for stop_point projection

 -- Vincent Lara <vincent.lara@canaltp.fr>  Fri, 14 Feb 2014 09:02:55 +0100

navitia2 (0.81.1) unstable; urgency=low

  * Hotfix for date format in protobuff

 -- Vincent Lara <vincent.lara@canaltp.fr>  Thu, 13 Feb 2014 17:02:50 +0100

navitia2 (0.81.0) unstable; urgency=low

  * Add email validation to tyr

 -- Vincent Lara <vincent.lara@canaltp.fr>  Thu, 13 Feb 2014 14:02:24 +0100

navitia2 (0.80.5) unstable; urgency=low

  * Fix migration script

 -- Vincent Lara <vincent.lara@canaltp.fr>  Thu, 13 Feb 2014 11:02:33 +0100

navitia2 (0.80.4) unstable; urgency=low

  * Deploy migration sql script

 -- Vincent Lara <vincent.lara@canaltp.fr>  Thu, 13 Feb 2014 11:02:04 +0100

navitia2 (0.80.3) unstable; urgency=low

  * Fix import in script/default

 -- Vincent Lara <vincent.lara@canaltp.fr>  Thu, 13 Feb 2014 10:02:12 +0100

navitia2 (0.80.2) unstable; urgency=low

  * Install geopal2ed

 -- Vincent Lara <vincent.lara@canaltp.fr>  Thu, 13 Feb 2014 09:02:29 +0100

navitia2 (0.80.1) unstable; urgency=low

  * Bug fix in tyr

 -- Vincent Lara <vincent.lara@canaltp.fr>  Wed, 12 Feb 2014 19:02:15 +0100

navitia2 (0.80.0) unstable; urgency=low

  * Add Fare
  * Add Geopal

 -- Vincent Lara <vincent.lara@canaltp.fr>  Wed, 12 Feb 2014 16:02:36 +0100

navitia2 (0.79.0) unstable; urgency=low

  * Fix on journeys duration
  * Fix on type journey parameter
  * Documentation update
  * New Tyr (we deleted pyed)
  * Fixes in ed
  * Add vehicle_journeys API
  * Add comment on stop time
  * Several improvements in Disruptions(comment, stopAreaList, links)
  * Several improvements in streetnetwork

 -- Antoine Desbordes <antoine.desbordes@canaltp.fr>  Thu, 06 Feb 2014 14:10:57 +0100

navitia2 (0.78.12) unstable; urgency=low

  * Fix commercial modes in Fusio2ed
  * Fix arrival date times

 -- Vincent Lara <vincent.lara@canaltp.fr>  Thu, 16 Jan 2014 17:43:00 +0100

navitia2 (0.78.11) unstable; urgency=low

  * Fix CMakeLists

 -- Vincent Lara <vincent.lara@canaltp.fr>  Thu, 16 Jan 2014 12:38:34 +0100

navitia2 (0.78.10) unstable; urgency=low

  * Fix build path of georef
  * Small fixes in Jormungandr

 -- Vincent Lara <Vincent Lara>  Thu, 16 Jan 2014 12:19:10 +0100

navitia2 (0.78.9) unstable; urgency=low

  * Fix in streetnetwork
  * Fixes in Jormungandr

 -- Vincent Lara <vincent.lara@canaltp.fr>  Wed, 15 Jan 2014 10:05:30 +0100

navitia2 (0.78.8) unstable; urgency=low

  * Fix arrival date time in kraken

 -- Vincent Lara <vincent.lara@canaltp.fr>  Fri, 10 Jan 2014 10:14:45 +0100

navitia2 (0.78.7) unstable; urgency=low

  * We now have bike sharing

 -- Vincent Lara <vincent.lara@canaltp.fr>  Thu, 09 Jan 2014 16:15:09 +0100

navitia2 (0.78.6) unstable; urgency=low

  * Ed fixes

 -- Vincent Lara <vincent.lara@canaltp.fr>  Thu, 09 Jan 2014 14:41:28 +0100

navitia2 (0.78.5) unstable; urgency=low

  * Improve of auth caching

 -- Vincent Lara <vincent.lara@canaltp.fr>  Wed, 08 Jan 2014 14:30:30 +0100

navitia2 (0.78.4) unstable; urgency=low

  * Autocomplete fix
  * Ed fix
  * Kraken build path fix

 -- Vincent lara <vincent.lara@canaltp.fr>  Tue, 07 Jan 2014 17:50:38 +0100

navitia2 (0.78.3) unstable; urgency=low

  * Better authentication handle

 -- Vincent Lara <vincent.lara@canaltp.fr>  Mon, 06 Jan 2014 19:10:15 +0100

navitia2 (0.78.2) unstable; urgency=low

  * No more pep8

 -- Vincent Lara <vincent.lara@canaltp.fr>  Mon, 06 Jan 2014 18:52:55 +0100

navitia2 (0.78.1) unstable; urgency=low

  * Fix pep8 compliance of connectors

 -- Vincent Lara <vincent.lara@canaltp.fr>  Mon, 06 Jan 2014 16:55:07 +0100

navitia2 (0.78.0) unstable; urgency=low

  * Add disruption_list

 -- Vincent Lara <vincent.lara@canaltp.fr>  Mon, 06 Jan 2014 14:46:32 +0100

navitia2 (0.77.5) unstable; urgency=low

  * Fixed fusio2ed and pyed packaging

 -- Vincent Lara <vincent.lara@canaltp.fr>  Wed, 18 Dec 2013 10:15:25 +0100

navitia2 (0.77.4) unstable; urgency=low

  * Fixed control file

 -- vlara <vincent.lara@canaltp.fr>  Tue, 17 Dec 2013 18:27:34 +0100

navitia2 (0.77.3) unstable; urgency=low

  * Fusio2ed packaging

 -- vlara <vincent.lara@canaltp.fr>  Tue, 17 Dec 2013 17:59:30 +0100

navitia2 (0.77.2) unstable; urgency=low

  * Pyed packaging

 -- vlara <vincent.lara@canaltp.fr>  Tue, 17 Dec 2013 16:29:42 +0100

navitia2 (0.77.0) unstable; urgency=low

  * Fusio2ed

 -- vlara <vincent.lara@canaltp.fr>  Tue, 17 Dec 2013 11:50:24 +0100

navitia2 (0.75.3) unstable; urgency=low

  * Ajout d'un index

 -- Vincent Lara <vincent.lara@canaltp.fr>  Fri, 15 Nov 2013 14:13:44 +0100

navitia2 (0.75.2) unstable; urgency=low

  * Ajout api dans v0

 -- Vincent Lara <vincent.lara@canaltp.fr>  Fri, 15 Nov 2013 13:45:43 +0100

navitia2 (0.75.1) unstable; urgency=low

  * hotfix : We go back to connections at the endings of journeys

 -- Vincent Lara <vincent.lara@canaltp.fr>  Fri, 15 Nov 2013 09:21:55 +0100

navitia2 (0.75.0) unstable; urgency=low

  * Accessibilite

 -- Vincent Lara <vincent.lara@canaltp.fr>  Thu, 14 Nov 2013 16:59:55 +0100

navitia2 (0.74.1) unstable; urgency=low

  * On a du vrai multithread
  *

 -- vlara <vlara@vlara-OptiPlex-790>  Thu, 14 Nov 2013 15:57:16 +0100

navitia2 (0.73.2) unstable; urgency=low

  * De l'authentification

 -- vlara <vincent.lara@canaltp.fr>  Mon, 28 Oct 2013 10:29:22 +0100

navitia2 (0.72.4) unstable; urgency=low

  * Amelioration de la stabilite de osm2ed

 -- vlara <vlara@vlara-OptiPlex-790>  Thu, 24 Oct 2013 09:14:23 +0200

navitia2 (0.72.3) unstable; urgency=low

  * Amelioration des sorts
  * Ajout des symboles de debug

 -- vlara <vincent.lara@canaltp.fr>  Wed, 23 Oct 2013 17:21:28 +0200

navitia2 (0.72.2) stable; urgency=low

  * Patch mineur

 -- vlara <vincent.lara@canaltp.fr>  Wed, 23 Oct 2013 14:13:00 +0200

navitia2 (0.72.1) unstable; urgency=low

  * Patch sur l'import des pois

 -- vlara <vincent.lara@canaltp.fr>  Wed, 23 Oct 2013 11:30:11 +0200

navitia2 (0.72) unstable; urgency=low

  * Correction ed2nav

 -- vlara <vlara@vlara-OptiPlex-790>  Wed, 23 Oct 2013 11:03:42 +0200

navitia2 (0.71.0) unstable; urgency=low

   [ Vincent Lara ]
  * Modification de l'emplacement de la v0

 -- vlara <vincent.lara@canaltp.fr>  Tue, 22 Oct 2013 15:26:08 +0200

navitia2 (0.70) UNRELEASED; urgency=low

  * Separation des paquets
  * Prolongements de service
  * Correction des itineraires
  * Amelioration de places nearby
  * Prise en compte des aeroports
  * Meilleure gestion des horaires en frequences
  * Retro compatibilite de la v0
  * Sortie JSONP
  * Ajout de broke et Sindri

 -- vlara <vlara@vlara-OptiPlex-790>  Mon, 21 Oct 2013 14:10:14 +0200

navitia2 (0.63.00) unstable; urgency=low

  [ Alexandre Jacquin ]
  * Debian : Ajout de pyed
  *

 -- Alexandre Jacquin <alexandre.jacquin@canaltp.fr>  Thu, 10 Oct 2013 11:58:55 +0200

navitia2 (0.62.41) unstable; urgency=low

  [ Vincent Lara ]
  * Debian : Ajout de la dépendance à python-six
  * Jormungandr : Correction des fichiers à installer

 -- Vincent Lara <vincent.lara@canaltp.fr>  Tue, 10 Sep 2013 11:40:18 +0200

kraken (0.62.40) quantal; urgency=low

  * Debut de qqc
  * Jörmungandr : Suppression de apis et validation
  * Instance manager : On ne va plus lire des valeurs par défaut dans la conf
  * Jörmungandr : Definition des apis appelables dans le script
  * ptref : On enlève un std::cout
  * PbConverter : Début de lintage
  * Jörmungandr : Mega refacto qui utilise une version custome de flask-restfull
  * Add module flask-restful
  * Jormungandr : Gestion des listes vides
  * Submodule update
  * Pulled down update to libutils
  * Transverse : Compilation de utils en premier
  * Raptor : Un bout de debug qui trainait
  * Jormungandr : Prise en compte de nonnull
  * Updated flask-restful
  * Ptdata : get type ne renvoyait pas le bon type pour les adresses
  * Jormungandr : Maj des CmakeLists
  * Raptor : Hacke pour avoir des résultats

 -- Vincent Lara <vincent.lara@canaltp.fr>  Wed, 04 Sep 2013 19:09:59 +0200

kraken (0.62.38) squeeze; urgency=low

  * Autocomplete : Ajout des informations de pagination
  * Kraken : Ajout de la pagination dans ptref
  * Jörmungandr : Bouchon stop_schedules
  * Jörmungandr : startPage devient start_page
  * Jörmungandr : La pagination se fait maintenant dans kraken
  * Jörmungandr : Lintage

 -- Vincent Lara <vincent.lara@canaltp.fr>  Tue, 13 Aug 2013 16:36:11 +0200

kraken (0.62.37) quantal; urgency=low

  [ Vincent Lara ]
  * Debian : Correction du packaging de ed
  * Jormungandr : Ajout de bouchons

 -- Vincent Lara <vincent.lara@canaltp.fr>  Tue, 13 Aug 2013 09:55:32 +0200

kraken (0.62.36) quantal; urgency=low

  [ l-vincent-l ]
  * Update install.rst

  [ Vincent Lara ]
  * Ed : Gestion de mauvaises coordonnées
  * Debian : Correction des dépendences de navitia-ed
  * Jörmungandr : Hotfix pour les route_schedules
  * Jormungandr : lintage output_v1

 -- Vincent Lara <vincent.lara@canaltp.fr>  Mon, 12 Aug 2013 18:46:07 +0200

kraken (0.62.35) quantal; urgency=low

  [ l-vincent-l ]
  * Update install.rst

  [ Vincent Lara ]
  * Ed : Gestion de mauvaises coordonnées
  * Debian : Correction des dépendences de navitia-ed
  * Jörmungandr : Hotfix pour les route_schedules
  * Jormungandr : lintage output_v1

 -- Vincent Lara <vincent.lara@canaltp.fr>  Mon, 12 Aug 2013 18:46:00 +0200

kraken (0.62.35) quantal; urgency=low

  * Debian : Correction des fichiers d'install
  * Scripts : on les rend executable
  * Version 0.62.34
  * Jörmungandr : Suppression du deadlock sur jormungandr

 -- Vincent Lara <vincent.lara@canaltp.fr>  Fri, 02 Aug 2013 16:53:11 +0200

kraken (0.62.34) quantal; urgency=low

  * Cmake : Ajout de droit d'execution sur les programmes

 -- Vincent Lara <vincent.lara@canaltp.fr>  Fri, 02 Aug 2013 10:46:15 +0200

kraken (0.62.33) quantal; urgency=low

  * Version 0.62.31
  * Debian : On enleve le postinst
  * Version 0.62.33

 -- Vincent Lara <vincent.lara@canaltp.fr>  Thu, 01 Aug 2013 18:31:25 +0200

kraken (0.62.31) quantal; urgency=low

  [ Vincent Lara ]
  * Ptref : Ajout de AFTER
  * Build Helper : Ajout d'idx pour tous les objets
  * Jormungandr : Correction du wsgi
  * Version 0.62.30

  [ Abderrahim Azime ]
  * Definition d'un itérateur sur les segments d'un graph
  * Ajout de trois listes temporaires pour ne pas binariser les graphes secondaires

  [ Vincent Lara ]
  * Kraken : Ajout de tcmalloc
  * Debian : Découpe des paquets
  * Kraken : Ajout de la dépendence à tcmalloc
  * Debian : Version 0.62.31

 -- Vincent Lara <vincent.lara@canaltp.fr>  Thu, 01 Aug 2013 16:39:23 +0200

kraken (0.62.30) squeeze; urgency=low

  * Pyed : Version 0.38.3
  * Kraken : Version 0.62.21
  * Scripts : On doit être postgres pour les runner
  * Jormungandr : le signal de kill n'est catché qu'en standalone
  * Version 0.62.30

 -- Vincent Lara <vincent.lara@canaltp.fr>  Thu, 01 Aug 2013 10:04:42 +0200

kraken (0.62.21) squeeze; urgency=low

  * Pyed: Suppression de dameon
  * Debian : Suppression de l'installation de pyed dans le postinst
  * Debian : Ajout du répertoire source et options de compilation
  * Debian : Ajout de fichiers install
  * Dépendences : Ajout de libpq

 -- Vincent Lara <vincent.lara@canaltp.fr>  Wed, 31 Jul 2013 10:31:20 +0200

kraken (0.62.20debian) squeeze; urgency=low

  * Debian : fichier rules plus conventionnel

 -- Vincent Lara <vincent.lara@canaltp.fr>  Tue, 30 Jul 2013 10:56:41 +0200

kraken (0.62.20ubuntu1) quantal; urgency=low

  * Debian : rules plus conventionnel
  * Debian : version 0.62.16
  * Pyed : Suppression daemon
  * Cmake : déplacement à la racine

 -- Vincent Lara <vincent.lara@canaltp.fr>  Tue, 30 Jul 2013 10:56:41 +0200

kraken (0.62.20) squeeze; urgency=low

  [ Abderrahim Azime ]
  * Amélioration du flux "journeys" : 	1) Ajout des commentaires sur les horaires 	2) affichage de la direction dans StreetNetwork 	3) Ajout de l'heure de départ et d'arrivé dans StreetNetwork 	4) Ajout des informations PICK_UP_ONLY, DROP_OFF_ONLY, ON_DEMAND_TRANSPORT, DATE_TIME_ESTIMATED au niveau de l'horaire
  * Mutualisation de la proporiété "AdditionalInformations" entre "journeys" et "route_schedules"
  * ajout de "additional_information" dans une section de type odt
  * Ajoute des équipements de la circulation dans le flux de "route_schedules"
  * Modification des links dans "journeys"

  [ Vincent Lara ]
  * Pyed : Ajout de target file
  * Cmake : ajout de postinst
  * Debian : Ajout de changelog et de control
  * Debian : Ajout de postinst
  * Streetnetwork : Correction de la longueur d'un chemin

  [ Abderrahim Azime ]
  * Ajout de la table des contributeurs
  * Ajout du type contributor, chargement dans la base et sa binarisation
  * Suppression du contenu de la table contributor avant les insertions
  * Création d'une compagnie par défaut : le TAD n'a pas de compagnie
  * Ajout des contributor dans le flux de status

  [ Vincent Lara ]
  * Version 0.62.16ubuntu1

 -- Vincent Lara <vincent.lara@canaltp.fr>  Tue, 30 Jul 2013 10:38:13 +0200

kraken (0.62.16ubuntu1) quantal; urgency=low

  [ Abderrahim Azime ]
  * - Prise en compte des coordonnées dans "journeys" - Création de l'origin et la destination dans la section "street_network"
  * Import des données OSM : Ajout des voies qui ne sont pas dans la table de fusion

  [ Vincent Lara ]
  * Version 0.62.16
  * Pyed : On mv avant de unzip
  * Pyed : Erreurs d'inattention
  * Pyed : version 0.37
  * Jormungandr wsgi : On set les variables d'environnement

 -- Vincent Lara <vincent.lara@canaltp.fr>  Wed, 24 Jul 2013 10:30:06 +0200

kraken (0.62.16) quantal; urgency=low

  [ Abderrahim Azime ]
  * refactoring de "route_schedule"
  * Suppression des commentaires inutils, ajout des stoptimes dans le cas où est nuls
  * faute d'orthographe
  * Ajout de l'accessibilté dans le flux au niveau de la circulation (VehicleJourney)
  * Amélioration de l'interface V1 de "journeys"
  * Remplacement de "pt_display_informations" par "display_informations" pour journeys
  * Binarisation de l'information "odt_type_id" de la circulation
  * Nommage des types de TAD
  * Intitialisation de l'odt_type de la circulation par "regular_line"
  * Amélioration de l'interface V1 de l'api "journeys"
  * Ajout des links dans l'api "journeys"

  [ Vincent Lara ]

 -- Vincent Lara <vincent.lara@canaltp.fr>  Mon, 22 Jul 2013 16:53:10 +0200

kraken (0.62.15) quantal; urgency=low

  * Pyed : Ajout de exec_directory

 -- Vincent Lara <vincent.lara@canaltp.fr>  Mon, 22 Jul 2013 14:37:29 +0200

kraken (0.62.14) quantal; urgency=low

  * Pyed : Correction start => run
  * Pyed : Ajout de target_directory, backup_directory
  * Pyed : Version 0.33

 -- Vincent Lara <vincent.lara@canaltp.fr>  Mon, 22 Jul 2013 14:19:10 +0200

kraken (0.62.13) quantal; urgency=low

  * Pyed : Suppression de status

 -- Vincent Lara <vincent.lara@canaltp.fr>  Mon, 22 Jul 2013 10:37:40 +0200

kraken (0.62.12) quantal; urgency=low

  * Pyed : On enlève totalement pid_file
  * Pyed : On enlève l'option start de pyed
  * Pyed : Version 0.31

 -- Vincent Lara <vincent.lara@canaltp.fr>  Mon, 22 Jul 2013 10:26:49 +0200

kraken (0.62.11) quantal; urgency=low

  * Pyed : On enleve daemon.py

 -- Vincent Lara <vincent.lara@canaltp.fr>  Fri, 19 Jul 2013 16:56:59 +0200

kraken (0.62.10) quantal; urgency=low

  * Postinst : Le bon !

 -- Vincent Lara <vincent.lara@canaltp.fr>  Fri, 19 Jul 2013 16:11:36 +0200

kraken (0.62.05ubuntu4) quantal; urgency=low

  * Postinst : On ajoute les +x qui vont bien

 -- Vincent Lara <vincent.lara@canaltp.fr>  Fri, 19 Jul 2013 15:22:05 +0200

kraken (0.62.05ubuntu3) quantal; urgency=low

  * Postinst : On se déplace dans /tmp/ avant de lancer l'installation

 -- Vincent Lara <vincent.lara@canaltp.fr>  Fri, 19 Jul 2013 15:14:33 +0200

kraken (0.62.05ubuntu2) quantal; urgency=low

  * Un petit test

 -- Vincent Lara <vincent.lara@canaltp.fr>  Fri, 19 Jul 2013 15:06:36 +0200

kraken (0.62.05ubuntu1) quantal; urgency=low

  * Postinst : On y croit

 -- Vincent Lara <vincent.lara@canaltp.fr>  Fri, 19 Jul 2013 14:56:31 +0200

kraken (0.62.05) quantal; urgency=low

  * Postinst : Le voilà le bon !

 -- Vincent Lara <vincent.lara@canaltp.fr>  Fri, 19 Jul 2013 14:51:49 +0200

kraken (0.62.04ubuntu5) quantal; urgency=low

  * Postinst : Cette fois ci c'est la bonne

 -- Vincent Lara <vincent.lara@canaltp.fr>  Fri, 19 Jul 2013 14:47:13 +0200

kraken (0.62.04ubuntu4) quantal; urgency=low

  * Postinst : On enleve les accolades

 -- Vincent Lara <vincent.lara@canaltp.fr>  Fri, 19 Jul 2013 14:39:58 +0200

kraken (0.62.04ubuntu3) quantal; urgency=low

  * Postinst : navitia => kraken

 -- Vincent Lara <vincent.lara@canaltp.fr>  Fri, 19 Jul 2013 14:05:22 +0200

kraken (0.62.04ubuntu2) quantal; urgency=low

  * Ajout du script de post installation dans le packet

 -- Vincent Lara <vincent.lara@canaltp.fr>  Fri, 19 Jul 2013 12:39:20 +0200

kraken (0.62.04ubuntu1) quantal; urgency=low

  * Changement de droit sur setup.py

 -- Vincent Lara <vincent.lara@canaltp.fr>  Fri, 19 Jul 2013 12:09:54 +0200

kraken (0.62.04) quantal; urgency=low

  [ vlara ]
  * UNRELEASED

  [ Vincent Lara ]

 -- Vincent Lara <vincent.lara@canaltp.fr>  Fri, 19 Jul 2013 12:20:39 +0200

kraken (0.62.03ubuntu2) quantal; urgency=low

  * Version 0.62.03
  * Pyed : Montée en version de la librairie

 -- Vincent Lara <vincent.lara@canaltp.fr>  Fri, 19 Jul 2013 12:09:54 +0200

kraken (0.62.03ubuntu1) quantal; urgency=low

  * Pyed : Erreur dans l'initialisation du main

 -- Vincent Lara <vincent.lara@canaltp.fr>  Fri, 19 Jul 2013 11:56:27 +0200

kraken (0.62.03) quantal; urgency=low

  * Version 0.62.02
  * SQL : Ajout du répertoire sql dans le CMakelists principal

 -- Vincent Lara <vincent.lara@canaltp.fr>  Fri, 19 Jul 2013 11:07:12 +0200

kraken (0.62.02) quantal; urgency=low

  [ Vincent Lara ]
  * Ed : Installation des scripts sql

  [ vlara ]
  * UNRELEASED

  [ Vincent Lara ]

 -- Vincent Lara <vincent.lara@canaltp.fr>  Thu, 18 Jul 2013 18:15:00 +0200

kraken (0.62.01) quantal; urgency=low

  * Version 0.62.0
  * Suppression totale de gunicorn

 -- Vincent Lara <vincent.lara@canaltp.fr>  Thu, 18 Jul 2013 16:29:07 +0200

kraken (0.62.0) quantal; urgency=low

  * Pyed : Correction pour que le service fonctionne mieux.

 -- Vincent Lara <vincent.lara@canaltp.fr>  Thu, 18 Jul 2013 15:07:18 +0200

kraken (0.61.9) quantal; urgency=low

  * Version 0.61.8
  * Debian : On va chercher le bon control
  * Version 0.61.8
  * On est plus dépendant de gunicorn
  * Ed : Installation de gtfs2ed, osm2ed, ed2nav dans /usr/bin
  * Installation de setup.py dans /tmp/

 -- Vincent Lara <vincent.lara@canaltp.fr>  Thu, 18 Jul 2013 11:08:28 +0200

kraken (0.61.8) quantal; urgency=low

  * Kraken : Suppression de la dépendance à gunicorn

 -- Vincent Lara <vincent.lara@canaltp.fr>  Wed, 17 Jul 2013 17:28:33 +0200

kraken (0.61.7) quantal; urgency=low

  * Pyed : Ajout de l'installation de la librairie
  * Pyed : Possibilité de changer l'utilisateur qui lance le démon

 -- Vincent Lara <vincent.lara@canaltp.fr>  Wed, 17 Jul 2013 16:53:43 +0200

kraken (0.61.6) quantal; urgency=low

  * Changement du maintener dans le fichier de control

 -- Vincent Lara <vincent.lara@canaltp.fr>  Wed, 17 Jul 2013 12:18:05 +0200

kraken (0.61.5) quantal; urgency=low

  [ vlara ]
  * UNRELEASED

  [ Vincent Lara ]

 -- Vincent Lara <vincent.lara@canaltp.fr>  Wed, 17 Jul 2013 12:02:20 +0200

kraken (0.61.4) quantal; urgency=low

  * Version 0.61.3
  * debian/rules : On va installer à la racine, ça devrait mieux aller.

 -- Vincent Lara <vincent.lara@canaltp.fr>  Wed, 17 Jul 2013 11:50:52 +0200

kraken (0.61.3) quantal; urgency=low

  [ Abderrahim Azime ]
  * Ajout de deux champs : 	* navitia.stop_time.date_time_estimated 	* navitia.vehicle_journey.odt_message
  * Ajout des deux champs dans la base de données et import dans la base et binarisation de ces deux champs: 	* navitia.vehicle_journey.odt_message 	* navitia.stop_time.date_time_estimated
  * amélioration de route_schedule : 	* Ajout des uris dans "display_informations" 	* Ajout des uris dans "headers" 	* Ajout des notes

  [ Vincent Lara ]

 -- Vincent Lara <vincent.lara@canaltp.fr>  Wed, 17 Jul 2013 11:20:52 +0200

kraken (0.61.2) unstable; urgency=low

  [ Abderrahim Azime ]
  * amélioration de 'route_schedule'

  [ Vincent Lara ]

 -- Vincent Lara <vincent.lara@canaltp.fr>  Wed, 17 Jul 2013 10:32:39 +0200

kraken (0.61ubuntu1) unstable; urgency=low

  [ Vincent Lara ]
  ** SNAPSHOT build @04008af448bfdb845cea18ec9c66b8c035535de4 **

  * Version 0.61

  [ vlara ]
  * UNRELEASED

  [ Vincent Lara ]

 -- Vincent Lara <vincent.lara@canaltp.fr>  Tue, 16 Jul 2013 18:06:26 +0200

kraken (0.61) unstable; urgency=low

  [ Vincent Lara ]
  * On va essayer de faire quelque chose de plus propre
  * Cmake : Ajout d'une section au cpack debian

  [ Vincent Lara ]

 -- Vincent Lara <vincent.lara@canaltp.fr>  Tue, 16 Jul 2013 17:00:38 +0200

kraken (0.60.0-1ubuntu1) quantal; urgency=low

  [ Vincent Lara ]
  * Ajout d'un fichier d'instruction pour le build du package
  * On va essayer de faire quelque chose de plus propre
  * Cmake : Ajout d'une section au cpack debian

  [ vlara ]

 -- vlara <vlara@vlara-OptiPlex-790>  Tue, 16 Jul 2013 16:59:38 +0200

kraken (0.60.0-1) unstable; urgency=low

  * Initial release (Closes: #nnnn)  <nnnn is the bug number of your ITP>

 -- vlara <vlara@unknown>  Thu, 11 Jul 2013 15:46:01 +0200<|MERGE_RESOLUTION|>--- conflicted
+++ resolved
@@ -1,33 +1,3 @@
-<<<<<<< HEAD
-navitia2 (1.2.4) unstable; urgency=medium
-
-  * Jormungandr: fix authentication
-
- -- Vincent Lara <vincent.lara@canaltp.fr>  Wed, 16 Oct 2014 10:20:00 +0200
-
-navitia2 (1.2.3) unstable; urgency=medium
-
-  * fix name formating of stop areas and pois
-  * fix authentication when there's a call by external_codde
-
- -- Vincent Lara <vincent.lara@canaltp.fr>  Wed, 15 Oct 2014 15:43:00 +0200
-
-navitia2 (1.2.2) unstable; urgency=medium
-
-  * fix error on journey with P+R
-
- -- Alexandre JACQUIN <alexandre.jacquin@canaltp.fr>  Mon, 13 Oct 2014 18:43:00 +0200
-
-navitia2 (1.2.1) unstable; urgency=low
-
-  * Jormungandr: hotfix so it placemarks work
-  * Jormungandr: hotfix so authentication works
-
- -- l-vincent-l <lara.vincent@gmail.com>  Wed, 08 Oct 2014 19:10:15 +0100
-
-navitia2 (1.2.0) unstable; urgency=low
-
-=======
 navitia2 (1.3.0) unstable; urgency=low
 
   * Jormungandr: free instance are accessible if token  <https://github.com/CanalTP/navitia/pull/645>
@@ -52,8 +22,34 @@
 
  -- l-vincent-l <lara.vincent@gmail.com>  Fri, 17 Oct 2014 12:10:56 +0100
 
- navitia2 (1.2.0) unstable; urgency=low
->>>>>>> c3794ce3
+navitia2 (1.2.4) unstable; urgency=medium
+
+  * Jormungandr: fix authentication
+
+ -- Vincent Lara <vincent.lara@canaltp.fr>  Wed, 16 Oct 2014 10:20:00 +0200
+
+navitia2 (1.2.3) unstable; urgency=medium
+
+  * fix name formating of stop areas and pois
+  * fix authentication when there's a call by external_codde
+
+ -- Vincent Lara <vincent.lara@canaltp.fr>  Wed, 15 Oct 2014 15:43:00 +0200
+
+navitia2 (1.2.2) unstable; urgency=medium
+
+  * fix error on journey with P+R
+
+ -- Alexandre JACQUIN <alexandre.jacquin@canaltp.fr>  Mon, 13 Oct 2014 18:43:00 +0200
+
+navitia2 (1.2.1) unstable; urgency=low
+
+  * Jormungandr: hotfix so it placemarks work
+  * Jormungandr: hotfix so authentication works
+
+ -- l-vincent-l <lara.vincent@gmail.com>  Wed, 08 Oct 2014 19:10:15 +0100
+
+navitia2 (1.2.0) unstable; urgency=low
+
   * osm2ed: compute the bounding shape of the instance at the end  <https://github.com/CanalTP/navitia/pull/617>
   * Osm2ed: relation with way and admin were not inserted in database...  <https://github.com/CanalTP/navitia/pull/616>
   * ed: from geometry in routes.txt and lines.txt to navitia::type  <https://github.com/CanalTP/navitia/pull/615>
