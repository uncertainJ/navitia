--- conflicted
+++ resolved
@@ -602,17 +602,10 @@
     case type::Type_e::Admin:
     case type::Type_e::StopArea:
     case type::Type_e::POI:
-<<<<<<< HEAD
-    // We allow, from a stop_point, use street_network in case of direct_path
-    case type::Type_e::StopPoint:
-        if (sn_params){
-            entry_point.streetnetwork_params = streetnetwork_params_of_entry_point(*sn_params, data, is_origin);
-=======
     case type::Type_e::StopPoint:
         if (sn_params) {
             entry_point.streetnetwork_params =
                 streetnetwork_params_of_entry_point(*sn_params, data, is_origin);
->>>>>>> 5fc671b3
         }
         entry_point.coordinates = coord_of_entry_point(entry_point, data);
         break;
@@ -636,30 +629,16 @@
     std::vector<type::EntryPoint> origins;
     const auto* sn_params = request.has_streetnetwork_params() ? &request.streetnetwork_params() : nullptr;
     for(int i = 0; i < request.origin().size(); i++) {
-<<<<<<< HEAD
-        const auto* sn_params = request.has_streetnetwork_params() &&
-                data->get_type_of_id(request.origin(i).place()) != type::Type_e::StopPoint
-                    ? &request.streetnetwork_params() : nullptr;
-        origins.push_back(create_journeys_entry_point(request.origin(i), sn_params, data, true));
-=======
         const auto* cur_sn_params = sn_params;// TODO: remove this for sn on sp
         if (data->get_type_of_id(request.origin(i).place()) == type::Type_e::StopPoint) { cur_sn_params = nullptr; }// TODO: remove this for sn on sp
         origins.push_back(create_journeys_entry_point(request.origin(i), cur_sn_params, data, true));// TODO: remove cur_ for sn on sp
->>>>>>> 5fc671b3
     }
 
     std::vector<type::EntryPoint> destinations;
     for (int i = 0; i < request.destination().size(); i++) {
-<<<<<<< HEAD
-        const auto* sn_params = request.has_streetnetwork_params() &&
-                data->get_type_of_id(request.destination(i).place()) != type::Type_e::StopPoint
-                    ? &request.streetnetwork_params() : nullptr;
-        destinations.push_back(create_journeys_entry_point(request.destination(i), sn_params, data, false));
-=======
         const auto* cur_sn_params = sn_params;// TODO: remove this for sn on sp
         if (data->get_type_of_id(request.destination(i).place()) == type::Type_e::StopPoint) { cur_sn_params = nullptr; }// TODO: remove this for sn on sp
         destinations.push_back(create_journeys_entry_point(request.destination(i), cur_sn_params, data, false));// TODO: remove cur_ for sn on sp
->>>>>>> 5fc671b3
     }
 
 
@@ -916,7 +895,6 @@
             entry_point.streetnetwork_params.offset = data->geo_ref->offsets[mode_enum];
             entry_point.streetnetwork_params.speed_factor = speed / georef::default_speed[mode_enum];
             break;
-        case type::Mode_e::Walking:
         default:
             entry_point.streetnetwork_params.offset = data->geo_ref->offsets[type::Mode_e::Walking];
             entry_point.streetnetwork_params.speed_factor = speed / georef::default_speed[type::Mode_e::Walking];
@@ -943,7 +921,6 @@
         type::GeographicalCoord coord{};
         try{
             dest_coords.push_back(coord_of_entry_point(entry_point, data));
-
         }catch(const navitia::coord_conversion_exception& e) {
             pbnavitia::Response r;
             fill_pb_error(pbnavitia::Error::bad_format, e.what(), r.mutable_error());
@@ -987,9 +964,7 @@
     init_worker_data(data);
     const auto& dp_request = request.direct_path();
     const auto* sn_params = dp_request.has_streetnetwork_params() ? &dp_request.streetnetwork_params() : nullptr;
-
     const auto origin = create_journeys_entry_point(dp_request.origin(),
-<<<<<<< HEAD
                                            sn_params,
                                            data,
                                            true);
@@ -998,15 +973,6 @@
                                                 sn_params,
                                                 data,
                                                 false);
-=======
-                                                    &dp_request.streetnetwork_params(),
-                                                    data,
-                                                    true);
-    const auto destination = create_journeys_entry_point(dp_request.destination(),
-                                                         &dp_request.streetnetwork_params(),
-                                                         data,
-                                                         false);
->>>>>>> 5fc671b3
     const auto geo_path = street_network_worker->get_direct_path(origin, destination);
 
     const auto current_datetime = bt::from_time_t(request._current_datetime());
