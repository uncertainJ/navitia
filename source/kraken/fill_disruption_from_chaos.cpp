/* Copyright © 2001-2014, Canal TP and/or its affiliates. All rights reserved.
  
This file is part of Navitia,
    the software to build cool stuff with public transport.
 
Hope you'll enjoy and contribute to this project,
    powered by Canal TP (www.canaltp.fr).
Help us simplify mobility and open public transport:
    a non ending quest to the responsive locomotion way of traveling!
  
LICENCE: This program is free software; you can redistribute it and/or modify
it under the terms of the GNU Affero General Public License as published by
the Free Software Foundation, either version 3 of the License, or
(at your option) any later version.
   
This program is distributed in the hope that it will be useful,
but WITHOUT ANY WARRANTY; without even the implied warranty of
MERCHANTABILITY or FITNESS FOR A PARTICULAR PURPOSE. See the
GNU Affero General Public License for more details.
   
You should have received a copy of the GNU Affero General Public License
along with this program. If not, see <http://www.gnu.org/licenses/>.
  
Stay tuned using
twitter @navitia 
IRC #navitia on freenode
https://groups.google.com/d/forum/navitia
www.navitia.io
*/

#include "fill_disruption_from_chaos.h"
#include "utils/logger.h"
#include "type/datetime.h"

#include <boost/make_shared.hpp>
#include <boost/variant/static_visitor.hpp>
#include <boost/variant/apply_visitor.hpp>
#include <boost/range/algorithm/for_each.hpp>
#include <boost/date_time/posix_time/posix_time.hpp>
#include <boost/range/algorithm_ext/erase.hpp>
#include "boost/date_time/gregorian/gregorian.hpp"

namespace navitia {

namespace nt = navitia::type;
namespace bt = boost::posix_time;
namespace bg = boost::gregorian;

static boost::shared_ptr<nt::new_disruption::Tag>
make_tag(const chaos::Tag& chaos_tag, nt::new_disruption::DisruptionHolder& holder) {
    auto from_posix = navitia::from_posix_timestamp;

    auto& weak_tag = holder.tags[chaos_tag.id()];
    if (auto tag = weak_tag.lock()) { return std::move(tag); }

    auto tag = boost::make_shared<nt::new_disruption::Tag>();
    tag->uri = chaos_tag.id();
    tag->name = chaos_tag.name();
    tag->created_at = from_posix(chaos_tag.created_at());
    tag->updated_at = from_posix(chaos_tag.updated_at());

    weak_tag = tag;
    return std::move(tag);
}

static boost::shared_ptr<nt::new_disruption::Cause>
make_cause(const chaos::Cause& chaos_cause, nt::new_disruption::DisruptionHolder& holder) {
    auto from_posix = navitia::from_posix_timestamp;

    auto& weak_cause = holder.causes[chaos_cause.id()];
    if (auto cause = weak_cause.lock()) { return std::move(cause); }

    auto cause = boost::make_shared<nt::new_disruption::Cause>();
    cause->uri = chaos_cause.id();
    cause->wording = chaos_cause.wording();
    cause->created_at = from_posix(chaos_cause.created_at());
    cause->updated_at = from_posix(chaos_cause.updated_at());

    weak_cause = cause;
    return std::move(cause);

}


//return the time period of circulation of a vj for one day
static boost::posix_time::time_period execution_period(const boost::gregorian::date& date,
                                                          const nt::VehicleJourney& vj){
    uint32_t first_departure = std::numeric_limits<uint32_t>::max();
    uint32_t last_arrival = 0;
    for(const auto& st: vj.stop_time_list){
        if(st.pick_up_allowed() && first_departure > st.departure_time){
            first_departure = st.departure_time;
        }
        if(st.drop_off_allowed() && last_arrival < st.arrival_time){
            last_arrival = st.arrival_time;
        }
    }
    return bt::time_period(bt::ptime(date, bt::seconds(first_departure)),
            bt::ptime(date, bt::seconds(last_arrival)));
}

static boost::shared_ptr<nt::new_disruption::Severity>
make_severity(const chaos::Severity& chaos_severity, nt::new_disruption::DisruptionHolder& holder) {
    namespace tr = transit_realtime;
    namespace new_disr = nt::new_disruption;
    auto from_posix = navitia::from_posix_timestamp;

    auto& weak_severity = holder.severities[chaos_severity.id()];
    if (auto severity = weak_severity.lock()) { return std::move(severity); }

    auto severity = boost::make_shared<new_disr::Severity>();
    severity->uri = chaos_severity.id();
    severity->wording = chaos_severity.wording();
    severity->created_at = from_posix(chaos_severity.created_at());
    severity->updated_at = from_posix(chaos_severity.updated_at());
    severity->color = chaos_severity.color();
    severity->priority = chaos_severity.priority();
    switch (chaos_severity.effect()) {
#define EFFECT_ENUM_CONVERSION(e) \
        case tr::Alert_Effect_##e: severity->effect = new_disr::Effect::e; break

        EFFECT_ENUM_CONVERSION(NO_SERVICE);
        EFFECT_ENUM_CONVERSION(REDUCED_SERVICE);
        EFFECT_ENUM_CONVERSION(SIGNIFICANT_DELAYS);
        EFFECT_ENUM_CONVERSION(DETOUR);
        EFFECT_ENUM_CONVERSION(ADDITIONAL_SERVICE);
        EFFECT_ENUM_CONVERSION(MODIFIED_SERVICE);
        EFFECT_ENUM_CONVERSION(OTHER_EFFECT);
        EFFECT_ENUM_CONVERSION(UNKNOWN_EFFECT);
        EFFECT_ENUM_CONVERSION(STOP_MOVED);

#undef EFFECT_ENUM_CONVERSION
    }

    return std::move(severity);
}

static boost::optional<nt::new_disruption::LineSection>
make_line_section(const chaos::PtObject& chaos_section,
                  nt::PT_Data& pt_data,
                  const boost::shared_ptr<nt::new_disruption::Impact>& impact) {
    if (!chaos_section.has_pt_line_section()) {
        LOG4CPLUS_WARN(log4cplus::Logger::getInstance("log"),
                       "fill_disruption_from_chaos: LineSection invalid!");
        return boost::none;
    }
    const auto& pb_section = chaos_section.pt_line_section();
    nt::new_disruption::LineSection line_section;
    auto* line = find_or_default(pb_section.line().uri(), pt_data.lines_map);
    if (line) {
        line_section.line = line;
    } else {
        LOG4CPLUS_WARN(log4cplus::Logger::getInstance("log"),
                       "fill_disruption_from_chaos: line id "
                       << pb_section.line().uri() << " in LineSection invalid!");
        return boost::none;
    }
    if (const auto* start = find_or_default(pb_section.start_point().uri(), pt_data.stop_areas_map)) {
        line_section.start_point = start;
    } else {
        LOG4CPLUS_WARN(log4cplus::Logger::getInstance("log"),
                       "fill_disruption_from_chaos: start_point id "
                       << pb_section.start_point().uri() << " in LineSection invalid!");
        return boost::none;
    }
    if (const auto* end = find_or_default(pb_section.end_point().uri(), pt_data.stop_areas_map)) {
        line_section.end_point = end;
    } else {
        LOG4CPLUS_WARN(log4cplus::Logger::getInstance("log"),
                       "fill_disruption_from_chaos: end_point id "
                       << pb_section.end_point().uri() << " in LineSection invalid!");
        return boost::none;
    }
    if (impact) line->add_impact(impact);
    return line_section;
}
static std::vector<nt::new_disruption::PtObj>
make_pt_objects(const google::protobuf::RepeatedPtrField<chaos::PtObject>& chaos_pt_objects,
                nt::PT_Data& pt_data,
                const boost::shared_ptr<nt::new_disruption::Impact>& impact = {}) {
    using namespace nt::new_disruption;

    std::vector<PtObj> res;
    for (const auto& chaos_pt_object: chaos_pt_objects) {
        switch (chaos_pt_object.pt_object_type()) {
        case chaos::PtObject_Type_network:
            res.push_back(make_pt_obj(nt::Type_e::Network, chaos_pt_object.uri(), pt_data, impact));
            break;
        case chaos::PtObject_Type_stop_area:
            res.push_back(make_pt_obj(nt::Type_e::StopArea, chaos_pt_object.uri(), pt_data, impact));
            break;
        case chaos::PtObject_Type_stop_point:
            res.push_back(make_pt_obj(nt::Type_e::StopPoint, chaos_pt_object.uri(), pt_data, impact));
            break;
        case chaos::PtObject_Type_line_section:
            if (auto line_section = make_line_section(chaos_pt_object, pt_data, impact)) {
                res.push_back(*line_section);
            }
            break;
        case chaos::PtObject_Type_line:
            res.push_back(make_pt_obj(nt::Type_e::Line, chaos_pt_object.uri(), pt_data, impact));
            break;
        case chaos::PtObject_Type_route:
            res.push_back(make_pt_obj(nt::Type_e::Route, chaos_pt_object.uri(), pt_data, impact));
            break;
        case chaos::PtObject_Type_unkown_type:
            res.push_back(UnknownPtObj());
            break;
        }
        // no created_at and updated_at?
    }
    return res;
}

std::set<nt::new_disruption::ChannelType> create_channel_types(const chaos::Channel& chaos_channel) {
    std::set<navitia::type::new_disruption::ChannelType> res;
    for (const auto channel_type: chaos_channel.types()){
        switch(channel_type){
        case chaos::Channel_Type_web:
            res.insert(nt::new_disruption::ChannelType::web);
            break;
        case chaos::Channel_Type_sms:
            res.insert(nt::new_disruption::ChannelType::sms);
            break;
        case chaos::Channel_Type_email:
            res.insert(nt::new_disruption::ChannelType::email);
            break;
        case chaos::Channel_Type_mobile:
            res.insert(nt::new_disruption::ChannelType::mobile);
            break;
        case chaos::Channel_Type_notification:
            res.insert(nt::new_disruption::ChannelType::notification);
            break;
        case chaos::Channel_Type_twitter:
            res.insert(nt::new_disruption::ChannelType::twitter);
            break;
        case chaos::Channel_Type_facebook:
            res.insert(nt::new_disruption::ChannelType::facebook);
            break;
        case chaos::Channel_Type_unkown_type:
            res.insert(nt::new_disruption::ChannelType::unknown_type);
            break;
        default:
            throw navitia::exception("Unhandled ChannelType value in Chaos.Proto");
        }
    }
    return res;
}

static boost::shared_ptr<nt::new_disruption::Impact>
make_impact(const chaos::Impact& chaos_impact, nt::PT_Data& pt_data) {
    auto from_posix = navitia::from_posix_timestamp;
    nt::new_disruption::DisruptionHolder& holder = pt_data.disruption_holder;

    auto impact = boost::make_shared<nt::new_disruption::Impact>();
    impact->uri = chaos_impact.id();
    impact->created_at = from_posix(chaos_impact.created_at());
    impact->updated_at = from_posix(chaos_impact.updated_at());
    for (const auto& chaos_ap: chaos_impact.application_periods()) {
        impact->application_periods.emplace_back(from_posix(chaos_ap.start()), from_posix(chaos_ap.end()));
    }
    impact->severity = make_severity(chaos_impact.severity(), holder);
    impact->informed_entities = make_pt_objects(chaos_impact.informed_entities(), pt_data, impact);
    for (const auto& chaos_message: chaos_impact.messages()) {
        const auto& channel = chaos_message.channel();
        auto channel_types = create_channel_types(channel);
        impact->messages.push_back({
            chaos_message.text(),
            channel.id(),
            channel.name(),
            channel.content_type(),
            from_posix(chaos_message.created_at()),
            from_posix(chaos_message.updated_at()),
            channel_types
        });
    }

    return std::move(impact);
}


namespace {

struct apply_impacts_visitor : public boost::static_visitor<> {
    boost::shared_ptr<nt::new_disruption::Impact> impact;
    nt::PT_Data& pt_data;
    const nt::MetaData& meta;
    std::string action;

    apply_impacts_visitor(const boost::shared_ptr<nt::new_disruption::Impact>& impact,
            nt::PT_Data& pt_data, const nt::MetaData& meta, std::string action) :
        impact(impact), pt_data(pt_data), meta(meta), action(action) {}

    virtual ~apply_impacts_visitor() {}
    apply_impacts_visitor(const apply_impacts_visitor&) = default;

    virtual bool func_on_vj(nt::VehicleJourney&) = 0;

    void log_start_action(std::string uri) {
        LOG4CPLUS_TRACE(log4cplus::Logger::getInstance("log"),
                        "Start to " << action << " impact " << impact.get()->uri << " on object " << uri);
    }

    void log_end_action(std::string uri) {
        LOG4CPLUS_TRACE(log4cplus::Logger::getInstance("log"),
                        "Finished to " << action << " impact " << impact.get()->uri << " on object " << uri);
    }

    void operator()(nt::new_disruption::UnknownPtObj&) {
    }

    void operator()(const nt::Network* network) {
        this->log_start_action(network->uri);
        for(auto line : network->line_list) {
            this->operator()(line);
        }
        this->log_end_action(network->uri);
    }

    void operator()(nt::new_disruption::LineSection & ls) {
        std::string uri = "line section (" +  ls.line->uri  + ")";
        this->log_start_action(uri);
        this->operator()(ls.line);
        this->log_end_action(uri);
    }

    void operator()(const nt::Line* line) {
        this->log_start_action(line->uri);
        for(auto route : line->route_list) {
            this->operator()(route);
        }
        this->log_end_action(line->uri);
    }

    void operator()(const nt::Route* route) {
        this->log_start_action(route->uri);
        route->for_each_vehicle_journey([&](nt::VehicleJourney& vj) {
                return func_on_vj(vj);
        });
<<<<<<< HEAD
        this->log_end_action(route->uri);
=======
        this->log_end_action(journey_pattern->uri);
    }

};

struct functor_add_vj {
    const boost::shared_ptr<nt::new_disruption::Impact>& impact;
    nt::JourneyPattern* jp;
    const nt::StopPoint* stop_point;
    nt::PT_Data& pt_data;
    const nt::MetaData& meta;

    functor_add_vj(const boost::shared_ptr<nt::new_disruption::Impact>& impact,
            nt::JourneyPattern* jp, const nt::StopPoint* stop_point,
            nt::PT_Data& pt_data, const nt::MetaData& meta) :
        impact(impact), jp(jp), stop_point(stop_point), pt_data(pt_data), meta(meta) {}

    //return true only if the new vj circulate at least one day
    bool init_vj(nt::VehicleJourney* vj, nt::VehicleJourney& vj_ref) const {
        vj->journey_pattern = jp;
        vj->idx = pt_data.vehicle_journeys.size();
        vj->uri = make_adapted_uri_fast(vj_ref.uri, pt_data.vehicle_journeys.size());
        vj->realtime_level = nt::RTLevel::Adapted;
        pt_data.headsign_handler.change_name_and_register_as_headsign(*vj, vj_ref.name);
        vj->company = vj_ref.company;
        //TODO: we loose stay_in on impacted vj, we will need to work on this.
        vj->next_vj = nullptr;
        vj->prev_vj = nullptr;
        vj->meta_vj = vj_ref.meta_vj;
        vj->utc_to_local_offset = vj_ref.utc_to_local_offset;
        // The validity_pattern is only active on the period of the impact
        nt::ValidityPattern tmp_vp;
        nt::ValidityPattern tmp_ref_vp(*vj_ref.adapted_validity_pattern());
        for (auto period : impact->application_periods) {
            //we can impact a vj with a departure the day before who past midnight
            bg::day_iterator titr(period.begin().date() - bg::days(1));
            for(;titr<=period.end().date(); ++titr) {
                if (!meta.production_date.contains(*titr)) {
                    continue;
                }
                const auto day = (*titr - meta.production_date.begin()).days();
                //if the ref is active this day, we active the new one too
                if(tmp_ref_vp.check(day) && execution_period(*titr, vj_ref).intersects(period)){
                    tmp_vp.add(day);
                    tmp_ref_vp.remove(day);
                }
            }
        }
        if(tmp_vp.days.none()){
            //this vehicle journey won't ever circulate
            return false;
        }
        vj->validity_patterns[nt::RTLevel::Adapted] = pt_data.get_or_create_validity_pattern(tmp_vp);
        vj_ref.validity_patterns[nt::RTLevel::Adapted] = pt_data.get_or_create_validity_pattern(tmp_ref_vp);

        pt_data.vehicle_journeys.push_back(vj);
        pt_data.vehicle_journeys_map[vj->uri] = vj;

        // The vehicle_journey is never active on theorical validity_pattern
        tmp_vp.reset();
        vj->validity_patterns[nt::RTLevel::Base] = pt_data.get_or_create_validity_pattern(tmp_vp);
        size_t order = 0;
        // We skip the stop_time linked to impacted stop_point
        for (const auto& st_ref : vj_ref.stop_time_list) {
            if (st_ref.journey_pattern_point->stop_point == stop_point) {
                continue;
            }
            vj->stop_time_list.emplace_back(st_ref);
            auto& st = vj->stop_time_list.back();
            // We link the journey_pattern_point to the stop_time
            st.journey_pattern_point = jp->journey_pattern_point_list[order];
            st.vehicle_journey = vj;
            ++ order;
        }

        // we need to copy the vj's comments
        for (const auto& c: pt_data.comments.get(vj_ref)) {
            pt_data.comments.add(vj, c);
        }
        // We need to link the newly created vj with this impact
        vj->impacted_by.push_back(impact);
        return true;
    }

    bool operator()(nt::DiscreteVehicleJourney& vj_ref) const {
        auto vj = std::make_unique<nt::DiscreteVehicleJourney>();
        if(init_vj(vj.get(), vj_ref)){
            jp->discrete_vehicle_journey_list.push_back(std::move(vj));
        }
        return true;
>>>>>>> 76e4d01f
    }

};

struct add_impacts_visitor : public apply_impacts_visitor {
    add_impacts_visitor(const boost::shared_ptr<nt::new_disruption::Impact>& impact,
            nt::PT_Data& pt_data, const nt::MetaData& meta) :
        apply_impacts_visitor(impact, pt_data, meta, "add") {}

    ~add_impacts_visitor() {}
    add_impacts_visitor(const add_impacts_visitor&) = default;

    using apply_impacts_visitor::operator();

    bool func_on_vj(nt::VehicleJourney& vj) {
        nt::ValidityPattern tmp_vp(*vj.adapted_validity_pattern());
        for (auto period : impact->application_periods) {
            //we can impact a vj with a departure the day before who past midnight
            bg::day_iterator titr(period.begin().date() - bg::days(1));
            for(;titr<=period.end().date(); ++titr) {
                if (!meta.production_date.contains(*titr)) {
                    continue;
                }
                auto day = (*titr - meta.production_date.begin()).days();
                if (!tmp_vp.check(day)){
                    continue;
                }
                if(period.intersects(execution_period(*titr, vj))) {
                    tmp_vp.remove(day);
                }
            }
        }
        vj.validity_patterns[nt::RTLevel::Adapted] = pt_data.get_or_create_validity_pattern(tmp_vp);
        vj.impacted_by.push_back(impact);
        return true;
    }

    void operator()(const nt::StopPoint* stop_point) {
        LOG4CPLUS_INFO(log4cplus::Logger::getInstance("log"),
                        "Disruption on stop point:" + stop_point->uri + " is not handled");

    }

    void operator()(const nt::StopArea* stop_area) {
        LOG4CPLUS_INFO(log4cplus::Logger::getInstance("log"),
                              "Disruption on stop area:" + stop_area->uri + " is not handled");

    }
};

void apply_impact(boost::shared_ptr<nt::new_disruption::Impact>impact,
                         nt::PT_Data& pt_data, const nt::MetaData& meta) {
    if (impact->severity->effect != nt::new_disruption::Effect::NO_SERVICE) {
        return;
    }
    LOG4CPLUS_TRACE(log4cplus::Logger::getInstance("log"),
                    "Adding impact: " << impact.get()->uri);
    add_impacts_visitor v(impact, pt_data, meta);
    boost::for_each(impact->informed_entities, boost::apply_visitor(v));
    LOG4CPLUS_TRACE(log4cplus::Logger::getInstance("log"),
                    impact.get()->uri << " impact added");
}


struct delete_impacts_visitor : public apply_impacts_visitor {
    size_t nb_vj_reassigned = 0;

    delete_impacts_visitor(boost::shared_ptr<nt::new_disruption::Impact> impact,
            nt::PT_Data& pt_data, const nt::MetaData& meta) :
        apply_impacts_visitor(impact, pt_data, meta, "delete") {}

    ~delete_impacts_visitor() {}

    using apply_impacts_visitor::operator();

    // We set all the validity pattern to the theorical one, we will re-apply
    // other disruptions after
    bool func_on_vj(nt::VehicleJourney& vj) {
        vj.validity_patterns[nt::RTLevel::Adapted] = vj.validity_patterns[nt::RTLevel::Base];
        ++ nb_vj_reassigned;
        const auto& impact = this->impact;
        boost::range::remove_erase_if(vj.impacted_by,
            [&impact](const boost::weak_ptr<nt::new_disruption::Impact>& i) {
                auto spt = i.lock();
                return (spt) ? spt == impact : true;
        });
        for (auto i: vj.impacted_by) {
            if (auto spt = i.lock()) {
                auto v = add_impacts_visitor(spt, pt_data, meta);
                v.func_on_vj(vj);
            }
        }
        return true;
    }

    void operator()(const nt::StopPoint* stop_point) {
        LOG4CPLUS_INFO(log4cplus::Logger::getInstance("log"),
                        "Deletion of disruption on stop point:" + stop_point->uri + " is not handled");

    }

    void operator()(const nt::StopArea* stop_area) {
        LOG4CPLUS_INFO(log4cplus::Logger::getInstance("log"),
                        "Deletion of disruption on stop point:" + stop_area->uri + " is not handled");
    }
};

void delete_impact(boost::shared_ptr<nt::new_disruption::Impact>impact,
                          nt::PT_Data& pt_data, const nt::MetaData& meta) {
    if (impact->severity->effect != nt::new_disruption::Effect::NO_SERVICE) {
        return;
    }
    LOG4CPLUS_DEBUG(log4cplus::Logger::getInstance("log"),
                    "Deleting impact: " << impact.get()->uri);
    delete_impacts_visitor v(impact, pt_data, meta);
    boost::for_each(impact->informed_entities, boost::apply_visitor(v));
    LOG4CPLUS_DEBUG(log4cplus::Logger::getInstance("log"),
                    impact.get()->uri << " deleted");
}

} // anonymous namespace

void delete_disruption(const std::string& disruption_id,
                       nt::PT_Data& pt_data,
                       const nt::MetaData& meta) {
    LOG4CPLUS_DEBUG(log4cplus::Logger::getInstance("log"),
                    "Deleting disruption: " << disruption_id);
    nt::new_disruption::DisruptionHolder &holder = pt_data.disruption_holder;

    auto it = find_if(holder.disruptions.begin(), holder.disruptions.end(),
            [&disruption_id](const std::unique_ptr<nt::new_disruption::Disruption>& disruption){
                return disruption->uri == disruption_id;
            });
    if(it != holder.disruptions.end()) {
        std::vector<nt::new_disruption::PtObj> informed_entities;
        for (const auto& impact : (*it)->get_impacts()) {
            informed_entities.insert(informed_entities.end(),
                              impact->informed_entities.begin(),
                              impact->informed_entities.end());
            delete_impact(impact, pt_data, meta);
        }
        holder.disruptions.erase(it);
    }
    LOG4CPLUS_DEBUG(log4cplus::Logger::getInstance("log"),
                    disruption_id << " disruption deleted");
}

void add_disruption(const chaos::Disruption& chaos_disruption, nt::PT_Data& pt_data,
                    const navitia::type::MetaData &meta) {
    LOG4CPLUS_DEBUG(log4cplus::Logger::getInstance("log"),
                    "Adding disruption: " << chaos_disruption.id());
    auto from_posix = navitia::from_posix_timestamp;
    nt::new_disruption::DisruptionHolder &holder = pt_data.disruption_holder;

    //we delete the disrupion before adding the new one
    delete_disruption(chaos_disruption.id(), pt_data, meta);

    auto disruption = std::make_unique<nt::new_disruption::Disruption>();
    disruption->uri = chaos_disruption.id();
    disruption->reference = chaos_disruption.reference();
    disruption->publication_period = {
        from_posix(chaos_disruption.publication_period().start()),
        from_posix(chaos_disruption.publication_period().end())
    };
    disruption->created_at = from_posix(chaos_disruption.created_at());
    disruption->updated_at = from_posix(chaos_disruption.updated_at());
    disruption->cause = make_cause(chaos_disruption.cause(), holder);
    for (const auto& chaos_impact: chaos_disruption.impacts()) {
        auto impact = make_impact(chaos_impact, pt_data);
        disruption->add_impact(impact);
        apply_impact(impact, pt_data, meta);
    }
    disruption->localization = make_pt_objects(chaos_disruption.localization(), pt_data);
    for (const auto& chaos_tag: chaos_disruption.tags()) {
        disruption->tags.push_back(make_tag(chaos_tag, holder));
    }
    disruption->note = chaos_disruption.note();

    holder.disruptions.push_back(std::move(disruption));
    LOG4CPLUS_DEBUG(log4cplus::Logger::getInstance("log"),
                    chaos_disruption.id() << " disruption added");
}

} // namespace navitia<|MERGE_RESOLUTION|>--- conflicted
+++ resolved
@@ -337,100 +337,7 @@
         route->for_each_vehicle_journey([&](nt::VehicleJourney& vj) {
                 return func_on_vj(vj);
         });
-<<<<<<< HEAD
         this->log_end_action(route->uri);
-=======
-        this->log_end_action(journey_pattern->uri);
-    }
-
-};
-
-struct functor_add_vj {
-    const boost::shared_ptr<nt::new_disruption::Impact>& impact;
-    nt::JourneyPattern* jp;
-    const nt::StopPoint* stop_point;
-    nt::PT_Data& pt_data;
-    const nt::MetaData& meta;
-
-    functor_add_vj(const boost::shared_ptr<nt::new_disruption::Impact>& impact,
-            nt::JourneyPattern* jp, const nt::StopPoint* stop_point,
-            nt::PT_Data& pt_data, const nt::MetaData& meta) :
-        impact(impact), jp(jp), stop_point(stop_point), pt_data(pt_data), meta(meta) {}
-
-    //return true only if the new vj circulate at least one day
-    bool init_vj(nt::VehicleJourney* vj, nt::VehicleJourney& vj_ref) const {
-        vj->journey_pattern = jp;
-        vj->idx = pt_data.vehicle_journeys.size();
-        vj->uri = make_adapted_uri_fast(vj_ref.uri, pt_data.vehicle_journeys.size());
-        vj->realtime_level = nt::RTLevel::Adapted;
-        pt_data.headsign_handler.change_name_and_register_as_headsign(*vj, vj_ref.name);
-        vj->company = vj_ref.company;
-        //TODO: we loose stay_in on impacted vj, we will need to work on this.
-        vj->next_vj = nullptr;
-        vj->prev_vj = nullptr;
-        vj->meta_vj = vj_ref.meta_vj;
-        vj->utc_to_local_offset = vj_ref.utc_to_local_offset;
-        // The validity_pattern is only active on the period of the impact
-        nt::ValidityPattern tmp_vp;
-        nt::ValidityPattern tmp_ref_vp(*vj_ref.adapted_validity_pattern());
-        for (auto period : impact->application_periods) {
-            //we can impact a vj with a departure the day before who past midnight
-            bg::day_iterator titr(period.begin().date() - bg::days(1));
-            for(;titr<=period.end().date(); ++titr) {
-                if (!meta.production_date.contains(*titr)) {
-                    continue;
-                }
-                const auto day = (*titr - meta.production_date.begin()).days();
-                //if the ref is active this day, we active the new one too
-                if(tmp_ref_vp.check(day) && execution_period(*titr, vj_ref).intersects(period)){
-                    tmp_vp.add(day);
-                    tmp_ref_vp.remove(day);
-                }
-            }
-        }
-        if(tmp_vp.days.none()){
-            //this vehicle journey won't ever circulate
-            return false;
-        }
-        vj->validity_patterns[nt::RTLevel::Adapted] = pt_data.get_or_create_validity_pattern(tmp_vp);
-        vj_ref.validity_patterns[nt::RTLevel::Adapted] = pt_data.get_or_create_validity_pattern(tmp_ref_vp);
-
-        pt_data.vehicle_journeys.push_back(vj);
-        pt_data.vehicle_journeys_map[vj->uri] = vj;
-
-        // The vehicle_journey is never active on theorical validity_pattern
-        tmp_vp.reset();
-        vj->validity_patterns[nt::RTLevel::Base] = pt_data.get_or_create_validity_pattern(tmp_vp);
-        size_t order = 0;
-        // We skip the stop_time linked to impacted stop_point
-        for (const auto& st_ref : vj_ref.stop_time_list) {
-            if (st_ref.journey_pattern_point->stop_point == stop_point) {
-                continue;
-            }
-            vj->stop_time_list.emplace_back(st_ref);
-            auto& st = vj->stop_time_list.back();
-            // We link the journey_pattern_point to the stop_time
-            st.journey_pattern_point = jp->journey_pattern_point_list[order];
-            st.vehicle_journey = vj;
-            ++ order;
-        }
-
-        // we need to copy the vj's comments
-        for (const auto& c: pt_data.comments.get(vj_ref)) {
-            pt_data.comments.add(vj, c);
-        }
-        // We need to link the newly created vj with this impact
-        vj->impacted_by.push_back(impact);
-        return true;
-    }
-
-    bool operator()(nt::DiscreteVehicleJourney& vj_ref) const {
-        auto vj = std::make_unique<nt::DiscreteVehicleJourney>();
-        if(init_vj(vj.get(), vj_ref)){
-            jp->discrete_vehicle_journey_list.push_back(std::move(vj));
-        }
-        return true;
->>>>>>> 76e4d01f
     }
 
 };
