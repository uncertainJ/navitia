--- conflicted
+++ resolved
@@ -165,17 +165,10 @@
         //if the queue doesn't exist an exception is throw...
         try{
             channel->DeleteQueue(queue_name_task);
-<<<<<<< HEAD
-        }catch(const std::runtime_error& ex){}
-        try{
-            channel->DeleteQueue(queue_name_rt);
-        }catch(const std::runtime_error& ex){}
-=======
         }catch(const std::runtime_error&){}
         try{
             channel->DeleteQueue(queue_name_rt);
         }catch(const std::runtime_error&){}
->>>>>>> 9167c629
 
         this->channel->DeclareExchange(exchange_name, "topic", false, true, false);
 
