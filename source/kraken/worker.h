--- conflicted
+++ resolved
@@ -86,6 +86,7 @@
 
         pbnavitia::Response dispatch(const pbnavitia::Request & request);
 
+
         void init_worker_data(const boost::shared_ptr<const navitia::type::Data> data);
 
         void metadatas(pbnavitia::Response& response);
@@ -118,16 +119,13 @@
         pbnavitia::Response graphical_isochrone(const pbnavitia::GraphicalIsochroneRequest &request,
                                                const boost::posix_time::ptime& current_datetime);
         pbnavitia::Response car_co2_emission_on_crow_fly(const pbnavitia::CarCO2EmissionRequest& request);
-<<<<<<< HEAD
+        pbnavitia::Response direct_path(const pbnavitia::Request& request);
+
         /*
          * Given N origins and M destinations and street network mode, it returns a NxM matrix which contains durations
          * from origin to destination by taking street network
          * */
         pbnavitia::Response street_network_routing_matrix(const pbnavitia::StreetNetworkRoutingMatrixRequest& request);
-
-=======
-        pbnavitia::Response direct_path(const pbnavitia::Request& request);
->>>>>>> 3f99eb07
 };
 
 }