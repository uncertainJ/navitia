/* Copyright © 2001-2014, Canal TP and/or its affiliates. All rights reserved.

This file is part of Navitia,
    the software to build cool stuff with public transport.

Hope you'll enjoy and contribute to this project,
    powered by Canal TP (www.canaltp.fr).
Help us simplify mobility and open public transport:
    a non ending quest to the responsive locomotion way of traveling!

LICENCE: This program is free software; you can redistribute it and/or modify
it under the terms of the GNU Affero General Public License as published by
the Free Software Foundation, either version 3 of the License, or
(at your option) any later version.

This program is distributed in the hope that it will be useful,
but WITHOUT ANY WARRANTY; without even the implied warranty of
MERCHANTABILITY or FITNESS FOR A PARTICULAR PURPOSE. See the
GNU Affero General Public License for more details.

You should have received a copy of the GNU Affero General Public License
along with this program. If not, see <http://www.gnu.org/licenses/>.

Stay tuned using
twitter @navitia
IRC #navitia on freenode
https://groups.google.com/d/forum/navitia
www.navitia.io
*/

#pragma once

// forward declare
namespace navitia {
namespace routing {
struct RAPTOR;
}
}  // namespace navitia

#include "georef/street_network.h"
#include "type/type.pb.h"
#include "type/response.pb.h"
#include "type/request.pb.h"
#include "kraken/data_manager.h"
#include "utils/logger.h"
#include "kraken/configuration.h"
#include "type/pb_converter.h"

#include <memory>
#include <limits>

namespace navitia {

struct JourneysArg {
    std::vector<type::EntryPoint> origins;
    type::AccessibiliteParams accessibilite_params;
    std::vector<std::string> forbidden;
    std::vector<std::string> allowed;
    type::RTLevel rt_level;
    std::vector<type::EntryPoint> destinations;
    std::vector<uint64_t> datetimes;
    JourneysArg(std::vector<type::EntryPoint> origins,
                type::AccessibiliteParams accessibilite_params,
                std::vector<std::string> forbidden,
                std::vector<std::string> allowed,
                type::RTLevel rt_level,
                std::vector<type::EntryPoint> destinations,
                std::vector<uint64_t> datetimes);
    JourneysArg();
};

class Worker {
<<<<<<< HEAD
    private:
        std::unique_ptr<navitia::routing::RAPTOR> planner;
        std::unique_ptr<navitia::georef::StreetNetwork> street_network_worker;

        const kraken::Configuration conf;
        log4cplus::Logger logger;
        size_t last_data_identifier = std::numeric_limits<size_t>::max();// to check that data did not change, do not use directly
        boost::posix_time::ptime last_load_at;

    public:
        navitia::PbCreator pb_creator;

        Worker(kraken::Configuration conf);
        //we override de destructor this way we can forward declare Raptor
        //see: https://stackoverflow.com/questions/6012157/is-stdunique-ptrt-required-to-know-the-full-definition-of-t
        ~Worker();

        void dispatch(const pbnavitia::Request& request, const nt::Data& data);

    private:
        void init_worker_data(const navitia::type::Data* data,
                              const pt::ptime now,
                              const pt::time_period action_period,
                              const bool disable_geojson = false,
                              const bool disable_feedpublisher = false,
                              const bool disable_disruption = false);

        void metadatas();
        void feed_publisher();
        void status();
        void geo_status();
        void autocomplete(const pbnavitia::PlacesRequest &request);
        void place_uri(const pbnavitia::PlaceUriRequest &request);
        void next_stop_times(const pbnavitia::NextStopTimeRequest &request, pbnavitia::API api);
        void proximity_list(const pbnavitia::PlacesNearbyRequest &request);

        JourneysArg fill_journeys(const pbnavitia::JourneysRequest &request);
        void err_msg_isochron(navitia::PbCreator& pb_creator, const std::string& err_msg);
        void journeys(const pbnavitia::JourneysRequest &request, pbnavitia::API api);
        void pt_ref(const pbnavitia::PTRefRequest &request);
        void traffic_reports(const pbnavitia::TrafficReportsRequest &request);
        void line_reports(const pbnavitia::LineReportsRequest &request);
        void calendars(const pbnavitia::CalendarsRequest &request);
        void pt_object(const pbnavitia::PtobjectRequest &request);
        void place_code(const pbnavitia::PlaceCodeRequest &request);
        void nearest_stop_points(const pbnavitia::NearestStopPointsRequest& request);
        bool set_journeys_args(const pbnavitia::JourneysRequest& request,
                                                               JourneysArg& arg, const std::string& name);
        void graphical_isochrone(const pbnavitia::GraphicalIsochroneRequest& request);
        void heat_map(const pbnavitia::HeatMapRequest& request);
        void car_co2_emission_on_crow_fly(const pbnavitia::CarCO2EmissionRequest& request);
        void direct_path(const pbnavitia::Request& request);

        /*
         * Given N origins and M destinations and street network mode, it returns a NxM matrix which contains durations
         * from origin to destination by taking street network
         * */
        void street_network_routing_matrix(const pbnavitia::StreetNetworkRoutingMatrixRequest& request);
        void odt_stop_points(const pbnavitia::GeographicalCoord& request);

        void get_matching_routes(const pbnavitia::MatchingRoute&);
        void equipment_reports(const pbnavitia::EquipmentReportsRequest& equipment_reports);
=======
private:
    std::unique_ptr<navitia::routing::RAPTOR> planner;
    std::unique_ptr<navitia::georef::StreetNetwork> street_network_worker;

    const kraken::Configuration conf;
    log4cplus::Logger logger;
    size_t last_data_identifier =
        std::numeric_limits<size_t>::max();  // to check that data did not change, do not use directly
    boost::posix_time::ptime last_load_at;

public:
    navitia::PbCreator pb_creator;

    Worker(kraken::Configuration conf);
    // we override de destructor this way we can forward declare Raptor
    // see: https://stackoverflow.com/questions/6012157/is-stdunique-ptrt-required-to-know-the-full-definition-of-t
    ~Worker();

    void dispatch(const pbnavitia::Request& request, const nt::Data& data);

private:
    void init_worker_data(const navitia::type::Data* data,
                          const pt::ptime now,
                          const pt::time_period action_period,
                          const bool disable_geojson = false,
                          const bool disable_feedpublisher = false,
                          const bool disable_disruption = false);

    void metadatas();
    void feed_publisher();
    void status();
    void geo_status();
    void autocomplete(const pbnavitia::PlacesRequest& request);
    void place_uri(const pbnavitia::PlaceUriRequest& request);
    void next_stop_times(const pbnavitia::NextStopTimeRequest& request, pbnavitia::API api);
    void proximity_list(const pbnavitia::PlacesNearbyRequest& request);

    JourneysArg fill_journeys(const pbnavitia::JourneysRequest& request);
    void err_msg_isochron(navitia::PbCreator& pb_creator, const std::string& err_msg);
    void journeys(const pbnavitia::JourneysRequest& request, pbnavitia::API api);
    void pt_ref(const pbnavitia::PTRefRequest& request);
    void traffic_reports(const pbnavitia::TrafficReportsRequest& request);
    void line_reports(const pbnavitia::LineReportsRequest& request);
    void calendars(const pbnavitia::CalendarsRequest& request);
    void pt_object(const pbnavitia::PtobjectRequest& request);
    void place_code(const pbnavitia::PlaceCodeRequest& request);
    void nearest_stop_points(const pbnavitia::NearestStopPointsRequest& request);
    bool set_journeys_args(const pbnavitia::JourneysRequest& request, JourneysArg& arg, const std::string& name);
    void graphical_isochrone(const pbnavitia::GraphicalIsochroneRequest& request);
    void heat_map(const pbnavitia::HeatMapRequest& request);
    void car_co2_emission_on_crow_fly(const pbnavitia::CarCO2EmissionRequest& request);
    void direct_path(const pbnavitia::Request& request);

    /*
     * Given N origins and M destinations and street network mode, it returns a NxM matrix which contains durations
     * from origin to destination by taking street network
     * */
    void street_network_routing_matrix(const pbnavitia::StreetNetworkRoutingMatrixRequest& request);
    void odt_stop_points(const pbnavitia::GeographicalCoord& request);

    void get_matching_routes(const pbnavitia::MatchingRoute&);
>>>>>>> a56c572b
};

type::EntryPoint make_sn_entry_point(const std::string& place,
                                     const std::string& mode,
                                     const float speed,
                                     const int max_duration,
                                     const navitia::type::Data& data);

}  // namespace navitia<|MERGE_RESOLUTION|>--- conflicted
+++ resolved
@@ -70,70 +70,6 @@
 };
 
 class Worker {
-<<<<<<< HEAD
-    private:
-        std::unique_ptr<navitia::routing::RAPTOR> planner;
-        std::unique_ptr<navitia::georef::StreetNetwork> street_network_worker;
-
-        const kraken::Configuration conf;
-        log4cplus::Logger logger;
-        size_t last_data_identifier = std::numeric_limits<size_t>::max();// to check that data did not change, do not use directly
-        boost::posix_time::ptime last_load_at;
-
-    public:
-        navitia::PbCreator pb_creator;
-
-        Worker(kraken::Configuration conf);
-        //we override de destructor this way we can forward declare Raptor
-        //see: https://stackoverflow.com/questions/6012157/is-stdunique-ptrt-required-to-know-the-full-definition-of-t
-        ~Worker();
-
-        void dispatch(const pbnavitia::Request& request, const nt::Data& data);
-
-    private:
-        void init_worker_data(const navitia::type::Data* data,
-                              const pt::ptime now,
-                              const pt::time_period action_period,
-                              const bool disable_geojson = false,
-                              const bool disable_feedpublisher = false,
-                              const bool disable_disruption = false);
-
-        void metadatas();
-        void feed_publisher();
-        void status();
-        void geo_status();
-        void autocomplete(const pbnavitia::PlacesRequest &request);
-        void place_uri(const pbnavitia::PlaceUriRequest &request);
-        void next_stop_times(const pbnavitia::NextStopTimeRequest &request, pbnavitia::API api);
-        void proximity_list(const pbnavitia::PlacesNearbyRequest &request);
-
-        JourneysArg fill_journeys(const pbnavitia::JourneysRequest &request);
-        void err_msg_isochron(navitia::PbCreator& pb_creator, const std::string& err_msg);
-        void journeys(const pbnavitia::JourneysRequest &request, pbnavitia::API api);
-        void pt_ref(const pbnavitia::PTRefRequest &request);
-        void traffic_reports(const pbnavitia::TrafficReportsRequest &request);
-        void line_reports(const pbnavitia::LineReportsRequest &request);
-        void calendars(const pbnavitia::CalendarsRequest &request);
-        void pt_object(const pbnavitia::PtobjectRequest &request);
-        void place_code(const pbnavitia::PlaceCodeRequest &request);
-        void nearest_stop_points(const pbnavitia::NearestStopPointsRequest& request);
-        bool set_journeys_args(const pbnavitia::JourneysRequest& request,
-                                                               JourneysArg& arg, const std::string& name);
-        void graphical_isochrone(const pbnavitia::GraphicalIsochroneRequest& request);
-        void heat_map(const pbnavitia::HeatMapRequest& request);
-        void car_co2_emission_on_crow_fly(const pbnavitia::CarCO2EmissionRequest& request);
-        void direct_path(const pbnavitia::Request& request);
-
-        /*
-         * Given N origins and M destinations and street network mode, it returns a NxM matrix which contains durations
-         * from origin to destination by taking street network
-         * */
-        void street_network_routing_matrix(const pbnavitia::StreetNetworkRoutingMatrixRequest& request);
-        void odt_stop_points(const pbnavitia::GeographicalCoord& request);
-
-        void get_matching_routes(const pbnavitia::MatchingRoute&);
-        void equipment_reports(const pbnavitia::EquipmentReportsRequest& equipment_reports);
-=======
 private:
     std::unique_ptr<navitia::routing::RAPTOR> planner;
     std::unique_ptr<navitia::georef::StreetNetwork> street_network_worker;
@@ -195,7 +131,7 @@
     void odt_stop_points(const pbnavitia::GeographicalCoord& request);
 
     void get_matching_routes(const pbnavitia::MatchingRoute&);
->>>>>>> a56c572b
+    void equipment_reports(const pbnavitia::EquipmentReportsRequest& equipment_reports);
 };
 
 type::EntryPoint make_sn_entry_point(const std::string& place,
