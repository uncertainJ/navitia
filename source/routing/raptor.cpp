--- conflicted
+++ resolved
@@ -447,11 +447,7 @@
                             else
                                 bound = b_dest.best_now;
 
-<<<<<<< HEAD
-                            DateTimeUtils::update(workingDt, !st->is_frequency()? st->section_end_time(visitor.clockwise()) : st->start_time+gap, visitor.clockwise());
-=======
-                            workingDt.update(st->section_end_time(visitor.clockwise(), gap), visitor.clockwise());
->>>>>>> 1c0777e9
+                            DateTimeUtils::update(workingDt, st->section_end_time(visitor.clockwise(), gap), visitor.clockwise());
 
                             if(visitor.comp(workingDt, bound) && st->valid_end(visitor.clockwise())) {
                                 working_labels[jpp_idx] = workingDt;
@@ -489,13 +485,9 @@
                             it_st = visitor.first_stoptime(temp_stop_time);
                             const type::StopTime* st = *it_st;
                             workingDt = labels_temp;
-<<<<<<< HEAD
-                            DateTimeUtils::update(workingDt, !st->is_frequency()? st->section_end_time(visitor.clockwise()) : st->start_time+gap, visitor.clockwise());
-=======
-                            workingDt.update(st->section_end_time(visitor.clockwise(), gap), visitor.clockwise());
+                            DateTimeUtils::update(workingDt, st->section_end_time(visitor.clockwise(), gap), visitor.clockwise());
                             BOOST_ASSERT(visitor.comp(labels_temp, workingDt) || labels_temp == workingDt);
                             BOOST_ASSERT(gap >= 0);
->>>>>>> 1c0777e9
                             l_zone = st->local_traffic_zone;
                         }
                     }
