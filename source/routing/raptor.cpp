--- conflicted
+++ resolved
@@ -167,7 +167,6 @@
             upper = (orderVj<0)? route.nbTrips:orderVj+1, count = upper,
             first = 0;
 
-<<<<<<< HEAD
     if(route.vp.check(dt.date)) {
         //Recherche dichotomique du premier trip partant après dt.hour
         while (count>0) {
@@ -176,16 +175,9 @@
                 first=++it; count-=step+1;
             }
             else count=step;
-=======
-    //Recherche dichotomique du premier trip partant après dt.hour
-    while (count>0) {
-        it = first; step=count/2; it+=step;
-        if (stopTimes[route.firstStopTime + order + it*route.nbStops].departure_time%86400 < dt.hour()) {
-            first=++it; count-=step+1;
->>>>>>> e521daa8
-        }
-
-<<<<<<< HEAD
+        }
+
+
         if(first != upper)
             return std::pair<int, bool>(first, false);
     }
@@ -194,35 +186,7 @@
     ++ dt.date;
     if(route.vp.check(dt.date)) {
         return std::pair<int, bool>(0, true);
-=======
-    //On recherche après le premier trip compatible avec la date dt.date
-    for(int i = first; i < upper; ++i)  {
-        if(route.vp.check(dt.date())) {
-            return std::pair<int, bool>(i, false);
-        }
-    }
-
-    dt.date_increment();
-    for(int i = 0; i < route.nbTrips; ++i)  {
-        if(route.vp.check(dt.date())) {
-            return std::pair<navitia::type::idx_t, bool>(i, true);
-        }
->>>>>>> e521daa8
-    }
-    return std::pair<navitia::type::idx_t, bool>(-1, true);
-    //    } else {
-    //        int toReturn = orderVj;
-    //        for(int i = orderVj; i>=0; --i) {
-    //            if(get_temps_depart(route, i, order)>=dt.hour) {
-    //                if(route_.vp.check(dt.date)) {
-    //                    toReturn = i;
-    //                }
-    //            }
-    //            else
-    //                return std::pair<navitia::type::idx_t, bool>(toReturn, false);
-    //        }
-    //        return std::pair<navitia::type::idx_t, bool>(toReturn, false);
-    //    }
+    }
 
     //Cette route ne comporte aucun trip compatible
     return std::pair<int, bool>(-1, true);
@@ -232,7 +196,7 @@
 std::pair<unsigned int, bool> communRAPTOR::tardiest_trip(unsigned int route, unsigned int stop_area, map_int_pint_t &best, unsigned int count){
 
     if(count > 1) {
-        if((best[stop_area].dt - 2*60).date() < best[stop_area].dt.date())
+        if((best[stop_area].dt - 2*60).date < best[stop_area].dt.date)
             return std::make_pair(tardiest_trip(route, stop_area, best[stop_area].dt - 2*60).first, true);
         else {
             return tardiest_trip(route, stop_area, best[stop_area].dt - 2*60);
@@ -245,7 +209,7 @@
 std::pair<unsigned int, bool> communRAPTOR::tardiest_trip(unsigned int route, unsigned int stop_area, map_retour_t &retour, unsigned int count){
 
     if(count > 1) {
-        if((retour[count-1][stop_area].dt - 2*60).date() < retour[count-1][stop_area].dt.date())
+        if((retour[count-1][stop_area].dt - 2*60).date < retour[count-1][stop_area].dt.date)
             return std::make_pair(tardiest_trip(route, stop_area, retour[count-1][stop_area].dt - 2*60).first, true);
         else {
             return tardiest_trip(route, stop_area, retour[count-1][stop_area].dt - 2*60);
@@ -363,6 +327,7 @@
             }
         }
     }
+
     return retour;
 }
 
@@ -395,9 +360,6 @@
 
         stops.set(spid, false);
     }
-
-
-
 }
 
 
@@ -541,7 +503,7 @@
     int nbboucle = 0;
     //    Q.resize(routes.size());
 
-    while(marked_sp.any() /*&& count < 7*/) {
+    while(marked_sp.any()/* && count < 7*/) {
         retour.push_back(map_int_pint_t());
         retour.back().resize(data.pt_data.stop_points.size());
         make_queue3(marked_sp, routesValides, Q);
