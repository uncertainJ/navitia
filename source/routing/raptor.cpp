#include "raptor.h"
#include <boost/foreach.hpp>
namespace navitia { namespace routing { namespace raptor {


int RAPTOR::earliest_trip(const type::Route & route, const unsigned int order, const DateTime &dt) const{
    //On cherche le plus petit stop time de la route >= dt.hour()
    std::vector<uint32_t>::const_iterator begin = data.dataRaptor.departure_times.begin() +
            data.dataRaptor.first_stop_time[route.idx] +
            order * data.dataRaptor.nb_trips[route.idx];
    std::vector<uint32_t>::const_iterator end = begin + data.dataRaptor.nb_trips[route.idx];


    auto it = std::lower_bound(begin, end, dt.hour(),
                               [](uint32_t departure_time, uint32_t hour){
                               return departure_time < hour;});
    int idx = it - data.dataRaptor.departure_times.begin();
    auto date = dt.date();

    //On renvoie le premier trip valide
    for(; it != end; ++it) {
        if(data.dataRaptor.validity_patterns[data.dataRaptor.vp_idx_forward[idx]].test(date))
            return data.pt_data.stop_times[data.dataRaptor.st_idx_forward[idx]].vehicle_journey_idx;
        ++idx;
    }

    //Si on en a pas trouvé, on cherche le lendemain

    ++date;
    idx = begin - data.dataRaptor.departure_times.begin();
    for(it = begin; it != end; ++it) {
        if(data.dataRaptor.validity_patterns[data.dataRaptor.vp_idx_forward[idx]].test(date))
            return data.pt_data.stop_times[data.dataRaptor.st_idx_forward[idx]].vehicle_journey_idx;
        ++idx;
    }

    //Cette route ne comporte aucun trip compatible
    return -1;
}










int RAPTOR::tardiest_trip(const type::Route & route, const unsigned int order, const DateTime &dt) const{
    //On cherche le plus grand stop time de la route <= dt.hour()
    const auto begin = data.dataRaptor.arrival_times.begin() +
                       data.dataRaptor.first_stop_time[route.idx] +
                       order * data.dataRaptor.nb_trips[route.idx];
    const auto end = begin + data.dataRaptor.nb_trips[route.idx];

    auto it = std::lower_bound(begin, end, dt.hour(),
                               [](uint32_t arrival_time, uint32_t hour){
                                  return arrival_time > hour;}
                              );

    int idx = it - data.dataRaptor.arrival_times.begin();
    auto date = dt.date();
    //On renvoie le premier trip valide
    for(; it != end; ++it) {
        if(data.dataRaptor.validity_patterns[data.dataRaptor.vp_idx_backward[idx]].test(date))
            return data.pt_data.stop_times[data.dataRaptor.st_idx_backward[idx]].vehicle_journey_idx;
        ++idx;
    }

    //Si on en a pas trouvé, on cherche la veille
    if(date > 0) {
        --date;
        idx = begin - data.dataRaptor.arrival_times.begin();
        for(it = begin; it != end; ++it) {
            if(data.dataRaptor.validity_patterns[data.dataRaptor.vp_idx_backward[idx]].test(date))
                return data.pt_data.stop_times[data.dataRaptor.st_idx_backward[idx]].vehicle_journey_idx;
            ++idx;
        }
    }


    //Cette route ne comporte aucun trip compatible
    return -1;
}









//void RAPTOR::make_queue() {
//    Q.assign(data.pt_data.routes.size(), std::numeric_limits<int>::max());

//    auto it = data.dataRaptor.sp_routeorder_const.begin();
//    int last = 0;
//    for(auto stop = marked_sp.find_first(); stop != marked_sp.npos; stop = marked_sp.find_next(stop)) {
//        auto index = data.dataRaptor.sp_indexrouteorder[stop];

//        it += index.first - last;
//        last = index.first + index.second;
//        const auto end = it+index.second;
//        for(; it!=end; ++it) {
//            if((it->second < Q[it->first]))
//                Q[it->first] = it->second;
//        }
//    }
//    marked_sp.reset();
//}

void RAPTOR::make_queue() {
    Q.assign(data.pt_data.routes.size(), std::numeric_limits<int>::max());

//    auto it = data.dataRaptor.sp_routeorder_const.begin();
//    int last = 0;
//    for(auto stop = marked_rp.find_first(); stop != marked_rp.npos; stop = marked_rp.find_next(stop)) {
//        auto index = data.dataRaptor.sp_indexrouteorder[stop];

//        it += index.first - last;
//        last = index.first + index.second;
//        const auto end = it+index.second;
//        for(; it!=end; ++it) {
//            if((it->second < Q[it->first]))
//                Q[it->first] = it->second;
//        }
//    }
    for(const type::Route & route : data.pt_data.routes) {
        if(routes_valides.test(route.idx)) {
            for(auto it_rp = data.pt_data.route_points.begin() + route.route_point_list.front();
                it_rp != data.pt_data.route_points.begin() + route.route_point_list.back() +1; ++it_rp) {
                if(marked_rp.test(it_rp->idx)) {
                    Q[route.idx] = it_rp->order;
                    break;
                }
            }
        }
    }


    marked_rp.reset();
}








 void RAPTOR::make_queuereverse() {
    Q.assign(data.pt_data.routes.size(), std::numeric_limits<int>::max());
//    auto it = data.dataRaptor.sp_routeorder_const_reverse.begin();
//    int last = 0;
//    for(auto stop = marked_rp.find_first(); stop != marked_rp.npos; stop = marked_rp.find_next(stop)) {
//        auto index = data.dataRaptor.sp_indexrouteorder_reverse[stop];

//        it += index.first - last;
//        last = index.first + index.second;
//        const auto end = it+index.second;
//        for(; it!=end; ++it) {
//            if(Q[it->first] == std::numeric_limits<int>::max() || (it->second > Q[it->first]))
//                Q[it->first] = it->second;
//        }
//    }

    for(const type::Route & route : data.pt_data.routes) {
        if(routes_valides.test(route.idx)) {


            for(auto it_rp = data.pt_data.route_points.rbegin() + data.pt_data.route_points.size() - route.route_point_list.back() - 1 ;
                it_rp != data.pt_data.route_points.rbegin() + data.pt_data.route_points.size() - route.route_point_list.front(); ++it_rp) {
                if(marked_rp.test(it_rp->idx)) {
                    Q[route.idx] = it_rp->order;
                    break;
                }
            }
        }
    }
    marked_rp.reset();
 }









void RAPTOR::marcheapied() {
    auto it = data.dataRaptor.foot_path.begin();
    int last = 0;
    std::vector<navitia::type::idx_t> to_mark;
    for(auto route_point = marked_rp.find_first(); route_point != marked_rp.npos; route_point = marked_rp.find_next(route_point)) {
        const auto & index = data.dataRaptor.footpath_index[route_point];
        const type_retour & retour_temp = retour[count][route_point];
        int prec_duration = -1;
        DateTime departure, arrival = retour_temp.arrival;
        //std::advance(it, index.first - last);
        it += index.first - last;
        const auto end = it + index.second;

         for(; it != end; ++it) {
            navitia::type::idx_t destination = (*it).destination_stop_point_idx;
            if(route_point != destination) {
                if(it->duration != prec_duration) {
                    departure = arrival + it->duration;
                    prec_duration = it->duration;
                }
                if(departure <= best[destination].arrival) {
                    const type_retour nRetour = type_retour(departure, departure, route_point);
                    best[destination] = nRetour;
                    retour[count][destination] = nRetour;
                    if(!b_dest.ajouter_best(destination, nRetour, count)) {
                        to_mark.push_back(destination);
                    }

                   /*else if(count == 0 || retour[count - 1][destination].type == uninitialized) {
                            retour[count][destination] = nRetour;
                   }*/
                }
            }
         }
         last = index.first + index.second;
    }

    for(auto destination : to_mark)
        marked_rp.set(destination);
}








void RAPTOR::marcheapiedreverse() {
    auto it = data.dataRaptor.foot_path.begin();
    int last = 0;
    std::vector<navitia::type::idx_t> to_mark;

    for(auto stop_point = marked_rp.find_first(); stop_point != marked_rp.npos; stop_point = marked_rp.find_next(stop_point)) {
        const auto & index = data.dataRaptor.footpath_index[stop_point];
        const type_retour & retour_temp = retour[count][stop_point];
        int prec_duration = -1;
        DateTime arrival, departure = retour_temp.departure;
        it += index.first - last;
        const auto end = it + index.second;
        for(; it != end; ++it) {
            navitia::type::idx_t destination = it->destination_stop_point_idx;
            if(stop_point != destination) {
                if(it->duration != prec_duration) {
                    arrival = departure - it->duration;
                    prec_duration = it->duration;
                }
                if(arrival >= best[destination].departure) {
                    const type_retour nRetour = type_retour(arrival, arrival, stop_point);
                    best[destination] = nRetour;
                    retour[count][destination] = nRetour;
                    if(!b_dest.ajouter_best_reverse(destination, nRetour, count)) {
                        to_mark.push_back(destination);
                    } /*else if(count == 0 || retour[count - 1][destination].type == uninitialized) {
                            retour[count][destination] = nRetour;
                            best[destination] = nRetour;
                        }*/
                }
            }
        }
        last = index.first + index.second;
    }

    for(auto destination : to_mark)
        marked_rp.set(destination);
}


void RAPTOR::init(std::vector<std::pair<type::idx_t, double> > departs,
                  std::vector<std::pair<type::idx_t, double> > destinations,
                  const DateTime dep, DateTime borne,  const bool clockwise, const bool reset) {
    if(reset) {
        if(clockwise) {
            retour.assign(20, data.dataRaptor.retour_constant);
            best = data.dataRaptor.retour_constant;
            b_dest.reinit(borne, clockwise);
        } else {
            retour.assign(20, data.dataRaptor.retour_constant_reverse);
            best = data.dataRaptor.retour_constant_reverse;
            if(borne == DateTime::inf)
                borne = DateTime::min;
            b_dest.reinit(borne, clockwise);
        }
    }


    if(!clockwise) {
        auto temp = departs;
        departs = destinations;
        destinations = temp;
        //            departs.swap(destinations);
    }

     for(auto item : departs) {
        DateTime departure = dep, arrival = dep;
        if(clockwise) {
            arrival = arrival + (item.second / 1.38) ;
        } else {
            departure = departure - (item.second / 1.38);
        }
        auto r = type_retour(arrival, departure);
        for(type::idx_t rpidx: data.pt_data.stop_points[item.first].route_point_list) {
            retour[0][rpidx] = r;
            best[rpidx] = r;
            marked_rp.set(rpidx);
        }
     }

     for(auto item : destinations) {
        if(clockwise) {
            for(type::idx_t rpidx: data.pt_data.stop_points[item.first].route_point_list) {
                b_dest.ajouter_destination(rpidx, 0, (item.second/1.38));
                best[rpidx].arrival = borne;
            }
        }
        else {
            for(type::idx_t rpidx: data.pt_data.stop_points[item.first].route_point_list) {
                b_dest.ajouter_destination(rpidx, (item.second/1.38), 0);
                best[rpidx].departure = borne;
            }
        }
     }

     count = 1;
}



std::vector<Path>
RAPTOR::compute_all(const std::vector<std::pair<type::idx_t, double> > &departs,
                    const std::vector<std::pair<type::idx_t, double> > &destinations,
                    const DateTime &dt_depart, const DateTime &borne) {
    std::vector<Path> result;

    init(departs, destinations, dt_depart, borne, true, true);
    set_routes_valides(dt_depart);
    boucleRAPTOR();

    if(b_dest.best_now.type == uninitialized) {
        return result;
    }

    init(departs, destinations, b_dest.best_now.arrival, dt_depart/*get_temps_depart(dt_depart, departs)*/, false, true);

    boucleRAPTORreverse();

    if(b_dest.best_now.type != uninitialized) {
        auto temp = makePathesreverse(destinations);
        result.insert(result.end(), temp.begin(), temp.end());
        return result;
    }

    return result;
}

DateTime RAPTOR::get_temps_depart(const DateTime &dt_depart,const std::vector<std::pair<type::idx_t, double> > &departs) {
    bool stop = false;
    type::idx_t current_rpid = b_dest.best_now_rpid;
    int cnt = b_dest.count;
    DateTime dt = dt_depart;
    int hour = dt_depart.hour();
    while(!stop) {

        if(retour[cnt][current_rpid].type == connection) {
            current_rpid = retour[cnt][current_rpid].rpid_embarquement;
            hour = retour[cnt][current_rpid].arrival.hour();
        } else if(retour[cnt][current_rpid].type == vj){
            type::StopTime prec_st, st = data.pt_data.stop_times[retour[cnt][current_rpid].stop_time_idx];
            type::idx_t boarding = retour[cnt][current_rpid].rpid_embarquement;
            while(current_rpid != boarding) {
                prec_st = st;
                st = data.pt_data.stop_times[st.idx -1];
                current_rpid = st.route_point_idx;
            }
            hour = st.departure_time;
            --cnt;
        }

        for(auto spidx: departs) {
            for(auto item : data.pt_data.stop_points[spidx.first].route_point_list) {
                stop = stop || item == current_rpid;
            }
        }

    }

    dt.update(hour);
    return dt;
}




std::vector<Path>
RAPTOR::compute_all(const std::vector<std::pair<type::idx_t, double> > &departs,
                    const std::vector<std::pair<type::idx_t, double> > &destinations,
    std::vector<DateTime> dt_departs, const DateTime &borne) {
    std::vector<Path> result;
    std::vector<best_dest> bests;

    std::sort(dt_departs.begin(), dt_departs.end(), [](DateTime dt1, DateTime dt2) {return dt1 > dt2;});

    set_routes_valides(dt_departs.front());

    bool reset = true;
    for(auto dep : dt_departs) {
        init(departs, destinations, dep, borne, true, reset);
        boucleRAPTOR();
        bests.push_back(b_dest);
        reset = false;
    }

    for(unsigned int i=0; i<dt_departs.size(); ++i) {
        auto b = bests[i];
        auto dt_depart = dt_departs[i];
        if(b.best_now.type != uninitialized) {
            init(departs, destinations, dt_depart, b.best_now.arrival, false, true);
            boucleRAPTORreverse();
            if(b_dest.best_now.type != uninitialized){
                auto temp = makePathesreverse(destinations);
                auto path = temp.back();
                path.request_time = boost::posix_time::ptime(data.meta.production_date.begin(),
                boost::posix_time::seconds(dt_depart.hour()));
                result.push_back(path);
            }
        }
    }

    return result;
}



std::vector<Path>
RAPTOR::compute_reverse_all(const std::vector<std::pair<type::idx_t, double> > &departs,
                            const std::vector<std::pair<type::idx_t, double> > &destinations,
                            std::vector<DateTime> dt_departs, const DateTime &borne) {
    std::vector<Path> result;
    std::vector<best_dest> bests;

    std::sort(dt_departs.begin(), dt_departs.end(), [](DateTime dt1, DateTime dt2) {return dt1 < dt2;});

    set_routes_valides(dt_departs.front());

    bool reset = true;
    for(auto dep : dt_departs) {
        init(departs, destinations, dep, borne, false, reset);
        boucleRAPTORreverse();
        bests.push_back(b_dest);
        reset = false;
    }

    for(unsigned int i=0; i<dt_departs.size(); ++i) {
        auto b = bests[i];
        auto dt_depart = dt_departs[i];
        if(b.best_now.type != uninitialized) {

            init(departs, destinations, dt_depart, b.best_now.departure, true, true);
            boucleRAPTOR();
            if(b_dest.best_now.type != uninitialized){
                auto temp = makePathes(departs);
                auto path = temp.back();
                path.request_time = boost::posix_time::ptime(data.meta.production_date.begin(),
                                                             boost::posix_time::seconds(dt_depart.hour()));
                result.push_back(path);
            }
        }
    }

    return result;
}




std::vector<Path>
RAPTOR::compute_reverse_all(const std::vector<std::pair<type::idx_t, double> > &departs,
                            const std::vector<std::pair<type::idx_t, double> > &destinations,
                            const DateTime &dt_depart, const DateTime &borne) {
    std::vector<Path> result;

    init(departs, destinations, dt_depart, borne, false, true);
    set_routes_valides(dt_depart);
    boucleRAPTORreverse();

    if(b_dest.best_now.type == uninitialized) {
        return result;
    }
    auto tmp = makePathesreverse(destinations);
    result.insert(result.end(), tmp.begin(), tmp.end());

    init(departs, destinations, dt_depart, b_dest.best_now.departure, true, true);

    boucleRAPTOR();

    if(b_dest.best_now.type != uninitialized){
        auto temp = makePathes(departs);
        result.insert(result.end(), temp.begin(), temp.end());
    }
    return result;
}



void RAPTOR::set_routes_valides(const DateTime& dtDepart) {

    uint32_t date = dtDepart.date();

    routes_valides.clear();
    routes_valides.resize(data.pt_data.routes.size());
    for(const auto & route : data.pt_data.routes) {
        for(auto vjidx : route.vehicle_journey_list) {
            if(data.pt_data.validity_patterns[data.pt_data.vehicle_journeys[vjidx].validity_pattern_idx].check2(date)) {
                routes_valides.set(route.idx);
                break;
            }
        }
    }
}



struct raptor_visitor {
    RAPTOR & raptor;
    raptor_visitor(RAPTOR & raptor) : raptor(raptor) {}
<<<<<<< HEAD
    int embarquement_init() const {
        return type::invalid_idx;
    }
=======
>>>>>>> 79de1374

    DateTime working_datetime_init() const {
        return DateTime::inf;
    }

    bool better(const DateTime &a, const DateTime &b) const {
        return a < b;
    }

    bool better(const type_retour &a, const type_retour &b) const {
        return a.arrival < b.arrival;
    }

    bool better_or_equal(const type_retour &a, const DateTime &current_dt, const type::StopTime &st) {
        return previous_datetime(a) <= current_datetime(current_dt.date(), st);
    }

    void walking(){
        raptor.marcheapied();
    }

    void make_queue(){
        raptor.make_queue();
    }

    int best_trip(const type::Route & route, int order, const DateTime & date_time) const {
        return raptor.earliest_trip(route, order, date_time);
    }

    void one_more_step() {
        raptor.retour.push_back(raptor.data.dataRaptor.retour_constant);
    }

    bool store_better(const navitia::type::idx_t rpid, DateTime &working_date_time, const type_retour&bound,
                      const navitia::type::StopTime &st, const navitia::type::idx_t embarquement) {
        auto & working_retour = raptor.retour[raptor.count];
        working_date_time.update(st.arrival_time);
        if(better(working_date_time, bound.arrival)) {
            working_retour[rpid] = type_retour(st, working_date_time, embarquement, true);
            raptor.best[rpid] = working_retour[rpid];
            if(!raptor.b_dest.ajouter_best(rpid, working_retour[rpid], raptor.count)) {
                raptor.marked_rp.set(rpid);
                return false;
            }
        } else if(working_date_time == bound.arrival &&
                  raptor.retour[raptor.count-1][rpid].type == uninitialized) {
            auto r = type_retour(st, working_date_time, embarquement, true);
            if(raptor.b_dest.ajouter_best(rpid, r, raptor.count))
                working_retour[rpid] = r;
        }
        return true;
    }

    DateTime previous_datetime(const type_retour & tau) const {
        return tau.arrival;
    }

    DateTime current_datetime(int date, const type::StopTime & stop_time) const {
        return DateTime(date, stop_time.departure_time);
    }

    std::pair<std::vector<type::RoutePoint>::const_iterator, std::vector<type::RoutePoint>::const_iterator>
    route_points(const type::Route &route, size_t order) const {
        return std::make_pair(raptor.data.pt_data.route_points.begin() + route.route_point_list[order],
                              raptor.data.pt_data.route_points.begin() + route.route_point_list.back() + 1);
    }

    std::vector<type::StopTime>::const_iterator first_stoptime(size_t position) const {
        return raptor.data.pt_data.stop_times.begin() + position;
    }


    int min_time_to_wait(navitia::type::idx_t /*rp1*/, navitia::type::idx_t /*rp2*/) {
        return 120;
    }
};

struct raptor_reverse_visitor {
    RAPTOR & raptor;
    raptor_reverse_visitor(RAPTOR & raptor) : raptor(raptor) {}

    DateTime working_datetime_init() const {
        return DateTime::min;
    }

    bool better(const DateTime &a, const DateTime &b) const {
        return a > b;
    }

    bool better(const type_retour &a, const type_retour &b) const {
        return a.departure > b.departure;
    }

    bool better_or_equal(const type_retour &a, const DateTime &current_dt, const type::StopTime &st) {
        return previous_datetime(a) >= current_datetime(current_dt.date(), st);
    }

    void walking() {
        raptor.marcheapiedreverse();
    }

    void make_queue(){
        raptor.make_queuereverse();
    }

    int best_trip(const type::Route & route, int order, const DateTime & date_time) const {
        return raptor.tardiest_trip(route, order, date_time);
    }

    void one_more_step() {
        raptor.retour.push_back(raptor.data.dataRaptor.retour_constant_reverse);
    }

    bool store_better(const navitia::type::idx_t rpid, DateTime &working_date_time, const type_retour&bound,
                      const navitia::type::StopTime st, const navitia::type::idx_t embarquement) {
        auto & working_retour = raptor.retour[raptor.count];
        working_date_time.updatereverse(st.departure_time);
        if(better(working_date_time, bound.departure)) {
            working_retour[rpid] = type_retour(st, working_date_time, embarquement, false);
            raptor.best[rpid] = working_retour[rpid];
            if(!raptor.b_dest.ajouter_best_reverse(rpid, working_retour[rpid], raptor.count)) {
                raptor.marked_rp.set(rpid);
                return false;
            }
        } else if(working_date_time == bound.departure &&
                  raptor.retour[raptor.count-1][rpid].type == uninitialized) {
            auto r = type_retour(st, working_date_time, embarquement, false);
            if(raptor.b_dest.ajouter_best_reverse(rpid, r, raptor.count))
                working_retour[rpid] = r;
        }
        return true;
    }

    DateTime previous_datetime(const type_retour & tau) const {
        return tau.departure;
    }

    DateTime current_datetime(int date, const type::StopTime & stop_time) const {
        return DateTime(date, stop_time.arrival_time);
    }

    std::pair<std::vector<type::RoutePoint>::const_reverse_iterator, std::vector<type::RoutePoint>::const_reverse_iterator>
    route_points(const type::Route &route, size_t order) const {
        const auto begin = raptor.data.pt_data.route_points.rbegin() + raptor.data.pt_data.route_points.size() - route.route_point_list[order] - 1;
        const auto end = begin + order + 1;
        return std::make_pair(begin, end);
    }

    std::vector<type::StopTime>::const_reverse_iterator first_stoptime(size_t position) const {
        return raptor.data.pt_data.stop_times.rbegin() + raptor.data.pt_data.stop_times.size() - position - 1;
    }

    int min_time_to_wait(navitia::type::idx_t /*rp1*/, navitia::type::idx_t /*rp2*/) {
        return -120;
    }
};

template<typename Visitor>
void RAPTOR::raptor_loop(Visitor visitor) {
    bool end = false;
    count = 0;
    int t=-1;
    type::idx_t boarding_stop_time_idx = type::invalid_idx;
    DateTime workingDt = visitor.working_datetime_init();

    visitor.walking();
    while(!end) {
        ++count;
        end = true;
        if(count == retour.size())
            visitor.one_more_step();
        const auto & prec_retour = retour[count -1];
        visitor.make_queue();
        for(const auto & route : data.pt_data.routes) {
            if(Q[route.idx] != std::numeric_limits<int>::max() && routes_valides.test(route.idx)) {
                t = -1;
                workingDt = visitor.working_datetime_init();
                decltype(visitor.first_stoptime(0)) it_st;
                BOOST_FOREACH(const type::RoutePoint & rp, visitor.route_points(route, Q[route.idx])) {
                    if(t >= 0) {
                        ++it_st;
                        //On stocke, et on marque pour explorer par la suite
<<<<<<< HEAD
                        if(visitor.better(best[rp.idx], b_dest.best_now))
                            end = visitor.store_better(rp.idx, workingDt, best[rp.idx], *it_st, embarquement) && end;
                        else
                            end = visitor.store_better(rp.idx, workingDt, b_dest.best_now, *it_st, embarquement) && end;
=======
                        if(visitor.better(best[spid], b_dest.best_now))
                            end = visitor.store_better(spid, workingDt, best[spid], *it_st, boarding_stop_time_idx) && end;
                        else
                            end = visitor.store_better(spid, workingDt, b_dest.best_now, *it_st, boarding_stop_time_idx) && end;
>>>>>>> 79de1374
                    }

                    //Si on peut arriver plus tôt à l'arrêt en passant par une autre route
                    const type_retour & retour_temp = prec_retour[rp.idx];
                    if(retour_temp.type != uninitialized &&
                       (t == -1 || visitor.better_or_equal(retour_temp, workingDt, *it_st))) {
                        DateTime dt = visitor.previous_datetime(retour_temp);

                        if(retour_temp.type == vj) {
                            dt = dt + 
                                 visitor.min_time_to_wait(data.pt_data.stop_times[retour_temp.stop_time_idx].route_point_idx,
                                                          rp.idx);
                        }

                        int etemp = visitor.best_trip(route, rp.order, dt);
                        if(etemp >= 0) {
                            if(t != etemp) {
                                t = etemp;
<<<<<<< HEAD
                                embarquement = rp.idx;
=======
                                boarding_stop_time_idx = spid;
>>>>>>> 79de1374
                                it_st = visitor.first_stoptime(data.pt_data.vehicle_journeys[t].stop_time_list[rp.order]);
                            }
                            workingDt = dt;
                        }
                    }
                }
            }
        }
        visitor.walking();
    }
}

void RAPTOR::boucleRAPTOR(){
    raptor_loop(raptor_visitor(*this));
}

void RAPTOR::boucleRAPTORreverse(){
    raptor_loop(raptor_reverse_visitor(*this));
}

std::vector<Path> RAPTOR::makePathes(std::vector<std::pair<type::idx_t, double> > departs) {
    std::vector<Path> result;

    for(unsigned int i=0;i<=count;++i) {
        DateTime dt;
        int rpid = std::numeric_limits<int>::max();
        for(auto dest : b_dest.map_date_time) {
            if(retour[i][dest.first].type != uninitialized && retour[i][dest.first].arrival < dt) {
                dt = best[dest.first].arrival;
                rpid = dest.first;
            }
        }
        if(rpid != std::numeric_limits<int>::max())
            result.push_back(makePath(departs, rpid, i));
    }

    return result;
}





std::vector<Path> RAPTOR::makePathesreverse(std::vector<std::pair<type::idx_t, double> > departs) {
    std::vector<Path> result;
    //        DateTime dt = DateTime::min;

    //        for(unsigned int i=0;i<=count;++i) {
    //            int spid = std::numeric_limits<int>::max();
    //            for(auto dest : b_dest.map_date_time) {
    //                if(retour[i][dest.first].type != uninitialized && retour[i][dest.first].departure > dt) {
    //                    dt = best[dest.first].departure;
    //                    spid = dest.first;
    //                }
    //            }
    //            if(spid != std::numeric_limits<int>::max())
    //                result.push_back(makePathreverse(departs, spid, i));
    //        }
    result.push_back(makePathreverse(departs, b_dest.best_now_rpid, b_dest.count));

    return result;
}







Path RAPTOR::makePath(std::vector<std::pair<type::idx_t, double> > departs,
                      unsigned int destination_idx, unsigned int countb, bool reverse) {
    Path result;
    unsigned int current_rpid = destination_idx;
    type_retour r = retour[countb][current_rpid];
    DateTime workingDate = r.arrival;
    if(reverse)
        workingDate = r.departure;

    navitia::type::StopTime current_st;
    navitia::type::idx_t rpid_embarquement = navitia::type::invalid_idx;

    bool stop = false;
    //        for(auto item : departs) {
    //            stop = stop || item.first == current_spid;
    //        }

    result.nb_changes = countb - 1;
    PathItem item;
    // On boucle tant
    while(!stop) {

        // Est-ce qu'on a une section marche à pied ?
        if(retour[countb][current_rpid].type == connection) {
            r = retour[countb][current_rpid];
            if(!reverse)
                workingDate = r.arrival;
            else
                workingDate = r.departure;
            workingDate.normalize();

            if(!reverse)
                item = PathItem(retour[countb][r.rpid_embarquement].arrival, workingDate);
            else
                item = PathItem(workingDate, retour[countb][r.rpid_embarquement].departure);

            item.stop_points.push_back(data.pt_data.route_points[current_rpid].stop_point_idx);
            item.type = walking;
            item.stop_points.push_back(data.pt_data.route_points[r.rpid_embarquement].stop_point_idx);
            result.items.push_back(item);

            rpid_embarquement = navitia::type::invalid_idx;
            current_rpid = r.rpid_embarquement;

        } else { // Sinon c'est un trajet TC
            // Est-ce que qu'on a affaire à un nouveau trajet ?
            if(rpid_embarquement == navitia::type::invalid_idx) {
                r = retour[countb][current_rpid];
                rpid_embarquement = r.rpid_embarquement;
                current_st = data.pt_data.stop_times.at(r.stop_time_idx);
                if(!reverse)
                    workingDate = r.arrival;
                else
                    workingDate = r.departure;

                item = PathItem();
                item.type = public_transport;

                if(!reverse) {
                    item.arrival = workingDate;
                    item.arrivals.push_back(workingDate);
                }
                else {
                    item.departure = DateTime(workingDate.date(), current_st.departure_time);
                    item.departures.push_back(DateTime(workingDate.date(), current_st.departure_time));
                }

                while(rpid_embarquement != current_rpid) {
                    navitia::type::StopTime prec_st = current_st;
                    if(!reverse)
                        current_st = data.pt_data.stop_times.at(current_st.idx-1);
                    else
                        current_st = data.pt_data.stop_times.at(current_st.idx+1);

                    if(!reverse && current_st.arrival_time%data.dataRaptor.SECONDS_PER_DAY > prec_st.arrival_time%data.dataRaptor.SECONDS_PER_DAY && prec_st.vehicle_journey_idx!=navitia::type::invalid_idx)
                        workingDate.date_decrement();
                    else if(reverse && current_st.arrival_time%data.dataRaptor.SECONDS_PER_DAY < prec_st.arrival_time%data.dataRaptor.SECONDS_PER_DAY && prec_st.vehicle_journey_idx!=navitia::type::invalid_idx)
                        workingDate.date_increment();

                    workingDate = DateTime(workingDate.date(), current_st.arrival_time);
                    item.stop_points.push_back(data.pt_data.route_points[current_rpid].stop_point_idx);
                    item.arrivals.push_back(DateTime(workingDate.date(), current_st.arrival_time));
                    item.departures.push_back(DateTime(workingDate.date(), current_st.departure_time));
                    item.vj_idx = current_st.vehicle_journey_idx;

                    current_rpid = current_st.route_point_idx;
                    for(auto item : departs) {
                        stop = stop || item.first == current_rpid;
                    }
                    if(stop)
                        break;
                }
                item.stop_points.push_back(data.pt_data.route_points[current_rpid].stop_point_idx);


                if(!reverse) {
                    item.departure = DateTime(workingDate.date(), current_st.departure_time);
                    item.departures.push_back(DateTime(workingDate.date(), current_st.departure_time));
                }
                else {
                    item.arrival = workingDate;
                    item.arrivals.push_back(workingDate);
                }

                result.items.push_back(item);
                --countb;
                rpid_embarquement = navitia::type::invalid_idx ;

            }
        }

        for(auto item : departs) {
            for(auto rpidx : data.pt_data.stop_points[item.first].route_point_list)
            stop = stop || rpidx == current_rpid;
        }
    }

    if(!reverse){
        std::reverse(result.items.begin(), result.items.end());
        for(auto & item : result.items) {
            std::reverse(item.stop_points.begin(), item.stop_points.end());
            std::reverse(item.arrivals.begin(), item.arrivals.end());
            std::reverse(item.departures.begin(), item.departures.end());
        }
    }

    if(result.items.size() > 0)
        result.duration = result.items.back().arrival - result.items.front().departure;
    else
        result.duration = 0;
    int count_visites = 0;
    for(auto t: best) {
        if(t.type != uninitialized) {
            ++count_visites;
        }
    }
    result.percent_visited = 100*count_visites / data.pt_data.stop_points.size();

    return result;
}





Path RAPTOR::makePathreverse(std::vector<std::pair<type::idx_t, double> > departs,
                             unsigned int destination_idx, unsigned int countb) {
    return makePath(departs, destination_idx, countb, true);
}






std::vector<Path> RAPTOR::compute(idx_t departure_idx, idx_t destination_idx, int departure_hour,
                                  int departure_day, bool clockwise) {
    if(clockwise)
        return compute(departure_idx, destination_idx, departure_hour, departure_day, DateTime::inf, clockwise);
    else
        return compute(departure_idx, destination_idx, departure_hour, departure_day, DateTime::min, clockwise);

}







std::vector<Path> RAPTOR::compute(idx_t departure_idx, idx_t destination_idx, int departure_hour,
                                  int departure_day, DateTime borne, bool clockwise) {
    
    std::vector<std::pair<type::idx_t, double> > departs, destinations;

    for(navitia::type::idx_t spidx : data.pt_data.stop_areas[departure_idx].stop_point_list) {
        departs.push_back(std::make_pair(spidx, 0));
    }

    for(navitia::type::idx_t spidx : data.pt_data.stop_areas[destination_idx].stop_point_list) {
        destinations.push_back(std::make_pair(spidx, 0));
    }

    if(clockwise)
        return compute_all(departs, destinations, DateTime(departure_day, departure_hour), borne);
    else
        return compute_reverse_all(departs, destinations, DateTime(departure_day, departure_hour), borne);


}
}}}<|MERGE_RESOLUTION|>--- conflicted
+++ resolved
@@ -92,41 +92,9 @@
 
 
 
-//void RAPTOR::make_queue() {
-//    Q.assign(data.pt_data.routes.size(), std::numeric_limits<int>::max());
-
-//    auto it = data.dataRaptor.sp_routeorder_const.begin();
-//    int last = 0;
-//    for(auto stop = marked_sp.find_first(); stop != marked_sp.npos; stop = marked_sp.find_next(stop)) {
-//        auto index = data.dataRaptor.sp_indexrouteorder[stop];
-
-//        it += index.first - last;
-//        last = index.first + index.second;
-//        const auto end = it+index.second;
-//        for(; it!=end; ++it) {
-//            if((it->second < Q[it->first]))
-//                Q[it->first] = it->second;
-//        }
-//    }
-//    marked_sp.reset();
-//}
-
 void RAPTOR::make_queue() {
     Q.assign(data.pt_data.routes.size(), std::numeric_limits<int>::max());
 
-//    auto it = data.dataRaptor.sp_routeorder_const.begin();
-//    int last = 0;
-//    for(auto stop = marked_rp.find_first(); stop != marked_rp.npos; stop = marked_rp.find_next(stop)) {
-//        auto index = data.dataRaptor.sp_indexrouteorder[stop];
-
-//        it += index.first - last;
-//        last = index.first + index.second;
-//        const auto end = it+index.second;
-//        for(; it!=end; ++it) {
-//            if((it->second < Q[it->first]))
-//                Q[it->first] = it->second;
-//        }
-//    }
     for(const type::Route & route : data.pt_data.routes) {
         if(routes_valides.test(route.idx)) {
             for(auto it_rp = data.pt_data.route_points.begin() + route.route_point_list.front();
@@ -150,21 +118,9 @@
 
 
 
+
  void RAPTOR::make_queuereverse() {
     Q.assign(data.pt_data.routes.size(), std::numeric_limits<int>::max());
-//    auto it = data.dataRaptor.sp_routeorder_const_reverse.begin();
-//    int last = 0;
-//    for(auto stop = marked_rp.find_first(); stop != marked_rp.npos; stop = marked_rp.find_next(stop)) {
-//        auto index = data.dataRaptor.sp_indexrouteorder_reverse[stop];
-
-//        it += index.first - last;
-//        last = index.first + index.second;
-//        const auto end = it+index.second;
-//        for(; it!=end; ++it) {
-//            if(Q[it->first] == std::numeric_limits<int>::max() || (it->second > Q[it->first]))
-//                Q[it->first] = it->second;
-//        }
-//    }
 
     for(const type::Route & route : data.pt_data.routes) {
         if(routes_valides.test(route.idx)) {
@@ -178,6 +134,7 @@
                 }
             }
         }
+
     }
     marked_rp.reset();
  }
@@ -535,12 +492,9 @@
 struct raptor_visitor {
     RAPTOR & raptor;
     raptor_visitor(RAPTOR & raptor) : raptor(raptor) {}
-<<<<<<< HEAD
     int embarquement_init() const {
         return type::invalid_idx;
     }
-=======
->>>>>>> 79de1374
 
     DateTime working_datetime_init() const {
         return DateTime::inf;
@@ -622,6 +576,10 @@
     RAPTOR & raptor;
     raptor_reverse_visitor(RAPTOR & raptor) : raptor(raptor) {}
 
+    int embarquement_init() const {
+        return std::numeric_limits<int>::max();
+    }
+
     DateTime working_datetime_init() const {
         return DateTime::min;
     }
@@ -702,8 +660,7 @@
 void RAPTOR::raptor_loop(Visitor visitor) {
     bool end = false;
     count = 0;
-    int t=-1;
-    type::idx_t boarding_stop_time_idx = type::invalid_idx;
+    int t=-1, embarquement = visitor.embarquement_init();
     DateTime workingDt = visitor.working_datetime_init();
 
     visitor.walking();
@@ -717,23 +674,18 @@
         for(const auto & route : data.pt_data.routes) {
             if(Q[route.idx] != std::numeric_limits<int>::max() && routes_valides.test(route.idx)) {
                 t = -1;
+                embarquement = visitor.embarquement_init();
                 workingDt = visitor.working_datetime_init();
                 decltype(visitor.first_stoptime(0)) it_st;
                 BOOST_FOREACH(const type::RoutePoint & rp, visitor.route_points(route, Q[route.idx])) {
+                    navitia::type::idx_t spid = rp.stop_point_idx;
                     if(t >= 0) {
                         ++it_st;
                         //On stocke, et on marque pour explorer par la suite
-<<<<<<< HEAD
                         if(visitor.better(best[rp.idx], b_dest.best_now))
                             end = visitor.store_better(rp.idx, workingDt, best[rp.idx], *it_st, embarquement) && end;
                         else
                             end = visitor.store_better(rp.idx, workingDt, b_dest.best_now, *it_st, embarquement) && end;
-=======
-                        if(visitor.better(best[spid], b_dest.best_now))
-                            end = visitor.store_better(spid, workingDt, best[spid], *it_st, boarding_stop_time_idx) && end;
-                        else
-                            end = visitor.store_better(spid, workingDt, b_dest.best_now, *it_st, boarding_stop_time_idx) && end;
->>>>>>> 79de1374
                     }
 
                     //Si on peut arriver plus tôt à l'arrêt en passant par une autre route
@@ -752,11 +704,7 @@
                         if(etemp >= 0) {
                             if(t != etemp) {
                                 t = etemp;
-<<<<<<< HEAD
                                 embarquement = rp.idx;
-=======
-                                boarding_stop_time_idx = spid;
->>>>>>> 79de1374
                                 it_st = visitor.first_stoptime(data.pt_data.vehicle_journeys[t].stop_time_list[rp.order]);
                             }
                             workingDt = dt;
@@ -896,9 +844,9 @@
                 while(rpid_embarquement != current_rpid) {
                     navitia::type::StopTime prec_st = current_st;
                     if(!reverse)
-                        current_st = data.pt_data.stop_times.at(current_st.idx-1);
+                        current_st = data.pt_data.stop_times.at(current_st.idx - 1);
                     else
-                        current_st = data.pt_data.stop_times.at(current_st.idx+1);
+                        current_st = data.pt_data.stop_times.at(current_st.idx + 1);
 
                     if(!reverse && current_st.arrival_time%data.dataRaptor.SECONDS_PER_DAY > prec_st.arrival_time%data.dataRaptor.SECONDS_PER_DAY && prec_st.vehicle_journey_idx!=navitia::type::invalid_idx)
                         workingDate.date_decrement();
