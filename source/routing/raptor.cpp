--- conflicted
+++ resolved
@@ -512,13 +512,8 @@
                                 DateTime dt = retour_temp.arrival;
 
                             if(retour_temp.type == vj) {
-<<<<<<< HEAD
-                                dt = dt + min_time_to_wait(data.pt_data.stop_times[retour_temp.stop_time_idx].route_point_idx,
-                                                           route.route_point_list[i]);
-=======
                                 dt = dt + min_time_to_wait(data.pt_data.stop_times[retour_temp.stid].route_point_idx,
                                                            it_rp->order);
->>>>>>> 49fc3ceb
                             }
 
                             int etemp = earliest_trip(route, it_rp->order, dt);
@@ -548,7 +543,6 @@
 
 
         marcheapiedreverse();
-
         bool end = false;
         while(!end) {
             ++count;
@@ -599,13 +593,8 @@
                             DateTime dt = retour_temp.departure;
 
                             if(retour_temp.type == vj)
-<<<<<<< HEAD
-                                dt = dt - min_time_to_wait(data.pt_data.stop_times[retour_temp.stop_time_idx].route_point_idx,
-                                                           route.route_point_list[i]);
-=======
                                 dt = dt - min_time_to_wait(data.pt_data.stop_times[retour_temp.stid].route_point_idx,
                                                            it_rp->idx);
->>>>>>> 49fc3ceb
 
 
                             int etemp = tardiest_trip(route, it_rp->order, dt);
@@ -725,7 +714,7 @@
                 if(spid_embarquement == navitia::type::invalid_idx) {
                     r = retour[countb][current_spid];
                     spid_embarquement = r.spid_embarquement;
-                    current_st = data.pt_data.stop_times.at(r.stop_time_idx);
+                    current_st = data.pt_data.stop_times.at(r.stid);
                     if(!reverse)
                         workingDate = r.arrival;
                     else
