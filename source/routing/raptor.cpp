--- conflicted
+++ resolved
@@ -648,10 +648,9 @@
     }
 
 
-<<<<<<< HEAD
     std::vector<Path> RAPTOR::compute(idx_t departure_idx, idx_t destination_idx, int departure_hour,
-                                      int departure_day, senscompute sens) {
-        if(sens == partirapres || sens == partirapresrab)
+                                      int departure_day, bool clockwise) {
+        if(clockwise)
             return compute(departure_idx, destination_idx, departure_hour, departure_day, DateTime::inf, sens);
         else
             return compute(departure_idx, destination_idx, departure_hour, departure_day, DateTime::min, sens);
@@ -659,11 +658,8 @@
     }
 
     std::vector<Path> RAPTOR::compute(idx_t departure_idx, idx_t destination_idx, int departure_hour,
-                                      int departure_day, DateTime borne, senscompute sens) {
+                                      int departure_day, DateTime borne, bool clockwise) {
     
-=======
-    std::vector<Path> RAPTOR::compute(idx_t departure_idx, idx_t destination_idx, int departure_hour, int departure_day, bool clockwise) {
->>>>>>> d3f0008b
         vector_idxretour departs, destinations;
 
         for(navitia::type::idx_t spidx : data.pt_data.stop_areas[departure_idx].stop_point_list) {
@@ -676,17 +672,11 @@
             destinations.push_back(std::make_pair(spidx, r));
         }
 
-<<<<<<< HEAD
-        if(sens == partirapres || sens == partirapresrab)
+        if(clockwise)
             return compute_all(departs, destinations, borne);
-=======
-        if(clockwise)
-            return compute_all(departs, destinations);
->>>>>>> d3f0008b
         else
             return compute_reverse_all(departs, destinations, borne);
 
 
     }
-
 }}}