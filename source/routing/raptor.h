--- conflicted
+++ resolved
@@ -17,6 +17,7 @@
 typedef std::vector<pair_int> vector_pairint;
 typedef std::pair<navitia::type::idx_t, type_retour> idx_retour;
 typedef std::vector<idx_retour> vector_idxretour;
+
 
 struct RAPTOR : public AbstractRouter
 {
@@ -41,44 +42,34 @@
 //    Path compute_reverse(idx_t departure_idx, idx_t destination_idx, int departure_hour, int departure_day);
 //    Path compute_rabattement(idx_t departure_idx, idx_t destination_idx, int departure_hour, int departure_day);
 
-<<<<<<< HEAD
-    Path compute_raptor(vector_idxretour &departs, vector_idxretour &destinations, const senscompute sens);
-=======
 //    Path compute_raptor(vector_idxretour departs, vector_idxretour destinations, senscompute sens);
->>>>>>> 5c91671d
 
-    Path makeBestPath(const vector_idxretour &departs, const unsigned int destination_idx, unsigned int count);
-    Path makeBestPathreverse(const vector_idxretour &departs, const unsigned int destination_idx, unsigned int count);
-    std::vector<Path> makePathes(const vector_idxretour &departs, const best_dest &b_dest, unsigned int count);
-    std::vector<Path> makePathesreverse(const vector_idxretour &departs, const best_dest &b_dest, unsigned int count);
+    Path makeBestPath(map_retour_t &retour, map_int_pint_t &best, vector_idxretour departs, unsigned int destination_idx, unsigned int count);
+    Path makeBestPathreverse(map_retour_t &retour, map_int_pint_t &best, vector_idxretour departs, unsigned int destination_idx, unsigned int count);
+    std::vector<Path> makePathes(map_retour_t &retour, map_int_pint_t &best, vector_idxretour departs, best_dest &b_dest, unsigned int count);
+    std::vector<Path> makePathesreverse(map_retour_t &retour, map_int_pint_t &best, vector_idxretour departs, best_dest &b_dest, unsigned int count);
 
     std::vector<Path> compute_all(const type::GeographicalCoord & , double , const type::GeographicalCoord & , double
                                   , int departure_hour, int departure_day);
-    std::vector<Path> compute_all(const vector_idxretour &departs, const vector_idxretour &destinations);
+    std::vector<Path> compute_all(vector_idxretour departs, vector_idxretour destinations);
     std::vector<Path> compute_all(navitia::type::EntryPoint departure, navitia::type::EntryPoint destination, int departure_hour, int departure_day, senscompute sens);
     std::vector<Path> compute_reverse_all(const type::GeographicalCoord & departure, double radius_depart, const type::GeographicalCoord & destination, double radius_destination
                                           , int departure_hour, int departure_day);
-    std::vector<Path> compute_reverse_all(const vector_idxretour &departs, const vector_idxretour &destinations);
+    std::vector<Path> compute_reverse_all(vector_idxretour departs, vector_idxretour destinations);
 
     int tardiest_trip(const dataRAPTOR::Route_t &route, unsigned int order, DateTime dt) const;
     int earliest_trip(const dataRAPTOR::Route_t &route, unsigned int order, DateTime dt) const;
 
     void boucleRAPTOR(const std::vector<unsigned int> &marked_stop);
-    Path makePath(const vector_idxretour &departs, const unsigned int destination_idx, unsigned int countb, const bool reverse = false);
+    Path makePath(map_retour_t &retour, map_int_pint_t &best, vector_idxretour departs, unsigned int destination_idx, unsigned int countb, bool reverse = false);
     void marcheapied();
     void setVPValides(const std::vector<unsigned int> &marked_stop);
     void make_queue();
 
     void boucleRAPTORreverse(std::vector<unsigned int> &marked_stop);
-<<<<<<< HEAD
-    Path makePathreverse(const vector_idxretour &departs, const unsigned int destination_idx, unsigned int countb);
-    void marcheapiedreverse();
-    void setVPValidesreverse(const std::vector<unsigned int> &marked_stop);
-=======
     Path makePathreverse(map_retour_t &retour, map_int_pint_t &best, vector_idxretour departs, unsigned int destination_idx, unsigned int countb);
     void marcheapiedreverse();
     void setVPValidesreverse(std::vector<unsigned int> &marked_stop);
->>>>>>> 5c91671d
     void make_queuereverse();
 
 
