#pragma once
#include "type/type.h"
#include "type/data.h"
#include "routing.h"
#include "utils/timer.h"
#include <unordered_map>
#include "boost/dynamic_bitset.hpp"
#include <google/dense_hash_map>
#include "routing/raptor_utils.h"
#include "routing/dataraptor.h"

namespace navitia { namespace routing { namespace raptor{

typedef std::pair<navitia::type::idx_t, int> pair_idx_int;
typedef std::vector<int> queue_t;
typedef std::vector<map_int_pint_t> map_retour_t;
typedef std::vector<pair_int> vector_pairint;
typedef std::pair<navitia::type::idx_t, type_retour> idx_retour;
typedef std::vector<idx_retour> vector_idxretour;
typedef std::pair<navitia::type::idx_t, double> idx_distance;
typedef std::vector<idx_distance> vec_idx_distance;


struct RAPTOR : public AbstractRouter
{
    const navitia::type::Data & data;

    //Données modifiées pendant le calcul
    map_retour_t retour;
    map_int_pint_t best;
    best_dest b_dest;
    unsigned int count;
    boost::dynamic_bitset<> marked_sp;
    boost::dynamic_bitset<> vp_valides;
    queue_t Q;

    //Constructeur
    RAPTOR(const navitia::type::Data &data) :  data(data), best(data.pt_data.stop_points.size()), marked_sp(data.pt_data.stop_points.size()), vp_valides(data.pt_data.validity_patterns.size()), Q(data.dataRaptor.routes.size()) {
        retour.assign(20, data.dataRaptor.retour_constant);
    }


    std::vector<Path> compute(idx_t departure_idx, idx_t destination_idx, int departure_hour, int departure_day, senscompute sens = partirapres);

    Path makeBestPath(map_retour_t &retour, map_int_pint_t &best, vector_idxretour departs, unsigned int destination_idx, unsigned int count);
    Path makeBestPathreverse(map_retour_t &retour, map_int_pint_t &best, vector_idxretour departs, unsigned int destination_idx, unsigned int count);
    std::vector<Path> makePathes(map_retour_t &retour, map_int_pint_t &best, vector_idxretour departs, best_dest &b_dest, unsigned int count);
    std::vector<Path> makePathesreverse(map_retour_t &retour, map_int_pint_t &best, vector_idxretour departs, best_dest &b_dest, unsigned int count);

    std::vector<Path> compute_all(vector_idxretour departs, vector_idxretour destinations);
    std::vector<Path> compute_reverse_all(vector_idxretour departs, vector_idxretour destinations);


    void boucleRAPTOR(const std::vector<unsigned int> &marked_stop);
    Path makePath(map_retour_t &retour, map_int_pint_t &best, vector_idxretour departs, unsigned int destination_idx, unsigned int countb, bool reverse = false);
    void marcheapied();
    void setVPValides(const std::vector<unsigned int> &marked_stop);
    void make_queue();
    int earliest_trip(const dataRAPTOR::Route_t &route, unsigned int order, const DateTime &dt) const;

    void boucleRAPTORreverse(std::vector<unsigned int> &marked_stop);
    Path makePathreverse(map_retour_t &retour, map_int_pint_t &best, vector_idxretour departs, unsigned int destination_idx, unsigned int countb);
    void marcheapiedreverse();
    void setVPValidesreverse(std::vector<unsigned int> &marked_stop);
    void make_queuereverse();
<<<<<<< HEAD
    int tardiest_trip(const dataRAPTOR::Route_t &route, unsigned int order, const DateTime &dt) const;


    vector_idxretour trouverGeo(const type::GeographicalCoord & departure, const double radius_depart,  const int departure_hour, const int departure_day) const;

=======
    int tardiest_trip(const dataRAPTOR::Route_t &route, unsigned int order, DateTime dt) const;
>>>>>>> fd2188f8
};



}}}<|MERGE_RESOLUTION|>--- conflicted
+++ resolved
@@ -51,27 +51,22 @@
     std::vector<Path> compute_reverse_all(vector_idxretour departs, vector_idxretour destinations);
 
 
+
     void boucleRAPTOR(const std::vector<unsigned int> &marked_stop);
     Path makePath(map_retour_t &retour, map_int_pint_t &best, vector_idxretour departs, unsigned int destination_idx, unsigned int countb, bool reverse = false);
     void marcheapied();
     void setVPValides(const std::vector<unsigned int> &marked_stop);
     void make_queue();
-    int earliest_trip(const dataRAPTOR::Route_t &route, unsigned int order, const DateTime &dt) const;
+    int earliest_trip(const dataRAPTOR::Route_t & route, unsigned int order, const DateTime &dt) ;
 
     void boucleRAPTORreverse(std::vector<unsigned int> &marked_stop);
     Path makePathreverse(map_retour_t &retour, map_int_pint_t &best, vector_idxretour departs, unsigned int destination_idx, unsigned int countb);
     void marcheapiedreverse();
     void setVPValidesreverse(std::vector<unsigned int> &marked_stop);
     void make_queuereverse();
-<<<<<<< HEAD
-    int tardiest_trip(const dataRAPTOR::Route_t &route, unsigned int order, const DateTime &dt) const;
+    int tardiest_trip(const dataRAPTOR::Route_t & route, unsigned int order, const DateTime &dt) const;
 
 
-    vector_idxretour trouverGeo(const type::GeographicalCoord & departure, const double radius_depart,  const int departure_hour, const int departure_day) const;
-
-=======
-    int tardiest_trip(const dataRAPTOR::Route_t &route, unsigned int order, DateTime dt) const;
->>>>>>> fd2188f8
 };
 
 
