--- conflicted
+++ resolved
@@ -63,14 +63,10 @@
 
 
     ///Lance un calcul d'itinéraire entre deux stop areas avec aussi une borne
-    std::vector<Path> 
-<<<<<<< HEAD
-    compute(const type::StopArea* departure, const type::StopArea* destination, int departure_hour,
-            int departure_day, navitia::type::DateTime bound, bool clockwise = true,
-=======
-    compute(idx_t departure_idx, idx_t destination_idx, int departure_hour,
-            int departure_day, DateTime bound, bool clockwise = true,
->>>>>>> bb4aadb2
+    std::vector<Path>
+    compute(const type::StopArea* departure, const type::StopArea* destination,
+            int departure_hour, int departure_day, DateTime bound,
+            bool clockwise = true,
             /*const type::Properties &required_properties = 0*/
             const type::AccessibiliteParams & accessibilite_params = type::AccessibiliteParams(), uint32_t
             max_transfers=std::numeric_limits<uint32_t>::max());
