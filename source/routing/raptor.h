#pragma once
#include "type/type.h"
#include "type/data.h"
#include "routing.h"
#include "utils/timer.h"
#include <unordered_map>
#include "boost/dynamic_bitset.hpp"
#include <google/dense_hash_map>
#include "routing/raptor_utils.h"
#include "routing/dataraptor.h"

namespace navitia { namespace routing { namespace raptor{

typedef std::pair<navitia::type::idx_t, int> pair_idx_int;
typedef std::vector<int> queue_t;
typedef std::vector<map_int_pint_t> map_retour_t;
typedef std::vector<pair_int> vector_pairint;
typedef std::pair<navitia::type::idx_t, type_retour> idx_retour;
typedef std::vector<idx_retour> vector_idxretour;
typedef std::pair<navitia::type::idx_t, double> idx_distance;
typedef std::vector<idx_distance> vec_idx_distance;


struct RAPTOR : public AbstractRouter
{
    const navitia::type::Data & data;

    //Données modifiées pendant le calcul
    map_retour_t retour;
    map_int_pint_t best;
    best_dest b_dest;
    unsigned int count;
    boost::dynamic_bitset<> marked_sp;
    boost::dynamic_bitset<> vp_valides;
    queue_t Q;

    //Constructeur
    RAPTOR(const navitia::type::Data &data) :  data(data), best(data.pt_data.stop_points.size()), marked_sp(data.pt_data.stop_points.size()), vp_valides(data.pt_data.validity_patterns.size()), Q(data.dataRaptor.routes.size()) {
        retour.assign(20, data.dataRaptor.retour_constant);
    }


    std::vector<Path> compute(idx_t departure_idx, idx_t destination_idx, int departure_hour, int departure_day, senscompute sens = partirapres);

    Path makeBestPath(map_retour_t &retour, map_int_pint_t &best, vector_idxretour departs, unsigned int destination_idx, unsigned int count);
    Path makeBestPathreverse(map_retour_t &retour, map_int_pint_t &best, vector_idxretour departs, unsigned int destination_idx, unsigned int count);
    std::vector<Path> makePathes(map_retour_t &retour, map_int_pint_t &best, vector_idxretour departs, best_dest &b_dest, unsigned int count);
    std::vector<Path> makePathesreverse(map_retour_t &retour, map_int_pint_t &best, vector_idxretour departs, best_dest &b_dest, unsigned int count);

<<<<<<< HEAD
    std::vector<Path> compute_all(const type::GeographicalCoord & , double , const type::GeographicalCoord & , double
                                  , int departure_hour, int departure_day);
    std::vector<Path> compute_all(vector_idxretour departs, vector_idxretour destinations);
    std::vector<Path> compute_all(std::vector<std::pair<type::idx_t, double> > departures, std::vector<std::pair<type::idx_t, double> >destinations, int hour, int day, senscompute sens);
    std::vector<Path> compute_reverse_all(const type::GeographicalCoord & departure, double radius_depart, const type::GeographicalCoord & destination, double radius_destination
                                          , int departure_hour, int departure_day);
=======
    /*std::vector<Path> compute_all(vec_idx_distance departures, vec_idx_distance targets, int departure_hour, int departure_day, senscompute sens);*/
    std::vector<Path> compute_all(navitia::type::EntryPoint departure, navitia::type::EntryPoint destination, int departure_hour, int departure_day, senscompute sens);
>>>>>>> 866e3ea3
    std::vector<Path> compute_reverse_all(vector_idxretour departs, vector_idxretour destinations);
    std::vector<Path> compute_all(vector_idxretour departs, vector_idxretour destinations);


    void boucleRAPTOR(const std::vector<unsigned int> &marked_stop);
    Path makePath(map_retour_t &retour, map_int_pint_t &best, vector_idxretour departs, unsigned int destination_idx, unsigned int countb, bool reverse = false);
    void marcheapied();
    void setVPValides(const std::vector<unsigned int> &marked_stop);
    void make_queue();
    int earliest_trip(const dataRAPTOR::Route_t &route, unsigned int order, DateTime dt) const;

    void boucleRAPTORreverse(std::vector<unsigned int> &marked_stop);
    Path makePathreverse(map_retour_t &retour, map_int_pint_t &best, vector_idxretour departs, unsigned int destination_idx, unsigned int countb);
    void marcheapiedreverse();
    void setVPValidesreverse(std::vector<unsigned int> &marked_stop);
    void make_queuereverse();
    int tardiest_trip(const dataRAPTOR::Route_t &route, unsigned int order, DateTime dt) const;


    vector_idxretour trouverGeo(const type::GeographicalCoord & departure, const double radius_depart,  const int departure_hour, const int departure_day) const;

};



}}}<|MERGE_RESOLUTION|>--- conflicted
+++ resolved
@@ -47,19 +47,8 @@
     std::vector<Path> makePathes(map_retour_t &retour, map_int_pint_t &best, vector_idxretour departs, best_dest &b_dest, unsigned int count);
     std::vector<Path> makePathesreverse(map_retour_t &retour, map_int_pint_t &best, vector_idxretour departs, best_dest &b_dest, unsigned int count);
 
-<<<<<<< HEAD
-    std::vector<Path> compute_all(const type::GeographicalCoord & , double , const type::GeographicalCoord & , double
-                                  , int departure_hour, int departure_day);
     std::vector<Path> compute_all(vector_idxretour departs, vector_idxretour destinations);
-    std::vector<Path> compute_all(std::vector<std::pair<type::idx_t, double> > departures, std::vector<std::pair<type::idx_t, double> >destinations, int hour, int day, senscompute sens);
-    std::vector<Path> compute_reverse_all(const type::GeographicalCoord & departure, double radius_depart, const type::GeographicalCoord & destination, double radius_destination
-                                          , int departure_hour, int departure_day);
-=======
-    /*std::vector<Path> compute_all(vec_idx_distance departures, vec_idx_distance targets, int departure_hour, int departure_day, senscompute sens);*/
-    std::vector<Path> compute_all(navitia::type::EntryPoint departure, navitia::type::EntryPoint destination, int departure_hour, int departure_day, senscompute sens);
->>>>>>> 866e3ea3
     std::vector<Path> compute_reverse_all(vector_idxretour departs, vector_idxretour destinations);
-    std::vector<Path> compute_all(vector_idxretour departs, vector_idxretour destinations);
 
 
     void boucleRAPTOR(const std::vector<unsigned int> &marked_stop);
@@ -75,10 +64,6 @@
     void setVPValidesreverse(std::vector<unsigned int> &marked_stop);
     void make_queuereverse();
     int tardiest_trip(const dataRAPTOR::Route_t &route, unsigned int order, DateTime dt) const;
-
-
-    vector_idxretour trouverGeo(const type::GeographicalCoord & departure, const double radius_depart,  const int departure_hour, const int departure_day) const;
-
 };
 
 
