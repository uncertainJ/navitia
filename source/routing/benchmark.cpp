#include "time_dependent.h"
#include "raptor.h"
#include "type/data.h"
#include "utils/timer.h"
#include <boost/program_options.hpp>
#include <boost/progress.hpp>
#include <random>
#include <fstream>

using namespace navitia;
using namespace routing;
namespace po = boost::program_options;

struct PathDemand {
    type::idx_t start;
    type::idx_t target;
    unsigned int date;
    unsigned int hour;
};

struct Result {
    int duration;
    int visited;
    int time;
    int arrival;
    int nb_changes;

    Result(Path path) : duration(path.duration), visited(path.percent_visited), nb_changes(path.nb_changes) {
        if(path.items.size() > 0)
            arrival = path.items.back().arrival.hour();
        else
            arrival = -1;
    }
};


int main(int argc, char** argv){
    po::options_description desc("Options de l'outil de benchmark");
    std::vector<std::string> algos;
    std::string file, output;
    int iterations;
    desc.add_options()
            ("help", "Affiche l'aide")
            ("algo,a", po::value<decltype(algos)>(&algos), "Algorithme(s) à utiliser : raptor, time_dep")
            ("interations,i", po::value<int>(&iterations)->default_value(100), "Nombre d'itérations (10 calculs par itération)")
            ("file,f", po::value<std::string>(&file)->default_value("data.nav.lz4"), "Données en entrée")
            ("output,o", po::value<std::string>(&output)->default_value("benchmark.csv"), "Fichier de sortie");
    po::variables_map vm;
    po::store(po::parse_command_line(argc, argv, desc), vm);
    po::notify(vm);

    if (vm.count("help")) {
        std::cout << desc << std::endl;
        return 1;
    }

    type::Data data;
    {
        Timer t("Charegement des données : " + file);
        data.load_lz4(file);
    }

    // Génération des instances
    std::random_device rd;
    std::mt19937 rng(rd());
    std::uniform_int_distribution<> gen(0,data.pt_data.stop_areas.size());

    std::vector<PathDemand> demands;
    for(int i = 0; i < iterations; ++i) {
        std::vector<unsigned int> hours{0, 28800, 36000, 72000, 86000};
        std::vector<unsigned int> days{7};
        if(data.pt_data.validity_patterns.front().beginning_date.day_of_week().as_number() == 6)
            days.push_back(8);
        else
            days.push_back(13);

        PathDemand demand;
        demand.start = gen(rng);
        demand.target = gen(rng);
        while(demand.start == demand.target) {
            demand.target = gen(rng);
        }
        for(auto day : days) {
            for(auto hour : hours) {
                demand.date = day;
                demand.hour = hour;
                demands.push_back(demand);
            }
        }
    }

<<<<<<< HEAD
    // Calculs des itinéraires
    std::map<std::string, std::vector<Result> > results;
    for(auto algo : algos){
        AbstractRouter * router;
        if(algo == "raptor"){
            router = new raptor::RAPTOR(data);
        } else if(algo == "time_dep"){
            router = new timedependent::TimeDependent(data);
        } else {
            std::cerr << "Algorithme inconnu : " << algo << std::endl;
            return 1;
        }

        std::cout << "On lance le benchmark de l'algo " << algo << std::endl;
        boost::progress_display show_progress(demands.size());
        Timer t("Calcul avec l'algorithme " + algo);
        for(auto demand : demands){
            ++show_progress;
            Timer t2;
            Path path = router->compute(demand.start, demand.target, demand.hour, demand.date);
            Result result(path);
            result.time = t2.ms();
            results[algo].push_back(result);
        }
        delete router;
    }

    Timer ecriture("Écriture du fichier de résultats");
    std::fstream out_file(output, std::ios::out);
    out_file << "Start, Target, Day, Hour";
    for(auto algo : algos){
        out_file << ", "
                 << algo << "_arrival, "
                 << algo << "_duration, "
                 << algo << "_nb_change, "
                 << algo << "_visited, "
                 << algo << "_time";
    }
    out_file << "\n";

    for(size_t i = 0; i < demands.size(); ++i){
        PathDemand demand = demands[i];
        out_file << data.pt_data.stop_areas[demand.start].external_code
                 << ", " << data.pt_data.stop_areas[demand.target].external_code
                 << ", " << demand.date
                 << ", " << demand.hour;
        for(auto algo : algos){
            out_file << ", "
                     << results[algo][i].arrival << ", "
                     << results[algo][i].duration << ", "
                     << results[algo][i].nb_changes << ", "
                     << results[algo][i].visited << ", "
                     << results[algo][i].time;
        }
        out_file << "\n";
=======
}

void benchmark::computeBench() {
    Timer tg("Timer General");
//    std::cout << std::endl << "Lancement TimeDepedent" << std::endl;
//    {
//        Timer t("Benchmark TimeDependent");
//        computeBench_td();

//    }
//    std::cout << std::endl << "Lancement TimeDepedent Astar" << std::endl;

//    {
//        Timer t("Benchmark TimeDependent Astar");
//        computeBench_tda();
//    }
//    std::cout << std::endl << "Lancement TimeExpanded" << std::endl;

//    {
//        Timer t("Benchmark TimeExpanded");
//        computeBench_te();
//    }
//    std::cout << std::endl << "Lancement TimeExpanded Astar" << std::endl;
//    {
//        Timer t("Benchmark TimeExpanded Astar");
//        computeBench_tea();
//    }
//    std::cout << std::endl << "Lancement RAPTOR" << std::endl;

//    {
//        Timer t("Benchmark RAPTOR");
//        computeBench_ra();
//    }

    std::cout << std::endl << "Lancement RAPTOR rabattement" << std::endl;

    {
        Timer t("Benchmark RAPTOR rabattement");
        computeBench_rab();
    }
}
void benchmark::computeBench_td() {
    routing::timedependent::TimeDependent td(data);
    td.build_graph();
    std::fstream file(path+"/td", std::ios::out );

    boost::progress_display show_progress(inputdatas.size());
    BOOST_FOREACH(auto entry, inputdatas) {
        //std::cout << count << std::flush;
        ++show_progress;
        Timer t;
        Path result = td.compute(entry[0], entry[1], entry[2], entry[3], partirapres);
        int temps = t.ms();
        if(result.items.size() > 0)
            file << entry[0] << "," << entry[1] << "," << entry[2] << "," << entry[3] << ", " << result.items.back().arrival.hour() <<"," << result.duration << ","
                 << result.nb_changes << "," << result.percent_visited << "," << temps << std::endl;
        else
            file << entry[0] << "," << entry[1] << "," << entry[2] << "," << entry[3] << ", " << -1 <<"," << result.duration << ","
                 << result.nb_changes << "," << result.percent_visited << "," << temps << std::endl;
    }
    std::cout << std::endl << std::endl;
    file.close();
}

void benchmark::computeBench_te() {
//    routing::timeexpanded::TimeExpanded te(data.pt_data);
//    te.build_graph();
//    std::fstream file(path+"/te", std::ios::out );

//    int count = 0;
//    BOOST_FOREACH(auto entry, inputdatas) {
//        ++count;
//        std::cout << count << std::flush;
//        Timer t;
//        Path result = te.compute(entry[0], entry[1], entry[2], entry[3]);
//        int temps = t.ms();
//        if(result.items.size() > 0)
//            file << entry[0] << "," << entry[1] << "," << entry[2] << "," << entry[3] << ", " << result.items.back().arrival.hour <<"," << result.duration << ","
//                 << result.nb_changes << "," << result.percent_visited << "," << temps << std::endl;
//        else
//            file << entry[0] << "," << entry[1] << "," << entry[2] << "," << entry[3] << ", " << -1 <<"," << result.duration << ","
//                 << result.nb_changes << "," << result.percent_visited << "," << temps << std::endl;
//    }
//    std::cout << std::endl << std::endl;
//    file.close();
}

void benchmark::computeBench_tea() {
//    routing::timeexpanded::TimeExpanded te(data.pt_data);
//    te.build_graph();
//    std::fstream file(path+"/tea", std::ios::out );

//    int count = 0;
//    BOOST_FOREACH(auto entry, inputdatas) {
//        ++count;
//        std::cout << count << std::flush;
//        Timer t;
//        te.build_heuristic(entry[1]);
//        Path result = te.compute_astar(entry[0], entry[1], entry[2], entry[3]);
//        int temps = t.ms();
//        if(result.items.size() > 0)
//            file << entry[0] << "," << entry[1] << "," << entry[2] << "," << entry[3] << ", " << result.items.back().arrival.hour <<"," << result.duration << ","
//                 << result.nb_changes << "," << result.percent_visited << "," << temps << std::endl;
//        else
//            file << entry[0] << "," << entry[1] << "," << entry[2] << "," << entry[3] << ", " << -1 <<"," << result.duration << ","
//                 << result.nb_changes << "," << result.percent_visited << "," << temps << std::endl;
//    }
//    std::cout << std::endl << std::endl;
//    file.close();
}
void benchmark::computeBench_ra() {
    routing::raptor::RAPTOR raptor(data);
    std::fstream file(path+"/ra", std::ios::out );

    int count = 0;
    BOOST_FOREACH(auto entry, inputdatas) {
        ++count;
        std::cout << count <<   std::flush;
        Timer t;
        Path result = raptor.compute(entry[0], entry[1], entry[2], entry[3], partirapres);
        int temps = t.ms();
        if(result.items.size() > 0)
            file << entry[0] << "," << entry[1] << "," << entry[2] << "," << entry[3] << ", " << result.items.back().arrival.hour() <<"," << result.duration << ","
                 << result.nb_changes << "," << result.percent_visited << "," << temps << std::endl;
        else
            file << entry[0] << "," << entry[1] << "," << entry[2] << "," << entry[3] << ", " << -1 <<"," << result.duration << ","
                 << result.nb_changes << "," << result.percent_visited << "," << temps << std::endl;
    }
    std::cout << std::endl << std::endl;

    file.close();
}

void benchmark::computeBench_rab() {
    routing::raptor::RAPTOR raptor(data);
    std::fstream file(path+"/ra", std::ios::out );

    int count = 0;
    BOOST_FOREACH(auto entry, inputdatas) {
        ++count;
        std::cout << count <<   std::flush;
        Timer t;
        Path result = raptor.compute_rabattement(entry[0], entry[1], entry[2], entry[3]);
        int temps = t.ms();
        if(result.items.size() > 0)
            file << entry[0] << "," << entry[1] << "," << entry[2] << "," << entry[3] << ", " << result.items.back().arrival.hour() <<"," << result.duration << ","
                 << result.nb_changes << "," << result.percent_visited << "," << temps << std::endl;
        else
            file << entry[0] << "," << entry[1] << "," << entry[2] << "," << entry[3] << ", " << -1 <<"," << result.duration << ","
                 << result.nb_changes << "," << result.percent_visited << "," << temps << std::endl;
>>>>>>> 38da645d
    }
    out_file.close();
}

<|MERGE_RESOLUTION|>--- conflicted
+++ resolved
@@ -89,7 +89,6 @@
         }
     }
 
-<<<<<<< HEAD
     // Calculs des itinéraires
     std::map<std::string, std::vector<Result> > results;
     for(auto algo : algos){
@@ -145,159 +144,6 @@
                      << results[algo][i].time;
         }
         out_file << "\n";
-=======
-}
-
-void benchmark::computeBench() {
-    Timer tg("Timer General");
-//    std::cout << std::endl << "Lancement TimeDepedent" << std::endl;
-//    {
-//        Timer t("Benchmark TimeDependent");
-//        computeBench_td();
-
-//    }
-//    std::cout << std::endl << "Lancement TimeDepedent Astar" << std::endl;
-
-//    {
-//        Timer t("Benchmark TimeDependent Astar");
-//        computeBench_tda();
-//    }
-//    std::cout << std::endl << "Lancement TimeExpanded" << std::endl;
-
-//    {
-//        Timer t("Benchmark TimeExpanded");
-//        computeBench_te();
-//    }
-//    std::cout << std::endl << "Lancement TimeExpanded Astar" << std::endl;
-//    {
-//        Timer t("Benchmark TimeExpanded Astar");
-//        computeBench_tea();
-//    }
-//    std::cout << std::endl << "Lancement RAPTOR" << std::endl;
-
-//    {
-//        Timer t("Benchmark RAPTOR");
-//        computeBench_ra();
-//    }
-
-    std::cout << std::endl << "Lancement RAPTOR rabattement" << std::endl;
-
-    {
-        Timer t("Benchmark RAPTOR rabattement");
-        computeBench_rab();
-    }
-}
-void benchmark::computeBench_td() {
-    routing::timedependent::TimeDependent td(data);
-    td.build_graph();
-    std::fstream file(path+"/td", std::ios::out );
-
-    boost::progress_display show_progress(inputdatas.size());
-    BOOST_FOREACH(auto entry, inputdatas) {
-        //std::cout << count << std::flush;
-        ++show_progress;
-        Timer t;
-        Path result = td.compute(entry[0], entry[1], entry[2], entry[3], partirapres);
-        int temps = t.ms();
-        if(result.items.size() > 0)
-            file << entry[0] << "," << entry[1] << "," << entry[2] << "," << entry[3] << ", " << result.items.back().arrival.hour() <<"," << result.duration << ","
-                 << result.nb_changes << "," << result.percent_visited << "," << temps << std::endl;
-        else
-            file << entry[0] << "," << entry[1] << "," << entry[2] << "," << entry[3] << ", " << -1 <<"," << result.duration << ","
-                 << result.nb_changes << "," << result.percent_visited << "," << temps << std::endl;
-    }
-    std::cout << std::endl << std::endl;
-    file.close();
-}
-
-void benchmark::computeBench_te() {
-//    routing::timeexpanded::TimeExpanded te(data.pt_data);
-//    te.build_graph();
-//    std::fstream file(path+"/te", std::ios::out );
-
-//    int count = 0;
-//    BOOST_FOREACH(auto entry, inputdatas) {
-//        ++count;
-//        std::cout << count << std::flush;
-//        Timer t;
-//        Path result = te.compute(entry[0], entry[1], entry[2], entry[3]);
-//        int temps = t.ms();
-//        if(result.items.size() > 0)
-//            file << entry[0] << "," << entry[1] << "," << entry[2] << "," << entry[3] << ", " << result.items.back().arrival.hour <<"," << result.duration << ","
-//                 << result.nb_changes << "," << result.percent_visited << "," << temps << std::endl;
-//        else
-//            file << entry[0] << "," << entry[1] << "," << entry[2] << "," << entry[3] << ", " << -1 <<"," << result.duration << ","
-//                 << result.nb_changes << "," << result.percent_visited << "," << temps << std::endl;
-//    }
-//    std::cout << std::endl << std::endl;
-//    file.close();
-}
-
-void benchmark::computeBench_tea() {
-//    routing::timeexpanded::TimeExpanded te(data.pt_data);
-//    te.build_graph();
-//    std::fstream file(path+"/tea", std::ios::out );
-
-//    int count = 0;
-//    BOOST_FOREACH(auto entry, inputdatas) {
-//        ++count;
-//        std::cout << count << std::flush;
-//        Timer t;
-//        te.build_heuristic(entry[1]);
-//        Path result = te.compute_astar(entry[0], entry[1], entry[2], entry[3]);
-//        int temps = t.ms();
-//        if(result.items.size() > 0)
-//            file << entry[0] << "," << entry[1] << "," << entry[2] << "," << entry[3] << ", " << result.items.back().arrival.hour <<"," << result.duration << ","
-//                 << result.nb_changes << "," << result.percent_visited << "," << temps << std::endl;
-//        else
-//            file << entry[0] << "," << entry[1] << "," << entry[2] << "," << entry[3] << ", " << -1 <<"," << result.duration << ","
-//                 << result.nb_changes << "," << result.percent_visited << "," << temps << std::endl;
-//    }
-//    std::cout << std::endl << std::endl;
-//    file.close();
-}
-void benchmark::computeBench_ra() {
-    routing::raptor::RAPTOR raptor(data);
-    std::fstream file(path+"/ra", std::ios::out );
-
-    int count = 0;
-    BOOST_FOREACH(auto entry, inputdatas) {
-        ++count;
-        std::cout << count <<   std::flush;
-        Timer t;
-        Path result = raptor.compute(entry[0], entry[1], entry[2], entry[3], partirapres);
-        int temps = t.ms();
-        if(result.items.size() > 0)
-            file << entry[0] << "," << entry[1] << "," << entry[2] << "," << entry[3] << ", " << result.items.back().arrival.hour() <<"," << result.duration << ","
-                 << result.nb_changes << "," << result.percent_visited << "," << temps << std::endl;
-        else
-            file << entry[0] << "," << entry[1] << "," << entry[2] << "," << entry[3] << ", " << -1 <<"," << result.duration << ","
-                 << result.nb_changes << "," << result.percent_visited << "," << temps << std::endl;
-    }
-    std::cout << std::endl << std::endl;
-
-    file.close();
-}
-
-void benchmark::computeBench_rab() {
-    routing::raptor::RAPTOR raptor(data);
-    std::fstream file(path+"/ra", std::ios::out );
-
-    int count = 0;
-    BOOST_FOREACH(auto entry, inputdatas) {
-        ++count;
-        std::cout << count <<   std::flush;
-        Timer t;
-        Path result = raptor.compute_rabattement(entry[0], entry[1], entry[2], entry[3]);
-        int temps = t.ms();
-        if(result.items.size() > 0)
-            file << entry[0] << "," << entry[1] << "," << entry[2] << "," << entry[3] << ", " << result.items.back().arrival.hour() <<"," << result.duration << ","
-                 << result.nb_changes << "," << result.percent_visited << "," << temps << std::endl;
-        else
-            file << entry[0] << "," << entry[1] << "," << entry[2] << "," << entry[3] << ", " << -1 <<"," << result.duration << ","
-                 << result.nb_changes << "," << result.percent_visited << "," << temps << std::endl;
->>>>>>> 38da645d
     }
     out_file.close();
-}
-
+}