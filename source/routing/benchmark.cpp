--- conflicted
+++ resolved
@@ -119,11 +119,7 @@
         Timer t2;
         //            CALLGRIND_START_INSTRUMENTATION;
 
-<<<<<<< HEAD
-        auto res = router.compute(data.pt_data.stop_areas[demand.start], data.pt_data.stop_areas[demand.target], demand.hour, demand.date, navitia::type::DateTime::inf);
-=======
-        auto res = router.compute(demand.start, demand.target, demand.hour, demand.date, navitia::DateTimeUtils::inf);
->>>>>>> bb4aadb2
+        auto res = router.compute(data.pt_data.stop_areas[demand.start], data.pt_data.stop_areas[demand.target], demand.hour, demand.date, navitia::DateTimeUtils::inf);
         //            CALLGRIND_STOP_INSTRUMENTATION;
 
         Path path;
