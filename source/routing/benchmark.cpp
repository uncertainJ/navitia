#include "time_dependent.h"
#include "raptor.h"
#include "type/data.h"
#include "utils/timer.h"
#include <boost/program_options.hpp>
#include <boost/progress.hpp>
#include <random>
#include <fstream>

using namespace navitia;
using namespace routing;
namespace po = boost::program_options;

struct PathDemand {
    type::idx_t start;
    type::idx_t target;
    unsigned int date;
    unsigned int hour;
};

struct Result {
    int duration;
    int visited;
    int time;
    int arrival;
    int nb_changes;

    Result(Path path) : duration(path.duration), visited(path.percent_visited), nb_changes(path.nb_changes) {
        if(path.items.size() > 0)
            arrival = path.items.back().arrival.hour();
        else
            arrival = -1;
    }
};


int main(int argc, char** argv){
    po::options_description desc("Options de l'outil de benchmark");
    std::vector<std::string> algos;
    std::string file, output;
    int iterations;
    desc.add_options()
            ("help", "Affiche l'aide")
            ("algo,a", po::value<decltype(algos)>(&algos), "Algorithme(s) à utiliser : raptor, time_dep")
            ("interations,i", po::value<int>(&iterations)->default_value(100), "Nombre d'itérations (10 calculs par itération)")
            ("file,f", po::value<std::string>(&file)->default_value("data.nav.lz4"), "Données en entrée")
            ("output,o", po::value<std::string>(&output)->default_value("benchmark.csv"), "Fichier de sortie");
    po::variables_map vm;
    po::store(po::parse_command_line(argc, argv, desc), vm);
    po::notify(vm);

    if (vm.count("help")) {
        std::cout << desc << std::endl;
        return 1;
    }

<<<<<<< HEAD
    type::Data data;
    {
        Timer t("Charegement des données : " + file);
        data.load_lz4(file);
=======
}

void benchmark::computeBench() {
    Timer tg("Timer General");
//    std::cout << std::endl << "Lancement TimeDepedent" << std::endl;
//    {
//        Timer t("Benchmark TimeDependent");
//        computeBench_td();

//    }
//    std::cout << std::endl << "Lancement TimeDepedent Astar" << std::endl;

//    {
//        Timer t("Benchmark TimeDependent Astar");
//        computeBench_tda();
//    }
//    std::cout << std::endl << "Lancement TimeExpanded" << std::endl;

//    {
//        Timer t("Benchmark TimeExpanded");
//        computeBench_te();
//    }
//    std::cout << std::endl << "Lancement TimeExpanded Astar" << std::endl;
//    {
//        Timer t("Benchmark TimeExpanded Astar");
//        computeBench_tea();
//    }
//    std::cout << std::endl << "Lancement RAPTOR" << std::endl;

//    {
//        Timer t("Benchmark RAPTOR");
//        computeBench_ra();
//    }

//    std::cout << std::endl << "Lancement RAPTOR rabattement" << std::endl;

//    {
//        Timer t("Benchmark RAPTOR rabattement");
//        computeBench_rab();
//    }

    std::cout << std::endl << "Lancement RAPTOR reverse" << std::endl;

    {
        Timer t("Benchmark RAPTOR rabattement");
        computeBench_re();
>>>>>>> f503abbd
    }

    // Génération des instances
    std::random_device rd;
    std::mt19937 rng(rd());
    std::uniform_int_distribution<> gen(0,data.pt_data.stop_areas.size());

    std::vector<PathDemand> demands;
    for(int i = 0; i < iterations; ++i) {
        std::vector<unsigned int> hours{0, 28800, 36000, 72000, 86000};
        std::vector<unsigned int> days{7};
        if(data.pt_data.validity_patterns.front().beginning_date.day_of_week().as_number() == 6)
            days.push_back(8);
        else
            days.push_back(13);

        PathDemand demand;
        demand.start = gen(rng);
        demand.target = gen(rng);
        while(demand.start == demand.target) {
            demand.target = gen(rng);
        }
        for(auto day : days) {
            for(auto hour : hours) {
                demand.date = day;
                demand.hour = hour;
                demands.push_back(demand);
            }
        }
    }

<<<<<<< HEAD
    // Calculs des itinéraires
    std::map<std::string, std::vector<Result> > results;
    for(auto algo : algos){
        AbstractRouter * router;
        if(algo == "raptor"){
            router = new raptor::RAPTOR(data);
        } else if(algo == "time_dep"){
            router = new timedependent::TimeDependent(data);
        } else {
            std::cerr << "Algorithme inconnu : " << algo << std::endl;
            return 1;
        }
=======
void benchmark::computeBench_re() {
    routing::raptor::RAPTOR raptor(data);
    std::fstream file(path+"/ra", std::ios::out );

    int count = 0;
    BOOST_FOREACH(auto entry, inputdatas) {
        ++count;
        std::cout << count <<   std::flush;
        Timer t;
        Path result = raptor.compute(entry[0], entry[1], entry[2], entry[3], arriveravant);
        int temps = t.ms();
        if(result.items.size() > 0)
            file << entry[0] << "," << entry[1] << "," << entry[2] << "," << entry[3] << ", " << result.items.back().arrival.hour() <<"," << result.duration << ","
                 << result.nb_changes << "," << result.percent_visited << "," << temps << std::endl;
        else
            file << entry[0] << "," << entry[1] << "," << entry[2] << "," << entry[3] << ", " << -1 <<"," << result.duration << ","
                 << result.nb_changes << "," << result.percent_visited << "," << temps << std::endl;
    }
    std::cout << std::endl << std::endl;

    file.close();
}

void benchmark::computeBench_rab() {
    routing::raptor::RAPTOR raptor(data);
    std::fstream file(path+"/ra", std::ios::out );
>>>>>>> f503abbd

        std::cout << "On lance le benchmark de l'algo " << algo << std::endl;
        boost::progress_display show_progress(demands.size());
        Timer t("Calcul avec l'algorithme " + algo);
        for(auto demand : demands){
            ++show_progress;
            Timer t2;
            Path path = router->compute(demand.start, demand.target, demand.hour, demand.date);
            Result result(path);
            result.time = t2.ms();
            results[algo].push_back(result);
        }
        delete router;
    }

    Timer ecriture("Écriture du fichier de résultats");
    std::fstream out_file(output, std::ios::out);
    out_file << "Start, Target, Day, Hour";
    for(auto algo : algos){
        out_file << ", "
                 << algo << "_arrival, "
                 << algo << "_duration, "
                 << algo << "_nb_change, "
                 << algo << "_visited, "
                 << algo << "_time";
    }
    out_file << "\n";

    for(size_t i = 0; i < demands.size(); ++i){
        PathDemand demand = demands[i];
        out_file << data.pt_data.stop_areas[demand.start].external_code
                 << ", " << data.pt_data.stop_areas[demand.target].external_code
                 << ", " << demand.date
                 << ", " << demand.hour;
        for(auto algo : algos){
            out_file << ", "
                     << results[algo][i].arrival << ", "
                     << results[algo][i].duration << ", "
                     << results[algo][i].nb_changes << ", "
                     << results[algo][i].visited << ", "
                     << results[algo][i].time;
        }
        out_file << "\n";
    }
    out_file.close();
}<|MERGE_RESOLUTION|>--- conflicted
+++ resolved
@@ -33,7 +33,6 @@
     }
 };
 
-
 int main(int argc, char** argv){
     po::options_description desc("Options de l'outil de benchmark");
     std::vector<std::string> algos;
@@ -54,59 +53,10 @@
         return 1;
     }
 
-<<<<<<< HEAD
     type::Data data;
     {
         Timer t("Charegement des données : " + file);
         data.load_lz4(file);
-=======
-}
-
-void benchmark::computeBench() {
-    Timer tg("Timer General");
-//    std::cout << std::endl << "Lancement TimeDepedent" << std::endl;
-//    {
-//        Timer t("Benchmark TimeDependent");
-//        computeBench_td();
-
-//    }
-//    std::cout << std::endl << "Lancement TimeDepedent Astar" << std::endl;
-
-//    {
-//        Timer t("Benchmark TimeDependent Astar");
-//        computeBench_tda();
-//    }
-//    std::cout << std::endl << "Lancement TimeExpanded" << std::endl;
-
-//    {
-//        Timer t("Benchmark TimeExpanded");
-//        computeBench_te();
-//    }
-//    std::cout << std::endl << "Lancement TimeExpanded Astar" << std::endl;
-//    {
-//        Timer t("Benchmark TimeExpanded Astar");
-//        computeBench_tea();
-//    }
-//    std::cout << std::endl << "Lancement RAPTOR" << std::endl;
-
-//    {
-//        Timer t("Benchmark RAPTOR");
-//        computeBench_ra();
-//    }
-
-//    std::cout << std::endl << "Lancement RAPTOR rabattement" << std::endl;
-
-//    {
-//        Timer t("Benchmark RAPTOR rabattement");
-//        computeBench_rab();
-//    }
-
-    std::cout << std::endl << "Lancement RAPTOR reverse" << std::endl;
-
-    {
-        Timer t("Benchmark RAPTOR rabattement");
-        computeBench_re();
->>>>>>> f503abbd
     }
 
     // Génération des instances
@@ -138,7 +88,6 @@
         }
     }
 
-<<<<<<< HEAD
     // Calculs des itinéraires
     std::map<std::string, std::vector<Result> > results;
     for(auto algo : algos){
@@ -151,34 +100,6 @@
             std::cerr << "Algorithme inconnu : " << algo << std::endl;
             return 1;
         }
-=======
-void benchmark::computeBench_re() {
-    routing::raptor::RAPTOR raptor(data);
-    std::fstream file(path+"/ra", std::ios::out );
-
-    int count = 0;
-    BOOST_FOREACH(auto entry, inputdatas) {
-        ++count;
-        std::cout << count <<   std::flush;
-        Timer t;
-        Path result = raptor.compute(entry[0], entry[1], entry[2], entry[3], arriveravant);
-        int temps = t.ms();
-        if(result.items.size() > 0)
-            file << entry[0] << "," << entry[1] << "," << entry[2] << "," << entry[3] << ", " << result.items.back().arrival.hour() <<"," << result.duration << ","
-                 << result.nb_changes << "," << result.percent_visited << "," << temps << std::endl;
-        else
-            file << entry[0] << "," << entry[1] << "," << entry[2] << "," << entry[3] << ", " << -1 <<"," << result.duration << ","
-                 << result.nb_changes << "," << result.percent_visited << "," << temps << std::endl;
-    }
-    std::cout << std::endl << std::endl;
-
-    file.close();
-}
-
-void benchmark::computeBench_rab() {
-    routing::raptor::RAPTOR raptor(data);
-    std::fstream file(path+"/ra", std::ios::out );
->>>>>>> f503abbd
 
         std::cout << "On lance le benchmark de l'algo " << algo << std::endl;
         boost::progress_display show_progress(demands.size());
