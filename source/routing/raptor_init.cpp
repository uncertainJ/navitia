--- conflicted
+++ resolved
@@ -86,15 +86,9 @@
                 auto type = get_type(round, jppidx, boarding_types, data);
                 auto& l = labels[round][jppidx];
                 if((type != boarding_type::uninitialized) &&
-<<<<<<< HEAD
-                   labels[round][jppidx] != DateTimeUtils::inf &&
-                   labels[round][jppidx] != DateTimeUtils::min &&
-                   improves(best_dt, clockwise, labels[round][jppidx], spid_dist.second/walking_speed) ) {
-=======
-                   l != navitia::type::DateTime::inf &&
-                   l != navitia::type::DateTime::min &&
+                   l != DateTimeUtils::inf &&
+                   l != DateTimeUtils::min &&
                    improves(best_dt, clockwise, l, spid_dist.second/walking_speed) ) {
->>>>>>> 1c0777e9
                     best_jpp = jppidx;
                     best_dt_jpp = l;
                     if(type == boarding_type::vj) {
@@ -105,17 +99,11 @@
 
                         std::tie(st, gap) = best_stop_time(journey_pattern_point, l, accessibilite_params/*required_properties*/, !clockwise, data, true);
                         if(clockwise) {
-<<<<<<< HEAD
-                            DateTimeUtils::update(best_dt_jpp, st->arrival_time + gap, !clockwise);
-                        } else {
-                            DateTimeUtils::update(best_dt_jpp, st->departure_time + gap, !clockwise);
-=======
                             auto arrival_time = !st->is_frequency() ? st->arrival_time : st->f_arrival_time(gap);
-                            best_dt_jpp.update(arrival_time, !clockwise);
+                            DateTimeUtils::update(best_dt_jpp, arrival_time, !clockwise);
                         } else {
                             auto departure_time = !st->is_frequency() ? st->departure_time : st->f_departure_time(gap);
-                            best_dt_jpp.update(departure_time, !clockwise);
->>>>>>> 1c0777e9
+                            DateTimeUtils::update(best_dt_jpp, departure_time, !clockwise);
                         }
                     }
                     if(clockwise)
