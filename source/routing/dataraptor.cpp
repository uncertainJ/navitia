/* Copyright © 2001-2014, Canal TP and/or its affiliates. All rights reserved.
  
This file is part of Navitia,
    the software to build cool stuff with public transport.
 
Hope you'll enjoy and contribute to this project,
    powered by Canal TP (www.canaltp.fr).
Help us simplify mobility and open public transport:
    a non ending quest to the responsive locomotion way of traveling!
  
LICENCE: This program is free software; you can redistribute it and/or modify
it under the terms of the GNU Affero General Public License as published by
the Free Software Foundation, either version 3 of the License, or
(at your option) any later version.
   
This program is distributed in the hope that it will be useful,
but WITHOUT ANY WARRANTY; without even the implied warranty of
MERCHANTABILITY or FITNESS FOR A PARTICULAR PURPOSE. See the
GNU Affero General Public License for more details.
   
You should have received a copy of the GNU Affero General Public License
along with this program. If not, see <http://www.gnu.org/licenses/>.
  
Stay tuned using
twitter @navitia 
IRC #navitia on freenode
https://groups.google.com/d/forum/navitia
www.navitia.io
*/

#include "dataraptor.h"
#include "routing.h"
#include "routing/raptor_utils.h"

#include <boost/range/algorithm_ext.hpp>

namespace navitia { namespace routing {

void dataRAPTOR::Connections::load(const type::PT_Data& data) {
    forward_connections.assign(data.stop_points);
    backward_connections.assign(data.stop_points);
    for (const auto* conn: data.stop_point_connections) {
        forward_connections[SpIdx(*conn->departure)].push_back(
            {DateTime(conn->duration), SpIdx(*conn->destination)});
        backward_connections[SpIdx(*conn->destination)].push_back(
            {DateTime(conn->duration), SpIdx(*conn->departure)});
    }
    for (auto& conns: forward_connections.values()) { conns.shrink_to_fit(); }
    for (auto& conns: backward_connections.values()) { conns.shrink_to_fit(); }
}

void dataRAPTOR::JppsFromSp::load(const type::PT_Data& data,
                                  const JourneyPatternContainer& jp_container) {
    jpps_from_sp.assign(data.stop_points);
    for (const auto& jp: jp_container.get_jps()) {
        for (const auto& jpp_idx: jp.second.jpps) {
            const auto& jpp = jp_container.get(jpp_idx);
            jpps_from_sp[jpp.sp_idx].push_back({jpp_idx, jp.first, jpp.order});
        }
    }
    for (auto& jpps: jpps_from_sp.values()) { jpps.shrink_to_fit(); }
}

void dataRAPTOR::JppsFromSp::filter_jpps(const boost::dynamic_bitset<>& valid_jpps) {
    for (auto& jpps: jpps_from_sp.values()) {
        boost::remove_erase_if(jpps, [&](const Jpp& jpp) {
            return !valid_jpps[jpp.idx.val];
        });
    }
}

void dataRAPTOR::JppsFromJp::load(const JourneyPatternContainer& jp_container) {
    jpps_from_jp.assign(jp_container.get_jps_values());
    for (const auto& jp: jp_container.get_jps()) {
        const bool has_freq = !jp.second.freq_vjs.empty();
        for (const auto& jpp_idx: jp.second.jpps) {
            const auto& jpp = jp_container.get(jpp_idx);
            jpps_from_jp[jp.first].push_back({jpp_idx, jpp.sp_idx, has_freq});
        }
    }
    for (auto& jpps: jpps_from_jp.values()) { jpps.shrink_to_fit(); }
}


void dataRAPTOR::load(const type::PT_Data& data)
{
    jp_container.load(data);
    labels_const.init_inf(data.stop_points);
    labels_const_reverse.init_min(data.stop_points);

    connections.load(data);
    jpps_from_sp.load(data, jp_container);
    jpps_from_jp.load(jp_container);
    next_stop_time_data.load(jp_container);

<<<<<<< HEAD
    jp_validity_patterns.assign(366, boost::dynamic_bitset<>(jp_container.nb_jps()));
    jp_adapted_validity_pattern.assign(366, boost::dynamic_bitset<>(jp_container.nb_jps()));

    for (const auto& jp: jp_container.get_jps()) {
        for (int i = 0; i <= 365; ++i) {
            jp.second.for_each_vehicle_journey([&](const nt::VehicleJourney& vj) {
                if(vj.theoric_validity_pattern()->check2(i)) {
                    jp_validity_patterns[i].set(jp.first.val);
                    return false;
                }
                return true;
            });
        }

        //A journey pattern is valid is at least one validity pattern of its vj is valid on [day-1;day+1]
        for (int i = 0; i <= 365; ++i) {
            jp.second.for_each_vehicle_journey([&](const nt::VehicleJourney& vj) {
                if(vj.adapted_validity_pattern()->check2(i)) {
                    jp_adapted_validity_pattern[i].set(jp.first.val);
                    return false;
                }
                return true;
            });
=======
    for (auto level_cont: jp_validity_patterns) {
        const auto rt_level = level_cont.first;
        auto& jp_vp = level_cont.second;
        jp_vp.assign(366, boost::dynamic_bitset<>(data.journey_patterns.size()));
        for (const type::JourneyPattern* journey_pattern : data.journey_patterns) {
            for (int i = 0; i <= 365; ++i) {
                journey_pattern->for_each_vehicle_journey([&](const nt::VehicleJourney& vj) {
                    if (vj.validity_patterns[rt_level]->check2(i)) {
                        jp_vp[i].set(journey_pattern->idx);
                        return false;
                    }
                    return true;
                });
            }
>>>>>>> 76e4d01f
        }
    }
}

}}<|MERGE_RESOLUTION|>--- conflicted
+++ resolved
@@ -93,46 +93,20 @@
     jpps_from_jp.load(jp_container);
     next_stop_time_data.load(jp_container);
 
-<<<<<<< HEAD
-    jp_validity_patterns.assign(366, boost::dynamic_bitset<>(jp_container.nb_jps()));
-    jp_adapted_validity_pattern.assign(366, boost::dynamic_bitset<>(jp_container.nb_jps()));
-
-    for (const auto& jp: jp_container.get_jps()) {
-        for (int i = 0; i <= 365; ++i) {
-            jp.second.for_each_vehicle_journey([&](const nt::VehicleJourney& vj) {
-                if(vj.theoric_validity_pattern()->check2(i)) {
-                    jp_validity_patterns[i].set(jp.first.val);
-                    return false;
-                }
-                return true;
-            });
-        }
-
-        //A journey pattern is valid is at least one validity pattern of its vj is valid on [day-1;day+1]
-        for (int i = 0; i <= 365; ++i) {
-            jp.second.for_each_vehicle_journey([&](const nt::VehicleJourney& vj) {
-                if(vj.adapted_validity_pattern()->check2(i)) {
-                    jp_adapted_validity_pattern[i].set(jp.first.val);
-                    return false;
-                }
-                return true;
-            });
-=======
     for (auto level_cont: jp_validity_patterns) {
         const auto rt_level = level_cont.first;
         auto& jp_vp = level_cont.second;
-        jp_vp.assign(366, boost::dynamic_bitset<>(data.journey_patterns.size()));
-        for (const type::JourneyPattern* journey_pattern : data.journey_patterns) {
+        jp_vp.assign(366, boost::dynamic_bitset<>(jp_container.nb_jps()));
+        for (const auto& jp: jp_container.get_jps()) {
             for (int i = 0; i <= 365; ++i) {
-                journey_pattern->for_each_vehicle_journey([&](const nt::VehicleJourney& vj) {
+                jp.second.for_each_vehicle_journey([&](const nt::VehicleJourney& vj) {
                     if (vj.validity_patterns[rt_level]->check2(i)) {
-                        jp_vp[i].set(journey_pattern->idx);
+                        jp_vp[i].set(jp.first.val);
                         return false;
                     }
                     return true;
                 });
             }
->>>>>>> 76e4d01f
         }
     }
 }
