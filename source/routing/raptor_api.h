#pragma once
#include "raptor.h"
#include "type/type.pb.h"
#include "boost/date_time/posix_time/ptime.hpp"

namespace navitia { namespace routing { namespace raptor {

pbnavitia::Response make_response(RAPTOR &raptor,
                                  const type::EntryPoint &origin,
                                  const type::EntryPoint &destination,
<<<<<<< HEAD
                                  int time,
                                  const boost::gregorian::date &date,
                                  const senscompute sens,
                                  //streetnetwork::StreetNetworkWorker & worker);
                                  georef::StreetNetworkWorker & worker);
=======
                                  const boost::posix_time::ptime &datetime,
                                  bool clockwise,
                                  streetnetwork::StreetNetworkWorker & worker);
>>>>>>> 07582d89

pbnavitia::Response make_response(RAPTOR &raptor,
                                  const type::EntryPoint &origin,
                                  const type::EntryPoint &destination,
                                  const std::vector<std::string> &datetimes,
                                  bool clockwise,
                                  streetnetwork::StreetNetworkWorker & worker);
}}}<|MERGE_RESOLUTION|>--- conflicted
+++ resolved
@@ -8,22 +8,14 @@
 pbnavitia::Response make_response(RAPTOR &raptor,
                                   const type::EntryPoint &origin,
                                   const type::EntryPoint &destination,
-<<<<<<< HEAD
-                                  int time,
-                                  const boost::gregorian::date &date,
-                                  const senscompute sens,
-                                  //streetnetwork::StreetNetworkWorker & worker);
-                                  georef::StreetNetworkWorker & worker);
-=======
                                   const boost::posix_time::ptime &datetime,
                                   bool clockwise,
-                                  streetnetwork::StreetNetworkWorker & worker);
->>>>>>> 07582d89
+                                  georef::StreetNetworkWorker & worker);
 
 pbnavitia::Response make_response(RAPTOR &raptor,
                                   const type::EntryPoint &origin,
                                   const type::EntryPoint &destination,
                                   const std::vector<std::string> &datetimes,
                                   bool clockwise,
-                                  streetnetwork::StreetNetworkWorker & worker);
+                                  georef::StreetNetworkWorker & worker);
 }}}