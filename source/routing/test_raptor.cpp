#include "raptor.h"
#include "type/data.h"
#include "utils/timer.h"
#include "boost/date_time.hpp"
#include "naviMake/build_helper.h"
#include <boost/algorithm/string.hpp>

using namespace navitia;

int main(int, char **) {
//    type::Data data;
//    {
//        Timer t("Chargement des données");
//        data.load_lz4("/home/vlara/navitia/jeu/IdF/IdF.lz4");

//        data.build_proximity_list();
//    }




//    int placeMemoire = 0;

//    BOOST_FOREACH(navitia::type::StopTime st, data.pt_data.stop_times) {
//        navitia::type::StopArea & sa = data.pt_data.stop_areas[data.pt_data.stop_points[data.pt_data.route_points[st.route_point_idx].stop_point_idx].stop_area_idx];

//        BOOST_FOREACH(navitia::type::idx_t spidx, sa.stop_point_list) {
//            navitia::type::StopPoint sp = data.pt_data.stop_points[spidx];

//            placeMemoire+=sp.route_point_list.size() -1;
//        }
//    }
//    std::cout << "Place memoire necessaire :" << placeMemoire*sizeof(int32_t) << std::endl;

    //    int depart = 0;
    //    int arrivee = 2;
    //    std::cout << "Recherche de chemin entre " << data.pt_data.stop_areas.at(depart).name << " et " << data.pt_data.stop_areas.at(arrivee).name << std::endl;



    ////    BOOST_FOREACH(navitia::type::VehicleJourney vj, data.pt_data.vehicle_journeys) {
    ////        unsigned int precstid = data.pt_data.stop_times.size() + 1;
    ////        BOOST_FOREACH(unsigned int stid, vj.stop_time_list){
    ////            if(precstid != (data.pt_data.stop_times.size() + 1)) {
    ////                if(data.pt_data.stop_times.at(precstid).arrival_time > data.pt_data.stop_times.at(stid).arrival_time ||
    ////                   data.pt_data.stop_times.at(precstid).departure_time > data.pt_data.stop_times.at(stid).departure_time )
    ////                    std::cout <<"Bug de données" << std::endl;
    ////            }
    ////            precstid =  stid;
    ////        }
    ////    }plannerreverse?format=json&departure_lat=48.83192652572024&departure_lon=2.355914323083246&destination_lat=48.873944716692286&destination_lon=2.34836122413323&time=1000&date=20120511
    //    std::cout << "size : " << data.pt_data.route_points.at(10).vehicle_journey_list_arrival.size() << " "
    //              << data.pt_data.route_points.at(10).vehicle_journey_list.size()   << std::endl;

<<<<<<< HEAD
//    routing::raptor::RAPTOR raptor(data);
//    {
//        Timer t("Calcul raptor");
//        CALLGRIND_START_INSTRUMENTATION;
//        auto result = raptor.compute(16482, 16483, 28800, 0);
//        CALLGRIND_STOP_INSTRUMENTATION;
//        std::cout << result << std::endl;
////        std::cout << makeItineraire(result);

//        //        BOOST_FOREACH(auto pouet, result) {
//        //        std::cout << pouet << std::endl << std::endl;

//        //        std::cout << makeItineraire(pouet);
//        //        }
//        //        routing::Path result = raptor.compute(11484, 5596, 28800, 7);
//    }
=======
    routing::raptor::RAPTOR raptor(data);
    {
        Timer t("Calcul raptor");
        auto result = raptor.compute(16482, 16483, 28800, 0);
        std::cout << result << std::endl;
//        std::cout << makeItineraire(result);

        //        BOOST_FOREACH(auto pouet, result) {
        //        std::cout << pouet << std::endl << std::endl;

        //        std::cout << makeItineraire(pouet);
        //        }
        //        routing::Path result = raptor.compute(11484, 5596, 28800, 7);
    }
>>>>>>> e443aa2fd45b60ce8dcef987828ce2d34e6df8b0

//    BOOST_FOREACH(unsigned int spidx, data.pt_data.stop_areas.at(3849).stop_point_list) {
//        BOOST_FOREACH(unsigned int rpidx, data.pt_data.stop_points.at(spidx).route_point_list) {
//            BOOST_FOREACH(unsigned int vjidx, data.pt_data.route_points.at(rpidx).vehicle_journey_list) {
//                if(data.pt_data.routes.at(data.pt_data.vehicle_journeys.at(vjidx).route_idx).line_idx == 1620) {
//                    navitia::type::RoutePoint rp = data.pt_data.route_points.at(rpidx);
//                    navitia::type::Route route = data.pt_data.routes.at(rp.route_idx);

//                    std::cout << " departure time " << data.pt_data.stop_times.at(data.pt_data.vehicle_journeys.at(vjidx).stop_time_list.at(data.pt_data.route_points.at(rpidx).order)).departure_time
//                              << " " << data.pt_data.stop_times.at(data.pt_data.vehicle_journeys.at(vjidx).stop_time_list.at(data.pt_data.route_points.at(rpidx).order)).arrival_time  << " " << vjidx << " " << route.idx
//                              << " " << data.pt_data.stop_points.at(data.pt_data.route_points.at(route.route_point_list.at(rp.order-1)).stop_point_idx).stop_area_idx << " " <<
//                                 data.pt_data.stop_times.at(data.pt_data.vehicle_journeys.at(vjidx).stop_time_list.at(rp.order-1)).departure_time << " " <<data.pt_data.vehicle_journeys.at(vjidx).stop_time_list.at(rp.order-1) << std::endl;
//                }
//            }
//        }
//    }
//    BOOST_FOREACH(unsigned int rpidx, data.pt_data.routes.at(1905).route_point_list) {
//        std::cout <<data.pt_data.stop_points.at(data.pt_data.route_points.at(rpidx).stop_point_idx).stop_area_idx << " " <<  << std::endl;
//    }


//    std::cout << data.pt_data.vehicle_journeys.at(25653).route_idx << std::endl;


    //    std::cout << "Je suis ici ! " << std::endl;

    //    {
    //        Timer t("Calcul raptor");/*
    //        routing::Path result = raptor.makeItineraire(raptor.compute(depart, arrivee, 72000, 7));
    //        std::cout << result;*/

    //        routing::raptor::map_int_pint_t bests;
    //        bests[depart] = navitia::routing::raptor::type_retour(-1, navitia::routing::DateTime(7, 72000));
    //        std::cout << raptor.compute(bests, arrivee);
    //    }

    //    {
    //        Timer t("RAPTOR");
    //        std::cout << data.pt_data.stop_areas.at(13587).coord << data.pt_data.stop_areas.at(2460).coord << std::endl;

    //        std::cout << raptor.compute(navitia::type::GeographicalCoord(2.3305474316803103, 48.867483087514856), 500, navitia::type::GeographicalCoord(2.349430179055217, 48.84850904718449), 500, 28800, 7);
    //    }
    navimake::builder b("20120614");
    b.vj("A")("stop1", 8000,8050)("stop2", 8200,8250);
    b.vj("B")("stop3", 9000,9050)("stop4", 9200,9250);
    b.connection("stop2", "stop3", 10*60);
    b.connection("stop3", "stop2", 10*60);
    type::Data data;
    data.pt_data =  b.build();
    navitia::routing::raptor::reverseRAPTOR raptor(data);

    type::PT_Data d = data.pt_data;

    auto res = raptor.compute(d.stop_areas[3].idx, d.stop_areas[0].idx, 9300, 0);
    std::cout << res << std::endl;


}<|MERGE_RESOLUTION|>--- conflicted
+++ resolved
@@ -52,39 +52,23 @@
     //    std::cout << "size : " << data.pt_data.route_points.at(10).vehicle_journey_list_arrival.size() << " "
     //              << data.pt_data.route_points.at(10).vehicle_journey_list.size()   << std::endl;
 
-<<<<<<< HEAD
-//    routing::raptor::RAPTOR raptor(data);
-//    {
-//        Timer t("Calcul raptor");
-//        CALLGRIND_START_INSTRUMENTATION;
-//        auto result = raptor.compute(16482, 16483, 28800, 0);
-//        CALLGRIND_STOP_INSTRUMENTATION;
-//        std::cout << result << std::endl;
-////        std::cout << makeItineraire(result);
 
-//        //        BOOST_FOREACH(auto pouet, result) {
-//        //        std::cout << pouet << std::endl << std::endl;
+    //    routing::raptor::RAPTOR raptor(data);
+    //    {
+    //        Timer t("Calcul raptor");
+    //        CALLGRIND_START_INSTRUMENTATION;
+    //        auto result = raptor.compute(16482, 16483, 28800, 0);
+    //        CALLGRIND_STOP_INSTRUMENTATION;
+    //        std::cout << result << std::endl;
+    ////        std::cout << makeItineraire(result);
 
-//        //        std::cout << makeItineraire(pouet);
-//        //        }
-//        //        routing::Path result = raptor.compute(11484, 5596, 28800, 7);
-//    }
-=======
-    routing::raptor::RAPTOR raptor(data);
-    {
-        Timer t("Calcul raptor");
-        auto result = raptor.compute(16482, 16483, 28800, 0);
-        std::cout << result << std::endl;
-//        std::cout << makeItineraire(result);
+    //        //        BOOST_FOREACH(auto pouet, result) {
+    //        //        std::cout << pouet << std::endl << std::endl;
 
-        //        BOOST_FOREACH(auto pouet, result) {
-        //        std::cout << pouet << std::endl << std::endl;
-
-        //        std::cout << makeItineraire(pouet);
-        //        }
-        //        routing::Path result = raptor.compute(11484, 5596, 28800, 7);
-    }
->>>>>>> e443aa2fd45b60ce8dcef987828ce2d34e6df8b0
+    //        //        std::cout << makeItineraire(pouet);
+    //        //        }
+    //        //        routing::Path result = raptor.compute(11484, 5596, 28800, 7);
+    //    }
 
 //    BOOST_FOREACH(unsigned int spidx, data.pt_data.stop_areas.at(3849).stop_point_list) {
 //        BOOST_FOREACH(unsigned int rpidx, data.pt_data.stop_points.at(spidx).route_point_list) {
