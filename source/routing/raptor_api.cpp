/* Copyright © 2001-2014, Canal TP and/or its affiliates. All rights reserved.

This file is part of Navitia,
    the software to build cool stuff with public transport.

Hope you'll enjoy and contribute to this project,
    powered by Canal TP (www.canaltp.fr).
Help us simplify mobility and open public transport:
    a non ending quest to the responsive locomotion way of traveling!

LICENCE: This program is free software; you can redistribute it and/or modify
it under the terms of the GNU Affero General Public License as published by
the Free Software Foundation, either version 3 of the License, or
(at your option) any later version.

This program is distributed in the hope that it will be useful,
but WITHOUT ANY WARRANTY; without even the implied warranty of
MERCHANTABILITY or FITNESS FOR A PARTICULAR PURPOSE. See the
GNU Affero General Public License for more details.

You should have received a copy of the GNU Affero General Public License
along with this program. If not, see <http://www.gnu.org/licenses/>.

Stay tuned using
twitter @navitia
IRC #navitia on freenode
https://groups.google.com/d/forum/navitia
www.navitia.io
*/

#include "raptor_api.h"
#include "georef/street_network.h"
#include "type/type_utils.h"
#include "type/pb_converter.h"
#include "type/datetime.h"
#include "type/meta_data.h"
#include "fare/fare.h"
#include "isochrone.h"
#include "heat_map.h"
#include "utils/map_find.h"
#include "utils/pairs_generator.h"

#include <boost/date_time/posix_time/posix_time.hpp>
#include <boost/range/algorithm/count.hpp>
#include <unordered_set>
#include <chrono>
#include <string>


namespace navitia { namespace routing {

static void add_coord(const type::GeographicalCoord& coord, pbnavitia::Section* pb_section) {
    auto* new_coord = pb_section->add_shape();
    new_coord->set_lon(coord.lon());
    new_coord->set_lat(coord.lat());
}

static void fill_shape(pbnavitia::Section* pb_section,
                       const std::vector<const type::StopTime*>& stop_times)
{
    if (stop_times.empty()) { return; }

    // Adding the coordinates of the first stop point
    type::GeographicalCoord prev_coord = stop_times.front()->stop_point->coord;
    add_coord(prev_coord, pb_section);

    auto prev_order = stop_times.front()->order();
    for (auto it = stop_times.begin() + 1; it != stop_times.end(); ++it) {
        const auto* st = *it;
        const auto cur_order = st->order();

        // As every stop times may not be present (because they can be
        // filtered because of estimated datetime), we can only print
        // the shape if the 2 stop times are consecutive
        if (prev_order + 1 == cur_order) {
            // If the shapes exist, we use them to generate the geometry
            if (st->shape_from_prev != nullptr) {
                for (const auto& cur_coord: *st->shape_from_prev) {
                    if (cur_coord == prev_coord) { continue; }
                    add_coord(cur_coord, pb_section);
                    prev_coord = cur_coord;
                }
            // otherwise, we use the stop points coordinates to draw a line
            } else {
                const auto& sp_coord = st->stop_point->coord;
                if (sp_coord != prev_coord) {
                    add_coord(sp_coord, pb_section);
                    prev_coord = sp_coord;
                }
            }
        }
        prev_order = cur_order;
    }

    // Adding the coordinates of the last stop point
    const type::GeographicalCoord& last_coord = stop_times.back()->stop_point->coord;
    if (last_coord != prev_coord) {
        add_coord(last_coord, pb_section);
    }
}

static void set_length(pbnavitia::Section* pb_section) {
    type::GeographicalCoord prev_geo;
    if (pb_section->shape_size() > 0) {
        const auto& first_coord = pb_section->shape(0);
        prev_geo = type::GeographicalCoord(first_coord.lon(), first_coord.lat());
    }
    double length = 0;
    for (int i = 1; i < pb_section->shape_size(); ++i) {
        const auto& cur_coord = pb_section->shape(i);
        const auto cur_geo = type::GeographicalCoord(cur_coord.lon(), cur_coord.lat());
        length += prev_geo.distance_to(cur_geo);
        prev_geo = cur_geo;
    }
    pb_section->set_length(length);
}

static void
_update_max_severity(boost::optional<type::disruption::Effect>& worst_disruption,
                     type::disruption::Effect new_val) {

    //the effect are sorted, the first one is the worst one
    if (! worst_disruption || static_cast<size_t>(new_val) < static_cast<size_t>(*worst_disruption)) {
        worst_disruption = new_val;
    }
}

template <typename T>
void _update_max_impact_severity(boost::optional<type::disruption::Effect>& max,
                                 const T& pb_obj,
                                 const PbCreator& pb_creator) {
    for (const auto& impact_uri: pb_obj.impact_uris()) {
        const auto* impact = pb_creator.get_impact(impact_uri);
        if (! impact) { continue; }
        _update_max_severity(max, impact->severity->effect);
    }
}

static void
compute_most_serious_disruption(pbnavitia::Journey* pb_journey, const PbCreator& pb_creator) {
    boost::optional<type::disruption::Effect> max_severity = boost::none;

    for (const auto& section: pb_journey->sections()) {
        if (section.type() != pbnavitia::PUBLIC_TRANSPORT) {
            continue;
        }
        _update_max_impact_severity(max_severity, section.pt_display_informations(), pb_creator);

        _update_max_impact_severity(max_severity, section.origin().stop_point(), pb_creator);
        _update_max_impact_severity(max_severity, section.origin().stop_point().stop_area(), pb_creator);

        _update_max_impact_severity(max_severity, section.destination().stop_point(), pb_creator);
        _update_max_impact_severity(max_severity, section.destination().stop_point().stop_area(), pb_creator);
    }

    if (max_severity) {
        pb_journey->set_most_serious_disruption_effect(type::disruption::to_string(*max_severity));
    }
}

static void fill_section(PbCreator& pb_creator, pbnavitia::Section *pb_section, const type::VehicleJourney* vj,
        const std::vector<const type::StopTime*>& stop_times) {

    if (vj->has_boarding()) {
        pb_section->set_type(pbnavitia::boarding);
        return;
    }
    if (vj->has_landing()) {
        pb_section->set_type(pbnavitia::landing);
        return;
    }
    auto* vj_pt_display_information = pb_section->mutable_pt_display_informations();

    const auto& vj_stoptimes = navitia::VjStopTimes(vj, stop_times);
    pb_creator.fill(&vj_stoptimes, vj_pt_display_information, 1);

    fill_shape(pb_section, stop_times);
    set_length(pb_section);
    pb_creator.fill_co2_emission(pb_section, vj);
}

static void co2_emission_aggregator(pbnavitia::Journey* pb_journey){
    double co2_emission = 0.;
    bool to_add = false;
    if (pb_journey->sections().size() > 0){
        for (int idx_section = 0; idx_section < pb_journey->sections().size(); ++idx_section) {
            if (pb_journey->sections(idx_section).has_co2_emission()){
                co2_emission += pb_journey->sections(idx_section).co2_emission().value();
                to_add = true;
            }
        }
    }
    if(to_add){
        pbnavitia::Co2Emission* pb_co2_emission = pb_journey->mutable_co2_emission();
        pb_co2_emission->set_unit("gEC");
        pb_co2_emission->set_value(co2_emission);
    }
}


static void compute_metadata(pbnavitia::Journey* pb_journey) {
    uint32_t total_walking_duration = 0;
    uint32_t total_car_duration = 0;
    uint32_t total_bike_duration = 0;
    uint32_t total_ridesharing_duration = 0;
    uint32_t total_walking_distance = 0;
    uint32_t total_car_distance = 0;
    uint32_t total_bike_distance = 0;
    uint32_t total_ridesharing_distance = 0;

    for (const auto& section: pb_journey->sections()) {
        if (section.type() == pbnavitia::STREET_NETWORK || section.type() == pbnavitia::CROW_FLY) {
            switch(section.street_network().mode()){
            case pbnavitia::StreetNetworkMode::Walking:
                total_walking_duration += section.duration();
                total_walking_distance += section.length();
                break;
            case pbnavitia::StreetNetworkMode::Car:
            case pbnavitia::StreetNetworkMode::CarNoPark:
                total_car_duration += section.duration();
                total_car_distance += section.length();
                break;
            case pbnavitia::StreetNetworkMode::Bike:
            case pbnavitia::StreetNetworkMode::Bss:
                total_bike_duration += section.duration();
                total_bike_distance += section.length();
                break;
            case pbnavitia::StreetNetworkMode::Ridesharing:
                total_ridesharing_duration += section.duration();
                total_ridesharing_distance += section.length();
                break;
            }
        } else if (section.type() == pbnavitia::TRANSFER && section.transfer_type() == pbnavitia::walking) {
            total_walking_duration += section.duration();
        }
    }

    const auto ts_departure = pb_journey->sections(0).begin_date_time();
    const auto ts_arrival = pb_journey->sections(pb_journey->sections_size() - 1).end_date_time();
    pbnavitia::Durations* durations = pb_journey->mutable_durations();
    durations->set_walking(total_walking_duration);
    durations->set_bike(total_bike_duration);
    durations->set_car(total_car_duration);
    durations->set_ridesharing(total_ridesharing_duration);
    durations->set_total(ts_arrival - ts_departure);

    pbnavitia::Distances* distances = pb_journey->mutable_distances();
    distances->set_walking(total_walking_distance);
    distances->set_bike(total_bike_distance);
    distances->set_car(total_car_distance);
    distances->set_ridesharing(total_ridesharing_distance);
}

static georef::Path get_direct_path(georef::StreetNetwork& worker,
                            const type::EntryPoint& origin,
                            const type::EntryPoint& destination) {
    if (! origin.streetnetwork_params.enable_direct_path) { //(direct path use only origin mode)
        return georef::Path();
    }
    return worker.get_direct_path(origin, destination);
}

void add_direct_path(PbCreator& pb_creator,
                     const georef::Path& path,
                     const type::EntryPoint& origin,
                     const type::EntryPoint& destination,
                     const std::vector<bt::ptime>& datetimes,
                     const bool clockwise){

    log4cplus::Logger logger = log4cplus::Logger::getInstance(LOG4CPLUS_TEXT("logger"));
    if (! path.path_items.empty()) {
        pb_creator.set_response_type(pbnavitia::ITINERARY_FOUND);
        LOG4CPLUS_DEBUG(logger, "direct path of " << path.duration << "s found!");

        //for each date time we add a direct street journey
        for(const auto & datetime : datetimes) {
            pbnavitia::Journey* pb_journey = pb_creator.add_journeys();
            pb_journey->set_requested_date_time(navitia::to_posix_timestamp(datetime));

            bt::ptime departure;
            if (clockwise) {
                departure = datetime;
            } else {
                departure = datetime - bt::seconds(path.duration.total_seconds());
            }
            pb_creator.fill_street_sections(origin, path, pb_journey, departure);

            const auto ts_departure = pb_journey->sections(0).begin_date_time();
            const auto ts_arrival = pb_journey->sections(pb_journey->sections_size() - 1).end_date_time();
            pb_journey->set_departure_date_time(ts_departure);
            pb_journey->set_arrival_date_time(ts_arrival);
            pb_journey->set_duration(ts_arrival - ts_departure);
            // We add coherence with the origin of the request
            auto origin_pb = pb_journey->mutable_sections(0)->mutable_origin();
            origin_pb->Clear();
            pb_creator.fill(&origin, origin_pb, 2);
            //We add coherence with the destination object of the request
            auto destination_pb = pb_journey->mutable_sections(pb_journey->sections_size()-1)->mutable_destination();
            destination_pb->Clear();
            pb_creator.fill(&destination, destination_pb, 2);
            co2_emission_aggregator(pb_journey);
            compute_metadata(pb_journey);
        }
    }
}

/**
 * Compute base passage from amended passage, knowing amended and base stop-times
 */
static bt::ptime get_base_dt(const nt::StopTime* st_orig, const nt::StopTime* st_base,
                             const bt::ptime& dt_orig, bool is_departure) {
    if (st_orig == nullptr || st_base == nullptr) { return bt::not_a_date_time; }
    // compute the "base validity_pattern" day of dt_orig:
    // * shift back if amended-vj is shifted compared to base-vj
    // * shift back if the hour in stop-time of amended-vj is >24h
    auto validity_pattern_dt_day = dt_orig.date();
    validity_pattern_dt_day -= boost::gregorian::days(st_orig->vehicle_journey->shift);
    auto hour_of_day_orig = (is_departure ? st_orig->departure_time : st_orig->arrival_time);
    validity_pattern_dt_day -= boost::gregorian::days(hour_of_day_orig / DateTimeUtils::SECONDS_PER_DAY);
    // from the "base validity_pattern" day, we simply have to apply stop_time from base_vj (st_base)
    auto hour_of_day_base = (is_departure ? st_base->departure_time : st_base->arrival_time);
    return bt::ptime(validity_pattern_dt_day, boost::posix_time::seconds(hour_of_day_base));
}

static bt::ptime handle_pt_sections(pbnavitia::Journey* pb_journey,
                                    PbCreator& pb_creator,
                                    const navitia::routing::Path& path){
    log4cplus::Logger logger = log4cplus::Logger::getInstance(LOG4CPLUS_TEXT("logger"));
    pb_journey->set_nb_transfers(path.nb_changes);
    pb_journey->set_requested_date_time(navitia::to_posix_timestamp(path.request_time));
    bt::ptime arrival_time;

    pb_journey->set_sn_dur(path.sn_dur.total_seconds());
    pb_journey->set_transfer_dur(path.transfer_dur.total_seconds());
    pb_journey->set_min_waiting_dur(path.min_waiting_dur.total_seconds());
    pb_journey->set_nb_vj_extentions(path.nb_vj_extentions);
    pb_journey->set_nb_sections(path.nb_sections);

    size_t item_idx(0);
    boost::optional<navitia::type::ValidityPattern> vp;

    for(auto path_i = path.items.begin(); path_i < path.items.end(); ++path_i) {
        const auto& item = *path_i;

        pbnavitia::Section* pb_section = pb_journey->add_sections();
        pb_section->set_id(pb_creator.register_section(pb_journey, item_idx++));

        if(item.type == ItemType::public_transport) {
            pb_section->set_type(pbnavitia::PUBLIC_TRANSPORT);
            bt::ptime departure_ptime, arrival_ptime;
            type::VehicleJourney const *const vj = item.get_vj();

            if (!vp) {
                vp = *vj->base_validity_pattern();
            } else {
                assert(vp->beginning_date == vj->base_validity_pattern()->beginning_date);
                vp->days &= vj->base_validity_pattern()->days;
            }

            const size_t nb_sps = item.stop_points.size();
            for (size_t i = 0; i < nb_sps; ++i) {
                if (vj->has_boarding() || vj->has_landing()) {
                    continue;
                }
                // skipping estimated stop points
                if (i != 0 && i != nb_sps - 1 && item.stop_times[i]->date_time_estimated()) {
                    continue;
                }
                pbnavitia::StopDateTime* stop_time = pb_section->add_stop_date_times();
                auto arr_time = navitia::to_posix_timestamp(item.arrivals[i]);
                stop_time->set_arrival_date_time(arr_time);
                auto dep_time = navitia::to_posix_timestamp(item.departures[i]);
                stop_time->set_departure_date_time(dep_time);

                auto base_st = item.stop_times[i]->get_base_stop_time();
                if (base_st != nullptr) {
                    auto base_dep_dt = get_base_dt(item.stop_times[i], base_st, item.departures[i], true);
                    stop_time->set_base_departure_date_time(navitia::to_posix_timestamp(base_dep_dt));
                    auto base_arr_dt = get_base_dt(item.stop_times[i], base_st, item.arrivals[i], false);
                    stop_time->set_base_arrival_date_time(navitia::to_posix_timestamp(base_arr_dt));
                }

                const auto p_deptime = item.departures[i];
                const auto p_arrtime = item.arrivals[i];
                pb_creator.action_period = bt::time_period(p_deptime, p_arrtime + bt::seconds(1));
                pb_creator.fill(item.stop_points[i], stop_time->mutable_stop_point(), 0);
                pb_creator.fill(item.stop_times[i], stop_time, 1);

                // L'heure de départ du véhicule au premier stop point
                if(departure_ptime.is_not_a_date_time())
                    departure_ptime = p_deptime;
                // L'heure d'arrivée au dernier stop point
                arrival_ptime = p_arrtime;
            }
            if (! item.stop_points.empty()) {
                //some time there is only one stop points, typically in case of "extension of services"
                //if the passenger as to board on the last stop_point of a VJ (yes, it's possible...)
                //in this case we want to display this only point as the departure and the destination of this section

                pb_creator.action_period = bt::time_period(item.departures[0], item.arrivals[0] + bt::seconds(1));
                pb_creator.fill(item.stop_points.front(), pb_section->mutable_origin(), 1);
                pb_creator.fill(item.stop_points.back(), pb_section->mutable_destination(), 1);
            }
            pb_creator.action_period = bt::time_period(departure_ptime, arrival_ptime + bt::seconds(1));
            fill_section(pb_creator, pb_section, vj, item.stop_times);

            // setting additional_informations
            const bool has_datetime_estimated = ! item.stop_times.empty()
                && (item.stop_times.front()->date_time_estimated()
                        || item.stop_times.back()->date_time_estimated());
            const bool has_odt = ! item.stop_times.empty()
                && (item.stop_times.front()->odt() || item.stop_times.back()->odt());
            const bool is_zonal = ! item.stop_points.empty()
                && (item.stop_points.front()->is_zonal || item.stop_points.back()->is_zonal);
            pb_creator.fill_additional_informations(pb_section->mutable_additional_informations(),
                    has_datetime_estimated,
                    has_odt,
                    is_zonal);

            // If this section has estimated stop times,
            // if the previous section is a waiting section, we also
            // want to set it to estimated.
            if (has_datetime_estimated && pb_journey->sections_size() >= 2) {
                auto previous_section = pb_journey->mutable_sections(pb_journey->sections_size()-2);
                if (previous_section->type() == pbnavitia::WAITING) {
                    previous_section->add_additional_informations(pbnavitia::HAS_DATETIME_ESTIMATED);
                }
            }
        } else {
            pb_section->set_type(pbnavitia::TRANSFER);
            switch(item.type) {
                case ItemType::stay_in :{
                                            pb_section->set_transfer_type(pbnavitia::stay_in);
                                            //We "stay in" the precedent section, this one is only a transfer
                                            int section_idx = pb_journey->sections_size() - 2;
                                            if(section_idx >= 0 && pb_journey->sections(section_idx).type() == pbnavitia::PUBLIC_TRANSPORT){
                                                auto* prec_section = pb_journey->mutable_sections(section_idx);
                                                prec_section->add_additional_informations(pbnavitia::STAY_IN);
                                            }
                                            break;
                                        }
                case ItemType::waiting : pb_section->set_type(pbnavitia::WAITING); break;
                case ItemType::boarding : pb_section->set_type(pbnavitia::boarding); break;
                case ItemType::alighting : pb_section->set_type(pbnavitia::ALIGHTING); break;
                default : pb_section->set_transfer_type(pbnavitia::walking); break;
            }
            // For a waiting section, if the previous public transport section,
            // has estimated datetime we need to set it has estimated too.
            const auto& sections = pb_journey->sections();
            for (auto it = sections.rbegin(); it != sections.rend(); ++it) {
                if (it->type() != pbnavitia::PUBLIC_TRANSPORT) { continue; }
                if (boost::count(it->additional_informations(), pbnavitia::HAS_DATETIME_ESTIMATED)) {
                    pb_section->add_additional_informations(pbnavitia::HAS_DATETIME_ESTIMATED);
                }
                break;
            }

            pb_creator.action_period = bt::time_period(item.departure, item.arrival + bt::seconds(1));
            const auto origin_sp = item.stop_points.front();
            const auto destination_sp = item.stop_points.back();
            pb_creator.fill(origin_sp, pb_section->mutable_origin(), 1);
            pb_creator.fill(destination_sp, pb_section->mutable_destination(), 1);
            pb_section->set_length(origin_sp->coord.distance_to(destination_sp->coord));
        }
        uint64_t dep_time, arr_time;
        if(item.stop_points.size() == 1 && item.type == ItemType::public_transport){
            //after a stay it's possible to have only one point,
            //so we take the arrival hour as arrival and departure
            dep_time = navitia::to_posix_timestamp(item.arrival);
            arr_time = navitia::to_posix_timestamp(item.arrival);
        }else{
            dep_time = navitia::to_posix_timestamp(item.departure);
            arr_time = navitia::to_posix_timestamp(item.arrival);
        }
        pb_section->set_begin_date_time(dep_time);
        pb_section->set_end_date_time(arr_time);

        if(item.type == ItemType::public_transport) {
            auto base_dep_st = item.stop_times.front()->get_base_stop_time();
            if (base_dep_st != nullptr) {
                auto base_dep_dt = get_base_dt(item.stop_times.front(), base_dep_st, item.departure, true);
                pb_section->set_base_begin_date_time(navitia::to_posix_timestamp(base_dep_dt));
            }
            auto base_arr_st = item.stop_times.back()->get_base_stop_time();
            if (base_arr_st != nullptr) {
                auto base_arr_dt = get_base_dt(item.stop_times.back(), base_arr_st, item.arrival, false);
                pb_section->set_base_end_date_time(navitia::to_posix_timestamp(base_arr_dt));
            }
            pb_section->set_realtime_level(to_pb_realtime_level(item.stop_times.front()->vehicle_journey->realtime_level));
        }

        arrival_time = item.arrival;
        pb_section->set_duration(arr_time - dep_time);
    }

    if (vp) {
        const auto& vect_p = vptranslator::translate(*vp);
        pb_creator.fill(vect_p, pb_journey->mutable_calendars(), 0);
    }

    compute_most_serious_disruption(pb_journey, pb_creator);

    //fare computation, done at the end for the journey to be complete
    auto fare = pb_creator.data->fare->compute_fare(path);
    try {
        pb_creator.fill_fare_section(pb_journey, fare);
    } catch(const navitia::exception& e) {
        pb_journey->clear_fare();
        LOG4CPLUS_WARN(logger, "Unable to compute fare, error : " << e.what());
    }
    return arrival_time;
}

static boost::optional<time_duration>
get_duration_to_stop_point(const navitia::type::StopPoint* stop_point,
                           const navitia::georef::PathFinder & path_finder)
{
    boost::optional<time_duration> duration_to_entry_pt;
    const auto sp_idx = SpIdx(*stop_point);

    utils::make_map_find(path_finder.distance_to_entry_point, sp_idx)
        .if_found([&](const time_duration& duration){
            duration_to_entry_pt = boost::make_optional(duration);
        });

    return duration_to_entry_pt;
}

void make_pathes(PbCreator& pb_creator,
                 const std::vector<navitia::routing::Path>& paths,
                 georef::StreetNetwork& worker,
                 const georef::Path& direct_path,
                 const type::EntryPoint& origin,
                 const type::EntryPoint& destination,
                 const std::vector<bt::ptime>& datetimes,
                 const bool clockwise,
                 const uint32_t free_radius_from,
                 const uint32_t free_radius_to) {

    pb_creator.set_response_type(pbnavitia::ITINERARY_FOUND);

    log4cplus::Logger logger = log4cplus::Logger::getInstance(LOG4CPLUS_TEXT("logger"));

    for(const Path& path : paths) {
        bt::ptime arrival_time = bt::pos_infin;
        if (path.items.empty()) {
            continue;
        }
        pbnavitia::Journey* pb_journey = pb_creator.add_journeys();

        /*
         * For the first section, we can distinguish 4 cases
         * 1) We start from an area(stop_area or admin), we will add a crow fly section from the centroid of the area
         *    to the origin stop point of the first section only if the stop point belongs to this area.
         *
         * 2) we start from an area but the chosen stop point doesn't belong to this area, for example we want to start
         * from a city, but the pt part of the journey start in another city, in this case
         * we add a street network section from the centroid of this area to the departure of the first pt_section
         *
         * 3) We start from a ponctual place (everything but stop_area or admin)
         * We add a street network section from this place to the departure of the first pt_section
         *
         * If the uri of the origin point and the uri of the departure of the first section are the
         * same we do nothing
         *
         * 4) 'taxi like' odt. For some case, we don't want a walking section to the the odt stop point
         *     (since the stop point has been artificially created on the data side)
         *     we want a odt section from the departure asked by the user to the destination of the odt)
         **/
        const bool journey_begin_with_address_odt = !path.items.front().stop_points.empty() &&
            path.items.front().stop_points.front()->is_zonal;
        const bool journey_end_with_address_odt = !path.items.back().stop_points.empty() &&
            path.items.back().stop_points.back()->is_zonal;

        if (journey_begin_with_address_odt) {
            // no crow fly section, but we'll have to update the start of the journey
            //first is zonal ODT, we do nothing, there is no walking
        } else if (!path.items.empty() && !path.items.front().stop_points.empty()) {
            const auto& departure_stop_point = path.items.front().stop_points.front();
            georef::Path sn_departure_path = worker.get_path(departure_stop_point->idx);

            auto duration_to_departure = get_duration_to_stop_point(
                                            departure_stop_point, worker.departure_path_finder);

            if (is_same_stop_point(origin, *departure_stop_point)) {
                // nothing in this case
            } else if (use_crow_fly(origin,
                                    *departure_stop_point,
                                    sn_departure_path,
                                    *pb_creator.data,
                                    free_radius_from,
                                    duration_to_departure))
            {
                type::EntryPoint destination_tmp(type::Type_e::StopPoint, departure_stop_point->uri);
                destination_tmp.coordinates = departure_stop_point->coord;
                pb_creator.action_period = bt::time_period (path.items.front().departures.front(),
                                              path.items.front().departures.front() + bt::seconds(1));
                time_duration crow_fly_duration = duration_to_departure ? *duration_to_departure : time_duration() ;
                auto seconds_to_departure = pt::seconds(crow_fly_duration.to_posix().total_seconds());
                auto departure_time = path.items.front().departures.front() - seconds_to_departure;
                pb_creator.fill_crowfly_section(origin,
                                                destination_tmp,
                                                crow_fly_duration,
                                                worker.departure_path_finder.mode,
                                                departure_time,
                                                pb_journey);
            } else if (!sn_departure_path.path_items.empty()) {
                //because of projection problem, the walking path might not join
                //exactly the routing one
                nt::GeographicalCoord routing_first_coord = departure_stop_point->coord;
                if (sn_departure_path.path_items.back().coordinates.back() != routing_first_coord) {
                    //if it's the case, we artificially add the missing segment
                    sn_departure_path.path_items.back().coordinates.push_back(routing_first_coord);
                }

                //todo: better way to round this: fractionnal second are evil
                const auto walking_time = sn_departure_path.duration;
                auto departure_time = path.items.front().departure - pt::seconds(walking_time.to_posix().total_seconds());
                pb_creator.fill_street_sections(origin, sn_departure_path, pb_journey, departure_time);
                if (pb_journey->sections_size() > 0) {
                    auto first_section = pb_journey->mutable_sections(0);
                    auto last_section = pb_journey->mutable_sections(pb_journey->sections_size()-1);
                    pb_creator.action_period = bt::time_period(
                                navitia::from_posix_timestamp(first_section->begin_date_time()),
                                navitia::from_posix_timestamp(last_section->end_date_time() + bt::seconds(1)));
                    // We add coherence with the origin of the request
                    pb_creator.fill(&origin, first_section->mutable_origin(), 2);
                    // We add coherence with the first pt section
                    last_section->mutable_destination()->Clear();
                    pb_creator.fill(departure_stop_point, last_section->mutable_destination(), 2);
                }
            }
        }

        arrival_time = handle_pt_sections(pb_journey, pb_creator, path);
        // for 'taxi like' odt, we want to start from the address, not the 1 stop point
        if (journey_begin_with_address_odt) {
            auto* section = pb_journey->mutable_sections(0);
            section->mutable_origin()->Clear();
            pb_creator.action_period = bt::time_period(navitia::from_posix_timestamp(section->begin_date_time()),
                                                       bt::seconds(1));
            pb_creator.fill(&origin, section->mutable_origin(), 1);
        }

        if (journey_end_with_address_odt) {
            // last is 'taxi like' ODT, there is no walking nor crow fly section,
            // but we have to update the end of the journey
            auto* section = pb_journey->mutable_sections(pb_journey->sections_size() - 1);
            section->mutable_destination()->Clear();
            //TODO: the period can probably be better (-1 min shift)
            pb_creator.action_period =  bt::time_period(navitia::from_posix_timestamp(section->end_date_time()),
                                                        bt::seconds(1));
            pb_creator.fill(&destination, section->mutable_destination(), 1);
        } else if (!path.items.empty() && !path.items.back().stop_points.empty()) {
            const auto arrival_stop_point = path.items.back().stop_points.back();
            georef::Path sn_arrival_path = worker.get_path(arrival_stop_point->idx, true);

            auto duration_to_arrival = get_duration_to_stop_point(
                                            arrival_stop_point, worker.arrival_path_finder);

            if (is_same_stop_point(destination, *arrival_stop_point)) {
                // nothing in this case
            } else if (use_crow_fly(destination,
                                    *arrival_stop_point,
                                    sn_arrival_path,
                                    *pb_creator.data,
                                    free_radius_to,
                                    duration_to_arrival)) {

                type::EntryPoint origin_tmp(type::Type_e::StopPoint, arrival_stop_point->uri);
                auto dt = path.items.back().arrivals.back();
                origin_tmp.coordinates = arrival_stop_point->coord;
                pb_creator.action_period = bt::time_period(dt, bt::seconds(1));
                time_duration crow_fly_duration = duration_to_arrival ? *duration_to_arrival : time_duration();
                arrival_time = arrival_time + pt::seconds(crow_fly_duration.to_posix().total_seconds());
                pb_creator.fill_crowfly_section(origin_tmp,
                                                destination,
                                                crow_fly_duration,
                                                worker.arrival_path_finder.mode,
                                                dt,
                                                pb_journey);
            }
            // for stop areas, we don't want to display the fallback section if start
            // from one of the stop area's stop point
            else if (!sn_arrival_path.path_items.empty()) {
               //add a junction between the routing path and the walking one if needed
                nt::GeographicalCoord routing_last_coord = arrival_stop_point->coord;
                if (sn_arrival_path.path_items.front().coordinates.front() != routing_last_coord) {
                    sn_arrival_path.path_items.front().coordinates.push_front(routing_last_coord);
                }

                auto begin_section_time = arrival_time;
                int nb_section = pb_journey->mutable_sections()->size();
                pb_creator.fill_street_sections(destination, sn_arrival_path, pb_journey, begin_section_time);
                arrival_time = arrival_time + pt::seconds(sn_arrival_path.duration.to_posix().total_seconds());
                if (pb_journey->mutable_sections()->size() > nb_section) {
                    //We add coherence between the destination of the PT part of the journey
                    //and the origin of the street network part
                    auto section = pb_journey->mutable_sections(nb_section);
                    pb_creator.action_period = bt::time_period(
                                       navitia::from_posix_timestamp(section->begin_date_time()),
                                       navitia::from_posix_timestamp(section->end_date_time() + 1));
                    pb_creator.fill(arrival_stop_point, section->mutable_origin(), 2);
                }

                //We add coherence with the destination object of the request
                auto section = pb_journey->mutable_sections(pb_journey->mutable_sections()->size()-1);
                pb_creator.action_period = bt::time_period(
                                       navitia::from_posix_timestamp(section->begin_date_time()),
                                       navitia::from_posix_timestamp(section->end_date_time() + 1));
                pb_creator.fill(&destination, section->mutable_destination(), 2);
            }
        }

        const auto departure = pb_journey->sections(0).begin_date_time();
        const auto arrival = pb_journey->sections(pb_journey->sections_size() - 1).end_date_time();
        pb_journey->set_departure_date_time(departure);
        pb_journey->set_arrival_date_time(arrival);
        pb_journey->set_duration(arrival - departure);
        co2_emission_aggregator(pb_journey);
        compute_metadata(pb_journey);
    }

    add_direct_path(pb_creator, direct_path, origin, destination, datetimes, clockwise);
}


static void add_pt_pathes(PbCreator& pb_creator,
                       const std::vector<navitia::routing::Path>& paths) {

    log4cplus::Logger logger = log4cplus::Logger::getInstance(LOG4CPLUS_TEXT("logger"));
    for(const Path& path : paths) {
        //TODO: what do we want to do in this case?
        if (path.items.empty()) {
            continue;
        }
        bt::ptime departure_time = path.items.front().departures.front();
        pbnavitia::Journey* pb_journey = pb_creator.add_journeys();
        bt::ptime arrival_time = handle_pt_sections(pb_journey, pb_creator, path);


        pb_journey->set_departure_date_time(navitia::to_posix_timestamp(departure_time));
        pb_journey->set_arrival_date_time(navitia::to_posix_timestamp(arrival_time));
        pb_journey->set_duration((arrival_time - departure_time).total_seconds());

        co2_emission_aggregator(pb_journey);
        compute_metadata(pb_journey);
    }
}

static void make_pt_pathes(PbCreator& pb_creator,
                           const std::vector<navitia::routing::Path>& paths) {

    pb_creator.set_response_type(pbnavitia::ITINERARY_FOUND);
    add_pt_pathes(pb_creator, paths);
}

static void add_isochrone_response(RAPTOR& raptor,
                                   const type::EntryPoint& origin,
                                   PbCreator& pb_creator,
                                   const std::vector<type::StopPoint*> stop_points,
                                   bool clockwise,
                                   DateTime init_dt,
                                   DateTime bound,
                                   int max_duration) {
    pbnavitia::PtObject pb_origin;
    pb_creator.fill(&origin, &pb_origin, 0);
    for(const type::StopPoint* sp : stop_points) {
        SpIdx sp_idx(*sp);
        const auto best_lbl = raptor.best_labels_pts[sp_idx];
        if ((clockwise && best_lbl < bound) ||
                (!clockwise && best_lbl > bound)) {
            int round = raptor.best_round(sp_idx);

            if (round == -1 || ! raptor.labels[round].pt_is_initialized(sp_idx)) {
                continue;
            }

            // get absolute value
            int duration = best_lbl > init_dt ? best_lbl - init_dt : init_dt - best_lbl;

            if(duration > max_duration) {
                continue;
            }
            auto pb_journey = pb_creator.add_journeys();

            uint64_t departure;
            uint64_t arrival;
            // Note: since there is no 2nd pass for the isochrone, the departure dt
            // is the requested dt (or the arrival dt for non clockwise)
            if (clockwise) {
                departure = to_posix_timestamp(init_dt, raptor.data);
                arrival = to_posix_timestamp(best_lbl, raptor.data);
            } else {
                departure = to_posix_timestamp(best_lbl, raptor.data);
                arrival = to_posix_timestamp(init_dt, raptor.data);
            }
            const auto str_requested = to_posix_timestamp(init_dt, raptor.data);
            pb_journey->set_arrival_date_time(arrival);
            pb_journey->set_departure_date_time(departure);
            pb_journey->set_requested_date_time(str_requested);
            pb_journey->set_duration(duration);
            pb_journey->set_nb_transfers(round - 1);
            pb_creator.action_period = bt::time_period(navitia::to_posix_time(best_lbl-duration, raptor.data),
                                                       navitia::to_posix_time(best_lbl, raptor.data) + bt::seconds(1));
            if(clockwise){
                *pb_journey->mutable_origin() = pb_origin;
                pb_creator.fill(sp, pb_journey->mutable_destination(), 0);
            }else{
                pb_creator.fill(sp, pb_journey->mutable_origin(), 0);
                *pb_journey->mutable_destination() = pb_origin;
            }
        }
    }
}

namespace {
template <typename T>
const std::vector<georef::Admin*>& get_admins(const std::string& uri, const std::unordered_map<std::string, T*>& obj_map) {
    if (auto obj = find_or_default(uri, obj_map)) {
        return obj->admin_list;
    }
    static const std::vector<georef::Admin*> empty_list;
    return empty_list;
}
}

static
std::vector<georef::Admin*> find_admins(const type::EntryPoint& ep, const type::Data& data) {
    if (ep.type == type::Type_e::StopArea) {
        return get_admins(ep.uri, data.pt_data->stop_areas_map);
    }
    if (ep.type == type::Type_e::StopPoint) {
        return get_admins(ep.uri, data.pt_data->stop_points_map);
    }
    if (ep.type == type::Type_e::Admin) {
        auto it_admin = data.geo_ref->admin_map.find(ep.uri);
        if (it_admin == data.geo_ref->admin_map.end()) {
            return {};
        }
        const auto admin = data.geo_ref->admins[it_admin->second];
        return {admin};
    }
    if (ep.type == type::Type_e::POI) {
        auto it_poi = data.geo_ref->poi_map.find(ep.uri);
        if (it_poi == data.geo_ref->poi_map.end()) {
            return {};
        }
        return it_poi->second->admin_list;
    }
    //else we look for the coordinate's admin
    return data.geo_ref->find_admins(ep.coordinates);
}

static void add_free_stop_point(const type::StopPoint* stop_point,
                                georef::PathFinder& pf,
                                routing::map_stop_point_duration& results)
{
    const SpIdx sp_idx{*stop_point};
    utils::make_map_find(results, sp_idx)
        .if_not_found([&](){
            pf.distance_to_entry_point[sp_idx] = {};
            results[sp_idx] = {};
        });
}

boost::optional<routing::map_stop_point_duration>
get_stop_points(const type::EntryPoint &ep,
                const type::Data& data,
                georef::StreetNetwork & worker,
                const uint32_t free_radius,
                bool use_second) {

    routing::map_stop_point_duration result;
    georef::PathFinder& concerned_path_finder = use_second ? worker.arrival_path_finder :
                                                             worker.departure_path_finder;
    log4cplus::Logger logger = log4cplus::Logger::getInstance(LOG4CPLUS_TEXT("logger"));
    LOG4CPLUS_TRACE(logger, "Searching nearest stop_point's from entry point : [" << ep.coordinates.lat()
              << "," << ep.coordinates.lon() << "]");

    switch(ep.type) {
        case type::Type_e::StopArea : {
            utils::make_map_find(data.pt_data->stop_areas_map, ep.uri)
                .if_found([&](const type::StopArea* sa){
                    for (auto stop_point : sa->stop_point_list) {
                        add_free_stop_point(stop_point, concerned_path_finder, result);
                    }
                });
            break;
        }
        case type::Type_e::StopPoint : {
            utils::make_map_find(data.pt_data->stop_points_map, ep.uri)
                .if_found([&](const type::StopPoint* stop_point) {
                    add_free_stop_point(stop_point, concerned_path_finder, result);
                });
            break;
        }
        case type::Type_e::Admin : {
            // For an admin, we want to leave from it's main stop areas if we have some,
            // else we'll leave from the center of the admin
            auto it_admin = data.geo_ref->admin_map.find(ep.uri);
            if (it_admin == data.geo_ref->admin_map.end()) {
                LOG4CPLUS_WARN(logger, "impossible to find admin " << ep.uri);
                return result;
            }
            const auto admin = data.geo_ref->admins[it_admin->second];

            for (auto stop_area: admin->main_stop_areas) {
                for(auto stop_point : stop_area->stop_point_list) {
                    add_free_stop_point(stop_point, concerned_path_finder, result);
                }
            }
            break;
        }
        case type::Type_e::Address :
        case type::Type_e::Coord :
        case type::Type_e::POI :
            break;
        default :
            return boost:: none;
    }

    // TODO ODT NTFSv0.3: remove that when we stop to support NTFSv0.1
    //we need to check if the admin has zone odt
    const auto& admins = find_admins(ep, data);
    for (const auto* admin: admins) {
        for (const auto* odt_admin_stop_point: admin->odt_stop_points) {
            add_free_stop_point(odt_admin_stop_point, concerned_path_finder, result);
        }
    }

    // checking for zonal stop points
    const auto& zonal_sps = data.pt_data->stop_points_by_area.find(ep.coordinates);
    for (const auto* stop_point: zonal_sps) {
        add_free_stop_point(stop_point, concerned_path_finder, result);
    }

    // Filtering with free radius (free_radius in meters)
    // We set the SP time duration to 0, if SP are inside
    free_radius_filter(result, concerned_path_finder, ep, data, free_radius);

    // We add the center of the admin, and look for the stop points around
    auto nearest = worker.find_nearest_stop_points(
                   ep.streetnetwork_params.max_duration,
                   data.pt_data->stop_point_proximity_list,
                   use_second);
    for (const auto& elt: nearest) {
        const SpIdx sp_idx{elt.first};
        if(result.find(sp_idx) == result.end()) {
            result[sp_idx] = elt.second;
        }
    }
    LOG4CPLUS_DEBUG(logger, result.size() << " sp found for admin");

    return result;
}

void free_radius_filter(routing::map_stop_point_duration& sp_list,
                        georef::PathFinder& path_finder,
                        const type::EntryPoint& ep,
                        const type::Data& data,
                        const  uint32_t free_radius)
{
    if (free_radius > 0) {

        auto logger = log4cplus::Logger::getInstance(LOG4CPLUS_TEXT("logger"));

        // Find stop point list with a free radius constraint
        LOG4CPLUS_DEBUG(logger, "filtering with free radius (" << free_radius << " meters)");
        auto excluded_elements = data.pt_data->stop_point_proximity_list.find_within(ep.coordinates, free_radius);
        LOG4CPLUS_DEBUG(logger, "find " << excluded_elements.size() << " stop points in free radius");

        // For each excluded stop point
        for (const auto& excluded_sp: excluded_elements) {
            const SpIdx sp_idx{excluded_sp.first};
            sp_list[sp_idx] = {};
            path_finder.distance_to_entry_point[sp_idx] = {};
            LOG4CPLUS_TRACE(logger, "free radius, sp idx : " << sp_idx << " , duration is set to 0");
        }
    }
}

DateTime prepare_next_call_for_raptor(const RAPTOR::Journeys& journeys, const bool clockwise)
{
    DateTime lastest_arrival    = DateTimeUtils::min;
    DateTime earliest_departure = DateTimeUtils::inf; // clockwise

    for (const auto & journey : journeys) {
            earliest_departure = std::min(earliest_departure, journey.departure_dt);
            lastest_arrival = std::max(lastest_arrival, journey.arrival_dt);
    }

    earliest_departure += 1;
    lastest_arrival -= 1;

    return clockwise ? earliest_departure : lastest_arrival;
}

static std::vector<bt::ptime>
parse_datetimes(RAPTOR& raptor,
                const std::vector<uint64_t>& timestamps,
                navitia::PbCreator& pb_creator,
                bool clockwise) {
    std::vector<bt::ptime> datetimes;

    for(uint64_t datetime: timestamps){
        bt::ptime ptime = bt::from_time_t(datetime);
        if(!raptor.data.meta->production_date.contains(ptime.date())) {
            pb_creator.fill_pb_error(pbnavitia::Error::date_out_of_bounds,
                                     pbnavitia::DATE_OUT_OF_BOUNDS,
                                     "date is not in data production period");
        }
        datetimes.push_back(ptime);
    }
    if(clockwise)
        std::sort(datetimes.begin(), datetimes.end(),
                  [](bt::ptime dt1, bt::ptime dt2){return dt1 > dt2;});
    else
        std::sort(datetimes.begin(), datetimes.end());

    return datetimes;
}

std::vector<Path>
_call_raptor(navitia::PbCreator& pb_creator,
             RAPTOR& raptor,
             const map_stop_point_duration& departures,
             const map_stop_point_duration& destinations,
             const std::vector<bt::ptime>& datetimes,
             const type::RTLevel rt_level,
             const navitia::time_duration& transfer_penalty,
             const type::AccessibiliteParams& accessibilite_params,
             const std::vector<std::string>& forbidden_uri,
             const std::vector<std::string>& allowed_ids,
             const bool clockwise,
             const boost::optional<navitia::time_duration>& direct_path_duration,
             const uint32_t min_nb_journeys,
             const uint32_t nb_direct_path,
             const uint32_t max_duration,
             const uint32_t max_transfers,
             const size_t max_extra_second_pass,
             const double night_bus_filter_max_factor,
             const int32_t night_bus_filter_base_factor)
{
    log4cplus::Logger logger = log4cplus::Logger::getInstance(LOG4CPLUS_TEXT("logger"));
    std::vector<Path> pathes;

        // For each date time
    DateTime bound = clockwise ? DateTimeUtils::inf : DateTimeUtils::min;
    for(const auto & datetime : datetimes) {

        // Compute start time and Bound
        DateTime request_date_secs = to_datetime(datetime, raptor.data);

        if(max_duration != DateTimeUtils::inf) {
            if (clockwise) {
                bound = request_date_secs + max_duration;
            } else {
                bound = request_date_secs > max_duration ? request_date_secs - max_duration : 0;
            }
        }

        // Call raptor
        // note : Loop is for min_nb_journeys options
        //
        // min_nb_journeys options :
        // Compute several loop until the number of journeys >= min_nb_journeys
        // For each step, we find best pathes,
        // start to the latest departure + 1 (clockwise) or the latest arrival - 1.
        // If Raptor does not return anything, we stop.
        // If the number of Path finds is greater or equal than min_nb_journeys, we stop.
        JourneySet journeys;
        uint32_t nb_try = 0;
        do {
            auto raptor_journeys = raptor.compute_all_journeys(
                departures, destinations, request_date_secs, rt_level, transfer_penalty, bound, max_transfers,
                accessibilite_params, forbidden_uri, allowed_ids, clockwise, direct_path_duration,
                max_extra_second_pass);

            LOG4CPLUS_DEBUG(logger, "raptor found " << raptor_journeys.size() << " solutions");

            // Remove direct path
            filter_direct_path(raptor_journeys);

            // filter joureys that are too late.....with the magic formula...
            NightBusFilter::Params params {
                request_date_secs,
                clockwise,
                night_bus_filter_max_factor,
                night_bus_filter_base_factor
            };
            filter_late_journeys(raptor_journeys, params);

            if (raptor_journeys.empty())
                break;

            // Prepare next call for raptor with min_nb_journeys option
            request_date_secs = prepare_next_call_for_raptor(raptor_journeys, clockwise);

            // filter the similar journeys
            for(const auto & journey : raptor_journeys) {
                journeys.insert(journey);
            }

            nb_try++;

        } while (( journeys.size() + nb_direct_path < min_nb_journeys) && (nb_try < MAX_NB_RAPTOR_CALL));


        // create date time for next
        pb_creator.set_next_request_date_time(to_posix_timestamp(request_date_secs, raptor.data));

        auto tmp_pathes = raptor.from_journeys_to_path(journeys);
         LOG4CPLUS_DEBUG(logger, "raptor made " << tmp_pathes.size() << " Path(es)");

        // For one date time
        if(datetimes.size() == 1) {
            pathes = tmp_pathes;
            for(auto & path : pathes) {
                path.request_time = datetime;
            }
        }
        // when we have several date time,
        // we keep that arrival at the earliest / departure at the latest
        else if (!tmp_pathes.empty()) {

            tmp_pathes.back().request_time = datetime;
            pathes.push_back(tmp_pathes.back());
            bound = to_datetime(tmp_pathes.back().items.back().arrival, raptor.data);
        }
        // when we have several date time and we have no result,
        // we return an empty path
        else {
            pathes.push_back(Path());
        }
    }

    return pathes;
}

void make_pt_response(navitia::PbCreator& pb_creator,
                      RAPTOR &raptor,
                      const std::vector<type::EntryPoint> &origins,
                      const std::vector<type::EntryPoint> &destinations,
                      const uint64_t timestamp,
                      bool clockwise,
                      const type::AccessibiliteParams& accessibilite_params,
                      const std::vector<std::string>& forbidden,
                      const std::vector<std::string>& allowed,
                      const type::RTLevel rt_level,
                      const navitia::time_duration& transfer_penalty,
                      uint32_t max_duration,
                      uint32_t max_transfers,
                      uint32_t max_extra_second_pass,
                      const boost::optional<navitia::time_duration>& direct_path_duration,
                      uint32_t min_nb_journeys,
                      double night_bus_filter_max_factor,
                      int32_t night_bus_filter_base_factor) {

    log4cplus::Logger logger = log4cplus::Logger::getInstance(LOG4CPLUS_TEXT("logger"));

    // Create datetime
    auto datetimes = parse_datetimes(raptor, {timestamp}, pb_creator, clockwise);
    if(pb_creator.has_error() || pb_creator.has_response_type(pbnavitia::DATE_OUT_OF_BOUNDS)) {
        return;
    }

    // Get stop points for departure and destination
    routing::map_stop_point_duration departures;
    routing::map_stop_point_duration arrivals;

    for(const auto& origin: origins){
        auto it = raptor.data.pt_data->stop_points_map.find(origin.uri);
        if(it != raptor.data.pt_data->stop_points_map.end()){
            departures[SpIdx{*it->second}] = navitia::seconds(origin.access_duration);
        }else{
            //for now we throw, maybe we should ignore them
            throw navitia::recoverable_exception("stop_point " + origin.uri + " not found");
        }
    }
    for(const auto& destination: destinations){
        auto it = raptor.data.pt_data->stop_points_map.find(destination.uri);
        if(it != raptor.data.pt_data->stop_points_map.end()){
            arrivals[SpIdx{*it->second}] = navitia::seconds(destination.access_duration);
        }else{
            //for now we throw, maybe we should ignore them
            throw navitia::recoverable_exception("stop_point " + destination.uri + " not found");
        }
    }

    // Call Raptor loop
    const auto pathes = _call_raptor( pb_creator,
                                      raptor,
                                      departures,
                                      arrivals,
                                      datetimes,
                                      rt_level,
                                      transfer_penalty,
                                      accessibilite_params,
                                      forbidden,
                                      allowed,
                                      clockwise,
                                      direct_path_duration,
                                      min_nb_journeys,
                                      0, // nb_direct_path = 0 for distributed
                                      max_duration,
                                      max_transfers,
                                      max_extra_second_pass,
                                      night_bus_filter_max_factor,
                                      night_bus_filter_base_factor);

    // Create pb response
    make_pt_pathes(pb_creator, pathes);

    // Add error field
    if (pb_creator.empty_journeys()) {
        pb_creator.fill_pb_error(pbnavitia::Error::no_solution,
                                    pbnavitia::NO_SOLUTION,
                                    "no solution found for this journey");
    }
}

void filter_direct_path(RAPTOR::Journeys& journeys)
{
    journeys.remove_if([](const Journey& j){return !j.is_pt();});
}

/**
    Check if a journey is way later than another journey

    Then, we check for each journey the difference between the
    requested datetime and the arrival datetime (the other way around
    for non clockwise)

    requested dt
    *
                    |=============>
                          journey2

                                            |=============>
                                                 journey1

    |-----------------------------|
       journey2 pseudo duration

    |------------------------------------------------------|
            journey1 pseudo duration
 */
bool way_later(const Journey & j1, const Journey & j2,
               const NightBusFilter::Params & params)
{
    auto & requested_dt = params.requested_datetime;
    auto & clockwise = params.clockwise;

    auto get_pseudo_duration = [&](const Journey & j) {
        auto dt = clockwise ? j.arrival_dt : j.departure_dt;
        return std::abs((double)dt - requested_dt);
    };

    auto j1_pseudo_duration = get_pseudo_duration(j1);
    auto j2_pseudo_duration = get_pseudo_duration(j2);

    auto max_pseudo_duration = j2_pseudo_duration * params.max_factor + params.base_factor;

    return j1_pseudo_duration > max_pseudo_duration;
}

void filter_late_journeys(RAPTOR::Journeys & journeys,
                          const NightBusFilter::Params & params)
{
    if(journeys.size() == 0)
        return;

    auto is_way_later = [&params](const Journey & j1, const Journey & j2){
        return way_later(j1, j2, params);
    };

    std::vector<RAPTOR::Journeys::const_iterator> late_journeys =
        utils::pairs_generator_unique_iterators(journeys, is_way_later);

    for(auto& late_journey : late_journeys) {
        journeys.erase(late_journey);
    }
}

void make_response(navitia::PbCreator& pb_creator,
                   RAPTOR &raptor,
                   const type::EntryPoint& origin,
                   const type::EntryPoint& destination,
                   const std::vector<uint64_t>& timestamps,
                   bool clockwise,
                   const type::AccessibiliteParams& accessibilite_params,
                   std::vector<std::string> forbidden,
                   std::vector<std::string> allowed,
                   georef::StreetNetwork& worker,
                   const type::RTLevel rt_level,
                   const navitia::time_duration& transfer_penalty,
                   uint32_t max_duration,
                   uint32_t max_transfers,
                   uint32_t max_extra_second_pass,
                   uint32_t free_radius_from,
                   uint32_t free_radius_to,
                   uint32_t min_nb_journeys,
                   double night_bus_filter_max_factor,
                   int32_t night_bus_filter_base_factor) {

    log4cplus::Logger logger = log4cplus::Logger::getInstance(LOG4CPLUS_TEXT("logger"));

    // Create datetime
    auto datetimes = parse_datetimes(raptor, timestamps, pb_creator, clockwise);
    if(pb_creator.has_error() || pb_creator.has_response_type(pbnavitia::DATE_OUT_OF_BOUNDS)) {
        return;
    }

    // Initialize street network
    worker.init(origin, {destination});

    // Get stop points for departure and destination
    const auto departures = get_stop_points(origin, raptor.data, worker, free_radius_from);
    const auto destinations = get_stop_points(destination, raptor.data, worker, free_radius_to, true);

    // case 1 : departure no exist
    if (!departures) {
        pb_creator.fill_pb_error(pbnavitia::Error::unknown_object,
                                 "The entry point: " + origin.uri + " is not valid");
        return;
    }

    // case 2 : destination no exist
    if (!destinations) {
        pb_creator.fill_pb_error(pbnavitia::Error::unknown_object,
                                 "The entry point: " + destination.uri + " is not valid");
        return;
    }

    // case 3 : departure or destination are emtpy
    if (departures->size() == 0 ||
        destinations->size() == 0) {
        make_pathes(pb_creator,
                    std::vector<Path>(),
                    worker,
                    get_direct_path(worker, origin, destination),
                    origin,
                    destination,
                    datetimes,
                    clockwise);

        if (pb_creator.empty_journeys()) {
            if (departures->size() == 0 &&
                destinations->size() == 0) {
                pb_creator.fill_pb_error(pbnavitia::Error::no_origin_nor_destination,
                                         pbnavitia::NO_ORIGIN_NOR_DESTINATION_POINT,
                                         "no origin point nor destination point");
            }
            else if (departures->size() == 0) {
                pb_creator.fill_pb_error(pbnavitia::Error::no_origin,
                                         pbnavitia::NO_ORIGIN_POINT,
                                         "no origin point");
            }
            else if (destinations->size() == 0) {
                pb_creator.fill_pb_error(pbnavitia::Error::no_destination,
                                         pbnavitia::NO_DESTINATION_POINT,
                                         "no destination point");
            }
        }
        return;
    }

    // classical case : We have departures and destinations

    // Compute direct path
    typedef boost::optional<navitia::time_duration> OptTimeDur;
    const auto direct_path = get_direct_path(worker, origin, destination);
    const OptTimeDur direct_path_dur = direct_path.path_items.empty() ?
        OptTimeDur() :
        OptTimeDur(direct_path.duration / origin.streetnetwork_params.speed_factor);
<<<<<<< HEAD
    const uint32_t nb_direct_path = direct_path.path_items.empty() ? 0 : 1;

    // Call Raptor loop
    const auto pathes = _call_raptor(pb_creator,
                                     raptor,
                                     *departures,
                                     *destinations,
                                     datetimes,
                                     rt_level,
                                     transfer_penalty,
                                     accessibilite_params,
                                     forbidden,
                                     allowed,
                                     clockwise,
                                     direct_path_dur,
                                     min_nb_journeys,
                                     nb_direct_path,
                                     max_duration,
                                     max_transfers,
                                     max_extra_second_pass,
                                     night_bus_filter_max_factor,
                                     night_bus_filter_base_factor);

    // Create pb response
=======

    // For each date time
    DateTime bound = clockwise ? DateTimeUtils::inf : DateTimeUtils::min;
    for(const auto & datetime : datetimes) {

        // Compute start time and Bound
        DateTime request_date_secs = to_datetime(datetime, raptor.data);

        if(max_duration != DateTimeUtils::inf) {
            if (clockwise) {
                bound = request_date_secs + max_duration;
            } else {
                bound = request_date_secs > max_duration ? request_date_secs - max_duration : 0;
            }
        }

        // Call raptor
        // note : Loop is for min_nb_journeys options
        //
        // min_nb_journeys options :
        // Compute several loop until the number of journeys >= min_nb_journeys
        // For each step, we find best pathes,
        // start to the earliest departure (clockwise)/latest arrival time +/- 1 sec.
        // If Raptor does not return anything, we stop.
        // If the number of returned pathes are greater or equal than min_nb_journeys, we stop.
        JourneySet journeys;
        uint32_t nb_try = 0;
        uint nb_direct_path = direct_path.path_items.empty() ? 0 : 1;
        do {
            auto raptor_journeys = raptor.compute_all_journeys(
                *departures, *destinations, request_date_secs, rt_level, transfer_penalty, bound, max_transfers,
                accessibilite_params, forbidden, allowed, clockwise, direct_path_dur,
                max_extra_second_pass);

            LOG4CPLUS_DEBUG(logger, "raptor found " << raptor_journeys.size() << " solutions");

            // Remove direct path
            filter_direct_path(raptor_journeys);

            // filter journeys that are too late.....with the magic formula...
            NightBusFilter::Params params {
                request_date_secs,
                clockwise,
                night_bus_filter_max_factor,
                night_bus_filter_base_factor
            };
            filter_late_journeys(raptor_journeys, params);

            if (raptor_journeys.empty())
                break;

            // Prepare next call for raptor with min_nb_journeys option
            request_date_secs = prepare_next_call_for_raptor(raptor_journeys, clockwise);

            // filter the similar journeys
            for(const auto & journey : raptor_journeys) {
                journeys.insert(journey);
            }

            nb_try++;

        } while (( journeys.size() + nb_direct_path < min_nb_journeys) && (nb_try < MAX_NB_RAPTOR_CALL));


        // create date time for next
        pb_creator.set_next_request_date_time(to_posix_timestamp(request_date_secs, raptor.data));

        auto tmp_pathes = raptor.from_journeys_to_path(journeys);
        LOG4CPLUS_DEBUG(logger, "raptor made " << tmp_pathes.size() << " Path(es)");

        // For one date time
        if(datetimes.size() == 1) {
            pathes = tmp_pathes;
            for(auto & path : pathes) {
                path.request_time = datetime;
            }
        }
        // when we have several date time,
        // we keep that arrival at the earliest / departure at the latest
        else if (!tmp_pathes.empty()) {

            tmp_pathes.back().request_time = datetime;
            pathes.push_back(tmp_pathes.back());
            bound = to_datetime(tmp_pathes.back().items.back().arrival, raptor.data);
        }
        // when we have several date time and we have no result,
        // we return an empty path
        else {
            pathes.push_back(Path());
        }
    }

>>>>>>> 1436e38f
    make_pathes(pb_creator,
                pathes,
                worker,
                direct_path,
                origin,
                destination,
                datetimes,
                clockwise,
                free_radius_from,
                free_radius_to);

    // Add error field
    if (pb_creator.empty_journeys()) {
        pb_creator.fill_pb_error(pbnavitia::Error::no_solution,
                                    pbnavitia::NO_SOLUTION,
                                    "no solution found for this journey");
    }
}


void make_isochrone(navitia::PbCreator& pb_creator,
                    RAPTOR &raptor,
                    type::EntryPoint origin,
                    const uint64_t datetime_timestamp, bool clockwise,
                    const type::AccessibiliteParams & accessibilite_params,
                    std::vector<std::string> forbidden,
                    std::vector<std::string> allowed,
                    georef::StreetNetwork & worker,
                    const type::RTLevel rt_level,
                    int max_duration, uint32_t max_transfers) {

    auto tmp_datetime = parse_datetimes(raptor, {datetime_timestamp}, pb_creator, clockwise);
    if(pb_creator.has_error() || tmp_datetime.size() == 0 ||
            pb_creator.has_response_type(pbnavitia::DATE_OUT_OF_BOUNDS)) {
        return;
    }
    auto datetime = tmp_datetime.front();
    worker.init(origin);
    auto departures = get_stop_points(origin, raptor.data, worker);
    if (!departures) {
        pb_creator.fill_pb_error(pbnavitia::Error::unknown_object, "The entry point: " + origin.uri + " is not valid");
        return;
    }

    int day = (datetime.date() - raptor.data.meta->production_date.begin()).days();
    int time = datetime.time_of_day().total_seconds();
    DateTime init_dt = DateTimeUtils::set(day, time);
    DateTime bound = clockwise ? init_dt + max_duration : init_dt - max_duration;

    raptor.isochrone(*departures, init_dt, bound, max_transfers,
                     accessibilite_params, forbidden, allowed, clockwise, rt_level);

    add_isochrone_response(raptor, origin, pb_creator, raptor.data.pt_data->stop_points, clockwise,
                           init_dt, bound, max_duration);
    pb_creator.sort_journeys();
    if(pb_creator.empty_journeys()){
         pb_creator.fill_pb_error(pbnavitia::Error::no_solution, pbnavitia::NO_SOLUTION,
                                  "no solution found for this isochrone");
     }
}

static void print_coord(std::stringstream& ss,
                        const type::GeographicalCoord coord) {
    ss << std::setprecision(15) << "[" << coord.lon() << "," << coord.lat() << "]";
}

static void print_polygon(std::stringstream& os, const type::Polygon& polygon) {
    os << "[[";
    separated_by_coma(os, print_coord, polygon.outer());
    os << "]";
    for (const auto& inner: polygon.inners()) {
        os << ",[";
        separated_by_coma(os, print_coord, inner);
        os << "]";
    }
    os << "]";
}

template<typename T>
static void add_common_isochrone(PbCreator& pb_creator,
                                 type::EntryPoint center,
                                 bool clockwise,
                                 bt::ptime datetime,
                                 T pb) {
    if (clockwise) {
        pb_creator.fill(&center, pb->mutable_origin(), 2);
    } else {
        pb_creator.fill(&center, pb->mutable_destination(), 2);
    }
    pb->set_requested_date_time(navitia::to_posix_timestamp(datetime));
}

static void add_graphical_isochrone(const type::MultiPolygon& shape,
                                    const int& min_duration,
                                    const int& max_duration,
                                    PbCreator& pb_creator,
                                    type::EntryPoint center,
                                    bool clockwise,
                                    bt::ptime datetime,
                                    const type::Data &d,
                                    DateTime min_date_time,
                                    DateTime max_date_time) {
    std::stringstream geojson;
    geojson << R"({"type":"MultiPolygon","coordinates":[)";
    separated_by_coma(geojson, print_polygon, shape);
    geojson << "]}";
    auto pb_isochrone = pb_creator.add_graphical_isochrones();
    pb_isochrone->mutable_geojson();
    pb_isochrone->set_geojson(geojson.str());
    pb_isochrone->set_min_duration(min_duration);
    pb_isochrone->set_max_duration(max_duration);
    pb_isochrone->set_min_date_time(navitia::to_posix_timestamp(min_date_time, d));
    pb_isochrone->set_max_date_time(navitia::to_posix_timestamp(max_date_time, d));
    add_common_isochrone(pb_creator, center, clockwise, datetime, pb_isochrone);
}

static void add_heat_map(const std::string& heat_map,
                         PbCreator& pb_creator,
                         type::EntryPoint center,
                         bool clockwise,
                         bt::ptime datetime) {
    auto pb_heat_map = pb_creator.add_heat_maps();
    pb_heat_map->mutable_heat_matrix();
    pb_heat_map->set_heat_matrix(heat_map);
    add_common_isochrone(pb_creator, center, clockwise, datetime, pb_heat_map);
}

struct IsochroneCommon {
    bool clockwise;
    type::GeographicalCoord coord_origin;
    map_stop_point_duration departures;
    DateTime init_dt;
    type::EntryPoint center;
    DateTime bound;
    bt::ptime datetime;
    IsochroneCommon(){}
    IsochroneCommon(const bool clockwise, const type::GeographicalCoord& coord_origin,
                    const map_stop_point_duration& departures, const DateTime init_dt,
                    const type::EntryPoint& center, const DateTime bound, bt::ptime datetime):clockwise(clockwise),
        coord_origin(coord_origin), departures(departures), init_dt(init_dt),
        center(center), bound(bound), datetime(datetime){}
};

static bool fill_isochrone_common(IsochroneCommon& isochrone_common,
                                  RAPTOR& raptor,
                                  type::EntryPoint center,
                                  const uint64_t departure_datetime,
                                  const double max_duration,
                                  uint32_t max_transfers,
                                  const type::AccessibiliteParams& accessibilite_params,
                                  const std::vector<std::string>& forbidden,
                                  const std::vector<std::string>& allowed,
                                  bool clockwise,
                                  const nt::RTLevel rt_level,
                                  georef::StreetNetwork & worker,
                                  PbCreator& pb_creator) {

    auto tmp_datetime = parse_datetimes(raptor, {departure_datetime}, pb_creator, clockwise);
    if(pb_creator.has_error() || tmp_datetime.size() == 0 ||
            pb_creator.has_response_type(pbnavitia::DATE_OUT_OF_BOUNDS)) {
        return true;
    }
    auto datetime = tmp_datetime.front();
    worker.init(center);
    auto departures = get_stop_points(center, raptor.data, worker);
    if (!departures) {
        pb_creator.fill_pb_error(pbnavitia::Error::unknown_object, "The entry point: " + center.uri + " is not valid");
        return true;
    } else if (departures->empty()) {
        pb_creator.fill_pb_error(pbnavitia::Error::no_origin_nor_destination, pbnavitia::NO_ORIGIN_NOR_DESTINATION_POINT,
                                 "no origin point nor destination point");
        return true;
    }

    DateTime init_dt = to_datetime(datetime, raptor.data);
    DateTime bound = build_bound(clockwise, max_duration, init_dt);
    raptor.isochrone(*departures, init_dt, bound, max_transfers,
                     accessibilite_params, forbidden, allowed, clockwise, rt_level);
    type::GeographicalCoord coord_origin = center.coordinates;
    isochrone_common = IsochroneCommon(clockwise, coord_origin, *departures, init_dt, center, bound, datetime);
    return false;
}

static DateTime make_isochrone_date (const DateTime& init_dt,
                                     const DateTime& offset,
                                     const bool clockwise) {
        return init_dt + (clockwise ? 1: -1) * offset;
}

void make_graphical_isochrone(navitia::PbCreator& pb_creator,
                              RAPTOR &raptor,
                              const type::EntryPoint& center,
                              const uint64_t departure_datetime,
                              const std::vector<DateTime>& boundary_duration,
                              uint32_t max_transfers,
                              const type::AccessibiliteParams& accessibilite_params,
                              const std::vector<std::string>& forbidden,
                              const std::vector<std::string>& allowed,
                              bool clockwise,
                              const nt::RTLevel rt_level,
                              georef::StreetNetwork & worker,
                              const double& speed) {

    IsochroneCommon isochrone_common;
    auto has_error = fill_isochrone_common(isochrone_common, raptor, center, departure_datetime,
                                           boundary_duration[0], max_transfers, accessibilite_params,
                                           forbidden, allowed, clockwise, rt_level, worker, pb_creator);

    if (has_error) { return; }

    std::vector<Isochrone> isochrone = build_isochrones(raptor, isochrone_common.clockwise,
                                                        isochrone_common.coord_origin,
                                                        isochrone_common.departures,
                                                        speed, boundary_duration, isochrone_common.init_dt);
    for (const auto& iso: isochrone) {
        auto min_date_time = make_isochrone_date(isochrone_common.init_dt, iso.min_duration, clockwise);
        auto max_date_time = make_isochrone_date(isochrone_common.init_dt, iso.max_duration, clockwise);
        add_graphical_isochrone(iso.shape, iso.min_duration, iso.max_duration, pb_creator, center,
                                clockwise, isochrone_common.datetime, raptor.data, min_date_time, max_date_time);
    }
}

void make_heat_map(navitia::PbCreator& pb_creator,
                   RAPTOR &raptor,
                   const type::EntryPoint& center,
                   const uint64_t departure_datetime,
                   DateTime max_duration,
                   uint32_t max_transfers,
                   const type::AccessibiliteParams& accessibilite_params,
                   const std::vector<std::string>& forbidden,
                   const std::vector<std::string>& allowed,
                   bool clockwise,
                   const nt::RTLevel rt_level,
                   georef::StreetNetwork & worker,
                   const double& end_speed,
                   const navitia::type::Mode_e end_mode,
                   const uint32_t resolution) {

    IsochroneCommon isochrone_common;
    auto has_error = fill_isochrone_common(isochrone_common, raptor, center, departure_datetime, max_duration,
                                           max_transfers, accessibilite_params, forbidden, allowed, clockwise,
                                           rt_level, worker, pb_creator);
    if (has_error) { return; }

    if (worker.geo_ref.nb_vertex_by_mode == 0) {
        // if we have no street network we cannot compute a heatmap
        pb_creator.fill_pb_error(pbnavitia::Error::no_solution,
                                 pbnavitia::NO_SOLUTION,
                                 "no street network data, impossible to compute a heat_map");
        return;
    }

    auto heat_map = build_raster_isochrone(worker.geo_ref, end_speed, end_mode, isochrone_common.init_dt, raptor,
                                           isochrone_common.coord_origin, max_duration, clockwise,
                                           isochrone_common.bound, resolution);
    add_heat_map(heat_map, pb_creator, center, clockwise, isochrone_common.datetime);
}

}}<|MERGE_RESOLUTION|>--- conflicted
+++ resolved
@@ -1374,7 +1374,6 @@
     const OptTimeDur direct_path_dur = direct_path.path_items.empty() ?
         OptTimeDur() :
         OptTimeDur(direct_path.duration / origin.streetnetwork_params.speed_factor);
-<<<<<<< HEAD
     const uint32_t nb_direct_path = direct_path.path_items.empty() ? 0 : 1;
 
     // Call Raptor loop
@@ -1399,100 +1398,6 @@
                                      night_bus_filter_base_factor);
 
     // Create pb response
-=======
-
-    // For each date time
-    DateTime bound = clockwise ? DateTimeUtils::inf : DateTimeUtils::min;
-    for(const auto & datetime : datetimes) {
-
-        // Compute start time and Bound
-        DateTime request_date_secs = to_datetime(datetime, raptor.data);
-
-        if(max_duration != DateTimeUtils::inf) {
-            if (clockwise) {
-                bound = request_date_secs + max_duration;
-            } else {
-                bound = request_date_secs > max_duration ? request_date_secs - max_duration : 0;
-            }
-        }
-
-        // Call raptor
-        // note : Loop is for min_nb_journeys options
-        //
-        // min_nb_journeys options :
-        // Compute several loop until the number of journeys >= min_nb_journeys
-        // For each step, we find best pathes,
-        // start to the earliest departure (clockwise)/latest arrival time +/- 1 sec.
-        // If Raptor does not return anything, we stop.
-        // If the number of returned pathes are greater or equal than min_nb_journeys, we stop.
-        JourneySet journeys;
-        uint32_t nb_try = 0;
-        uint nb_direct_path = direct_path.path_items.empty() ? 0 : 1;
-        do {
-            auto raptor_journeys = raptor.compute_all_journeys(
-                *departures, *destinations, request_date_secs, rt_level, transfer_penalty, bound, max_transfers,
-                accessibilite_params, forbidden, allowed, clockwise, direct_path_dur,
-                max_extra_second_pass);
-
-            LOG4CPLUS_DEBUG(logger, "raptor found " << raptor_journeys.size() << " solutions");
-
-            // Remove direct path
-            filter_direct_path(raptor_journeys);
-
-            // filter journeys that are too late.....with the magic formula...
-            NightBusFilter::Params params {
-                request_date_secs,
-                clockwise,
-                night_bus_filter_max_factor,
-                night_bus_filter_base_factor
-            };
-            filter_late_journeys(raptor_journeys, params);
-
-            if (raptor_journeys.empty())
-                break;
-
-            // Prepare next call for raptor with min_nb_journeys option
-            request_date_secs = prepare_next_call_for_raptor(raptor_journeys, clockwise);
-
-            // filter the similar journeys
-            for(const auto & journey : raptor_journeys) {
-                journeys.insert(journey);
-            }
-
-            nb_try++;
-
-        } while (( journeys.size() + nb_direct_path < min_nb_journeys) && (nb_try < MAX_NB_RAPTOR_CALL));
-
-
-        // create date time for next
-        pb_creator.set_next_request_date_time(to_posix_timestamp(request_date_secs, raptor.data));
-
-        auto tmp_pathes = raptor.from_journeys_to_path(journeys);
-        LOG4CPLUS_DEBUG(logger, "raptor made " << tmp_pathes.size() << " Path(es)");
-
-        // For one date time
-        if(datetimes.size() == 1) {
-            pathes = tmp_pathes;
-            for(auto & path : pathes) {
-                path.request_time = datetime;
-            }
-        }
-        // when we have several date time,
-        // we keep that arrival at the earliest / departure at the latest
-        else if (!tmp_pathes.empty()) {
-
-            tmp_pathes.back().request_time = datetime;
-            pathes.push_back(tmp_pathes.back());
-            bound = to_datetime(tmp_pathes.back().items.back().arrival, raptor.data);
-        }
-        // when we have several date time and we have no result,
-        // we return an empty path
-        else {
-            pathes.push_back(Path());
-        }
-    }
-
->>>>>>> 1436e38f
     make_pathes(pb_creator,
                 pathes,
                 worker,
