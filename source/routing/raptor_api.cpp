--- conflicted
+++ resolved
@@ -79,11 +79,7 @@
                     for(size_t i=0;i<item.stop_points.size();++i){
                         pbnavitia::StopDateTime * stop_time = pb_section->add_stop_date_times();
                         auto arr_time = item.arrivals[i];
-<<<<<<< HEAD
                         stop_time->set_arrival_date_time(iso_string(d, DateTimeUtils::date(arr_time), DateTimeUtils::hour(arr_time)));
-=======
-                        stop_time->set_arrival_date_time(iso_string(d, arr_time.date(), arr_time.hour()));
->>>>>>> 1c0777e9
                         auto dep_time = item.departures[i];
                         stop_time->set_departure_date_time(iso_string(d, DateTimeUtils::date(dep_time), DateTimeUtils::hour(dep_time)));
                         boost::posix_time::time_period action_period(navitia::to_posix_time(dep_time, d), navitia::to_posix_time(arr_time, d));
@@ -337,14 +333,9 @@
 
             if(duration <= max_duration) {
                 auto pb_journey = response.add_journeys();
-<<<<<<< HEAD
                 pb_journey->set_arrival_date_time(iso_string(raptor.data, DateTimeUtils::date(label), DateTimeUtils::hour(label)));
                 pb_journey->set_departure_date_time(iso_string(raptor.data, DateTimeUtils::date(label), DateTimeUtils::hour(label)));
-=======
-                pb_journey->set_arrival_date_time(iso_string(raptor.data, label.date(), label.hour()));
-                pb_journey->set_departure_date_time(iso_string(raptor.data, label.date(), label.hour()));
-                pb_journey->set_requested_date_time(iso_string(raptor.data, init_dt.date(), init_dt.hour()));
->>>>>>> 1c0777e9
+                pb_journey->set_requested_date_time(iso_string(raptor.data,DateTimeUtils::date(init_dt),  DateTimeUtils::hour(init_dt)));
                 pb_journey->set_duration(duration);
                 pb_journey->set_nb_transfers(round);
                 fill_pb_placemark(raptor.data.pt_data.journey_pattern_points[best_rp]->stop_point, raptor.data, pb_journey->mutable_destination(), 0);
