#include "raptor_api.h"
#include "type/pb_converter.h"
#include "boost/date_time/posix_time/posix_time.hpp"
namespace navitia { namespace routing { namespace raptor {

std::string iso_string(const nt::Data & d, int date, int hour){
    boost::posix_time::ptime date_time(d.meta.production_date.begin() + boost::gregorian::days(date));
    date_time += boost::posix_time::seconds(hour);
    return boost::posix_time::to_iso_string(date_time);
}

pbnavitia::Response make_pathes(const std::vector<navitia::routing::Path> &paths, const nt::Data & d) {
    pbnavitia::Response pb_response;
    pb_response.set_requested_api(pbnavitia::PLANNER);

    for(Path path : paths) {
        pbnavitia::Journey * pb_journey = pb_response.mutable_planner()->add_journey();
        pb_journey->set_duration(path.duration);
        pb_journey->set_nb_transfers(path.nb_changes);
        for(PathItem & item : path.items){
            pbnavitia::Section * pb_section = pb_journey->add_section();
            pb_section->set_arrival_date_time(iso_string(d, item.arrival.date(), item.arrival.hour()));
            pb_section->set_departure_date_time(iso_string(d, item.departure.date(), item.departure.hour()));
            if(item.type == public_transport)
                pb_section->set_type(pbnavitia::PUBLIC_TRANSPORT);
            else
                pb_section->set_type(pbnavitia::TRANSFER);
            if(item.type == public_transport && item.vj_idx != type::invalid_idx){
                const type::VehicleJourney & vj = d.pt_data.vehicle_journeys[item.vj_idx];
                const type::Route & route = d.pt_data.routes[vj.route_idx];
                const type::Line & line = d.pt_data.lines[route.line_idx];
                fill_pb_object(line.idx, d, pb_section->mutable_line());
            }
            for(navitia::type::idx_t stop_point : item.stop_points){
                fill_pb_object(stop_point, d, pb_section->add_stop_point());
            }
            if(item.stop_points.size() >= 2) {
                pbnavitia::PlaceMark * origin_place_mark = pb_section->mutable_origin();
                origin_place_mark->set_type(pbnavitia::STOPAREA);
                fill_pb_object(d.pt_data.stop_points[item.stop_points.front()].stop_area_idx, d, origin_place_mark->mutable_stop_area());
                pbnavitia::PlaceMark * destination_place_mark = pb_section->mutable_destination();
                destination_place_mark->set_type(pbnavitia::STOPAREA);
                fill_pb_object(d.pt_data.stop_points[item.stop_points.back()].stop_area_idx, d, destination_place_mark->mutable_stop_area());
            }

        }
    }

    return pb_response;
}

//std::vector<std::pair<type::idx_t, double> > get_stop_points(const type::EntryPoint &ep, const type::Data & data, streetnetwork::StreetNetworkWorker & worker){
std::vector<std::pair<type::idx_t, double> > get_stop_points(const type::EntryPoint &ep, const type::Data & data, georef::StreetNetworkWorker & worker){
    std::vector<std::pair<type::idx_t, double> > result;

    switch(ep.type) {
    case navitia::type::Type_e::eStopArea:
    {
        auto it = data.pt_data.stop_area_map.find(ep.external_code);
        if(it!= data.pt_data.stop_area_map.end()) {
            for(auto spidx : data.pt_data.stop_areas[it->second].stop_point_list) {
                result.push_back(std::make_pair(spidx, 0));
            }
        }
    } break;
    case type::Type_e::eStopPoint: {
        auto it = data.pt_data.stop_point_map.find(ep.external_code);
        if(it != data.pt_data.stop_point_map.end()){
            result.push_back(std::make_pair(data.pt_data.stop_points[it->second].idx, 0));
        }
    } break;
    case type::Type_e::eCoord: {
        result = worker.find_nearest(ep.coordinates, data.pt_data.stop_point_proximity_list, 300);
    } break;
    default: break;
    }
    return result;
}

vector_idxretour to_idxretour(std::vector<std::pair<type::idx_t, double> > elements, int hour, int day){
    vector_idxretour result;
    for(auto item : elements) {
        int temps = hour + (item.second / 80);
        int jour;
        if(temps > 86400) {
            temps = temps % 86400;
            jour = day + 1;
        } else {
            jour = day;
        }
        result.push_back(std::make_pair(item.first, type_retour(navitia::type::invalid_idx, DateTime(jour, temps), 0, (item.second / 80))));
    }
    return result;
}


<<<<<<< HEAD
//pbnavitia::Response make_response(RAPTOR &raptor, const type::EntryPoint &departure, const type::EntryPoint &destination, int time, const boost::gregorian::date &date, const senscompute sens, streetnetwork::StreetNetworkWorker & worker) {
pbnavitia::Response make_response(RAPTOR &raptor, const type::EntryPoint &departure, const type::EntryPoint &destination, int time, const boost::gregorian::date &date, const senscompute sens, georef::StreetNetworkWorker & worker) {
=======
pbnavitia::Response make_response(RAPTOR &raptor, const type::EntryPoint &origin, const type::EntryPoint &destination,
                                  const boost::posix_time::ptime &datetime, bool clockwise,
                                  streetnetwork::StreetNetworkWorker & worker) {
>>>>>>> 07582d89
    pbnavitia::Response response;
    response.set_requested_api(pbnavitia::PLANNER);

    if(!raptor.data.meta.production_date.contains(datetime.date())) {
        response.set_error("Date not in the production period");
        return response;
    }

    auto departures = get_stop_points(origin, raptor.data, worker);
    if(departures.size() == 0){
        response.set_error("Departure point not found");
        return response;
    }

    auto destinations = get_stop_points(destination, raptor.data, worker);
    if(destinations.size() == 0){
        response.set_error("Destination point not found");
        return response;
    }

    std::vector<Path> result;

    int day = (datetime.date() - raptor.data.meta.production_date.begin()).days();
    int time = datetime.time_of_day().total_seconds();

    if(clockwise)
        result = raptor.compute_all(to_idxretour(departures, time, day), to_idxretour(destinations, time, day));
    else
        result = raptor.compute_reverse_all(to_idxretour(departures, time, day), to_idxretour(destinations, time, day));

    return make_pathes(result, raptor.data);
}


pbnavitia::Response make_response(RAPTOR &raptor, const type::EntryPoint &origin, const type::EntryPoint &destination,
                                  const std::vector<std::string> &datetimes_str, bool clockwise,
                                  streetnetwork::StreetNetworkWorker & worker) {
    pbnavitia::Response response;

    std::vector<boost::posix_time::ptime> datetimes;
    for(std::string datetime: datetimes_str){
        try {
            boost::posix_time::ptime ptime;
            ptime = boost::posix_time::from_iso_string(datetime);
            if(!raptor.data.meta.production_date.contains(ptime.date())) {
                response.set_error("Date not in the production period");
                return response;
            }
            datetimes.push_back(ptime);
        } catch(...){
            response.set_error("Impossible to parse date " + datetime);
            return response;
        }
    }
    if(clockwise)
        std::sort(datetimes.begin(), datetimes.end(), 
                  [](boost::posix_time::ptime dt1, boost::posix_time::ptime dt2){return dt1 > dt2;});
    else
        std::sort(datetimes.begin(), datetimes.end(), 
                  [](boost::posix_time::ptime dt1, boost::posix_time::ptime dt2){return dt1 < dt2;});

    auto departures = get_stop_points(origin, raptor.data, worker);
    if(departures.size() == 0){
        response.set_error("Departure point not found");
        return response;
    }

    auto destinations = get_stop_points(destination, raptor.data, worker);
    if(destinations.size() == 0){
        response.set_error("Destination point not found");
        return response;
    }

    std::vector<Path> result;

    DateTime borne;
    if(!clockwise)
        borne = DateTime::min;

    for(boost::posix_time::ptime datetime : datetimes){
        std::vector<Path> tmp;
        int day = (datetime.date() - raptor.data.meta.production_date.begin()).days();
        int time = datetime.time_of_day().total_seconds();

        if(clockwise)
            tmp = raptor.compute_all(to_idxretour(departures, time, day), to_idxretour(destinations, time, day), borne);
        else
            tmp = raptor.compute_reverse_all(to_idxretour(departures, time, day), to_idxretour(destinations, time, day), borne);
        if(tmp.size() > 0) {
            result.push_back(tmp.back());
            borne = tmp.back().items.back().arrival;
        }
        else
            result.push_back(Path());
    }
    if(clockwise)
        std::reverse(result.begin(), result.end());

    return make_pathes(result, raptor.data);
}


}}}<|MERGE_RESOLUTION|>--- conflicted
+++ resolved
@@ -49,7 +49,6 @@
     return pb_response;
 }
 
-//std::vector<std::pair<type::idx_t, double> > get_stop_points(const type::EntryPoint &ep, const type::Data & data, streetnetwork::StreetNetworkWorker & worker){
 std::vector<std::pair<type::idx_t, double> > get_stop_points(const type::EntryPoint &ep, const type::Data & data, georef::StreetNetworkWorker & worker){
     std::vector<std::pair<type::idx_t, double> > result;
 
@@ -94,14 +93,9 @@
 }
 
 
-<<<<<<< HEAD
-//pbnavitia::Response make_response(RAPTOR &raptor, const type::EntryPoint &departure, const type::EntryPoint &destination, int time, const boost::gregorian::date &date, const senscompute sens, streetnetwork::StreetNetworkWorker & worker) {
-pbnavitia::Response make_response(RAPTOR &raptor, const type::EntryPoint &departure, const type::EntryPoint &destination, int time, const boost::gregorian::date &date, const senscompute sens, georef::StreetNetworkWorker & worker) {
-=======
 pbnavitia::Response make_response(RAPTOR &raptor, const type::EntryPoint &origin, const type::EntryPoint &destination,
                                   const boost::posix_time::ptime &datetime, bool clockwise,
-                                  streetnetwork::StreetNetworkWorker & worker) {
->>>>>>> 07582d89
+                                  georef::StreetNetworkWorker & worker) {
     pbnavitia::Response response;
     response.set_requested_api(pbnavitia::PLANNER);
 
@@ -138,7 +132,7 @@
 
 pbnavitia::Response make_response(RAPTOR &raptor, const type::EntryPoint &origin, const type::EntryPoint &destination,
                                   const std::vector<std::string> &datetimes_str, bool clockwise,
-                                  streetnetwork::StreetNetworkWorker & worker) {
+                                  georef::StreetNetworkWorker & worker) {
     pbnavitia::Response response;
 
     std::vector<boost::posix_time::ptime> datetimes;
@@ -203,5 +197,4 @@
     return make_pathes(result, raptor.data);
 }
 
-
 }}}