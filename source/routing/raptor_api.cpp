#include "raptor_api.h"
#include "type/pb_converter.h"
#include "boost/date_time/posix_time/posix_time.hpp"

//#include "street_network/street_network_api.h"

namespace navitia { namespace routing {

std::string iso_string(const nt::Data & d, int date, int hour){
    boost::posix_time::ptime date_time(d.meta.production_date.begin() + boost::gregorian::days(date));
    date_time += boost::posix_time::seconds(hour);
    return boost::posix_time::to_iso_string(date_time);
}


void fill_section(pbnavitia::Section *pb_section, navitia::type::idx_t vj_idx,
        const nt::Data & d, boost::posix_time::ptime now, boost::posix_time::time_period action_period) {

    const type::VehicleJourney* vj = d.pt_data.vehicle_journeys[vj_idx];
<<<<<<< HEAD
    const type::JourneyPattern* jp = vj->journey_pattern;
    const type::Route* route = jp->route;
    const type::Line* line = route->line;

    auto mvj = pb_section->mutable_vehicle_journey();
    auto mjp = mvj->mutable_journey_pattern();
    auto mroute = mjp->mutable_route();
    auto mline = mroute->mutable_line();

    fill_pb_object(vj, d, mvj, 0, now, action_period);
    fill_pb_object(route, d, mroute, 0, now, action_period);
    fill_pb_object(line, d, mline, 0, now, action_period);
    fill_pb_object(line->network, d, mline->mutable_network(), 0, now, action_period);
    fill_pb_object(line->commercial_mode, d, mline->mutable_commercial_mode(), 0, now, action_period);
    fill_pb_object(jp->physical_mode, d, mjp->mutable_physical_mode(), 0, now, action_period);
=======
    pbnavitia::PtDisplayInfo* vj_pt_display_information = pb_section->mutable_pt_display_informations();
    pbnavitia::addInfoVehicleJourney* add_info_vehicle_journey = pb_section->mutable_add_info_vehicle_journey();
    fill_pb_object(vj, d, vj_pt_display_information, 0, now, action_period);
    fill_pb_object(vj, d, add_info_vehicle_journey, 0, now, action_period);
>>>>>>> d16771c7
}


pbnavitia::Response make_pathes(const std::vector<navitia::routing::Path> &paths, const nt::Data & d, streetnetwork::StreetNetwork & worker,
                                const type::EntryPoint &origin,
                                const type::EntryPoint &destination) {
    pbnavitia::Response pb_response;
    boost::posix_time::ptime now = boost::posix_time::second_clock::local_time();


    auto temp = worker.get_direct_path();
    if(!paths.empty() || !temp.path_items.empty()) {
        pb_response.set_response_type(pbnavitia::ITINERARY_FOUND);
        if(!temp.path_items.empty()) {
            pbnavitia::Journey * pb_journey = pb_response.add_journeys();
            pb_journey->set_duration(temp.length);
            fill_street_section(origin, temp, d, pb_journey->add_sections(), 1);
        }
        for(Path path : paths) {
            navitia::DateTime departure_time = DateTimeUtils::inf, arrival_time = DateTimeUtils::inf;
            pbnavitia::Journey * pb_journey = pb_response.add_journeys();
            pb_journey->set_nb_transfers(path.nb_changes);
            pb_journey->set_requested_date_time(boost::posix_time::to_iso_string(path.request_time));

            // La marche à pied initiale si on avait donné une coordonnée
            if(path.items.size() > 0 && path.items.front().stop_points.size() > 0){
                const auto temp = worker.get_path(path.items.front().stop_points.front());
                if(temp.path_items.size() > 0) {
                    pbnavitia::Section * pb_section = pb_journey->add_sections();
                    fill_street_section(origin, temp , d, pb_section, 1);
                    departure_time = path.items.front().departure - temp.length/origin.streetnetwork_params.speed;
                    auto arr_time = path.items.front().departure;
                    pb_section->set_end_date_time(iso_string(d, DateTimeUtils::date(arr_time), DateTimeUtils::hour(arr_time)));
                    pb_section->set_begin_date_time(iso_string(d, DateTimeUtils::date(departure_time), DateTimeUtils::hour(departure_time)));
                }
            }

            const type::VehicleJourney* vj = nullptr;
            // La partie TC et correspondances
            for(PathItem & item : path.items){

                pbnavitia::Section * pb_section = pb_journey->add_sections();
                if(item.type == public_transport){
                    pb_section->set_type(pbnavitia::PUBLIC_TRANSPORT);
                    boost::posix_time::ptime departure_ptime , arrival_ptime;
                    for(size_t i=0;i<item.stop_points.size();++i){
                        pbnavitia::StopDateTime * stop_time = pb_section->add_stop_date_times();
                        auto arr_time = item.arrivals[i];
                        stop_time->set_arrival_date_time(iso_string(d, DateTimeUtils::date(arr_time), DateTimeUtils::hour(arr_time)));
                        auto dep_time = item.departures[i];
                        stop_time->set_departure_date_time(iso_string(d, DateTimeUtils::date(dep_time), DateTimeUtils::hour(dep_time)));
                        boost::posix_time::time_period action_period(navitia::to_posix_time(dep_time, d), navitia::to_posix_time(arr_time, d));
                        fill_pb_object(d.pt_data.stop_points[item.stop_points[i]], d, stop_time->mutable_stop_point(), 0, now, action_period);
                        if(!pb_section->has_origin())
                            fill_pb_placemark(d.pt_data.stop_points[item.stop_points[i]], d, pb_section->mutable_origin(), 1, now, action_period);
                        fill_pb_placemark(d.pt_data.stop_points[item.stop_points[i]], d, pb_section->mutable_destination(), 1, now, action_period);
                        if (item.vj_idx != type::invalid_idx)
                        {
                            vj = d.pt_data.vehicle_journeys[item.vj_idx];
                            fill_pb_object(vj->stop_time_list[item.orders[i]], d, stop_time, 1, now, action_period);
                        }

                        // L'heure de départ du véhicule au premier stop point
                        if(departure_ptime.is_not_a_date_time())
                            departure_ptime = navitia::to_posix_time(dep_time, d);
                        // L'heure d'arrivée au dernier stop point
                        arrival_ptime = navitia::to_posix_time(arr_time, d);
                    }
                    if( item.vj_idx != type::invalid_idx){ // TODO : réfléchir si ça peut vraiment arriver
                        boost::posix_time::time_period action_period(departure_ptime, arrival_ptime); 
                        fill_section(pb_section, item.vj_idx, d, now, action_period);
                    }
                }
                else {
                    pb_section->set_type(pbnavitia::TRANSFER);
                    switch(item.type) {
                        case extension : pb_section->set_transfer_type(pbnavitia::EXTENSION); break;
                        case guarantee : pb_section->set_transfer_type(pbnavitia::GUARANTEED); break;
                        case waiting : pb_section->set_type(pbnavitia::WAITING); break;
                        default :pb_section->set_transfer_type(pbnavitia::WALKING); break;
                    }

                    boost::posix_time::time_period action_period(navitia::to_posix_time(item.departure, d), navitia::to_posix_time(item.arrival, d));
                    fill_pb_placemark(d.pt_data.stop_points[item.stop_points.front()], d, pb_section->mutable_origin(), 1, now, action_period);
                    fill_pb_placemark(d.pt_data.stop_points[item.stop_points.back()], d, pb_section->mutable_destination(), 1, now, action_period);
                }
                auto dep_time = item.departure;
                pb_section->set_begin_date_time(iso_string(d, DateTimeUtils::date(dep_time), DateTimeUtils::hour(dep_time)));
                auto arr_time = item.arrival;
                pb_section->set_end_date_time(iso_string(d, DateTimeUtils::date(arr_time), DateTimeUtils::hour(arr_time)));

                pb_section->set_duration(item.arrival - item.departure);
                if(departure_time == DateTimeUtils::inf)
                    departure_time = item.departure;
                arrival_time = item.arrival;
            }
            pb_journey->set_duration(arrival_time - departure_time);

            // La marche à pied finale si on avait donné une coordonnée
            if(path.items.size() > 0 && path.items.back().stop_points.size() > 0){
                auto temp = worker.get_path(path.items.back().stop_points.back(), true);
                if(temp.path_items.size() > 0) {
                    pbnavitia::Section * pb_section = pb_journey->add_sections();
                    fill_street_section(destination, temp, d, pb_section, 1);
                    pb_section->set_begin_date_time(iso_string(d, DateTimeUtils::date(arrival_time), DateTimeUtils::hour(arrival_time)));
                    arrival_time =  arrival_time + temp.length/destination.streetnetwork_params.speed;
                    pb_section->set_end_date_time(iso_string(d, DateTimeUtils::date(arrival_time), DateTimeUtils::hour(arrival_time)));
                }
            }
            pb_journey->set_departure_date_time(iso_string(d, DateTimeUtils::date(departure_time), DateTimeUtils::hour(departure_time)));
            pb_journey->set_arrival_date_time(iso_string(d, DateTimeUtils::date(arrival_time), DateTimeUtils::hour(arrival_time)));
        }
    } else {
        pb_response.set_response_type(pbnavitia::NO_SOLUTION);
    }

    return pb_response;
}


std::vector<std::pair<type::idx_t, double> >
get_stop_points( const type::EntryPoint &ep, const type::Data & data,
                streetnetwork::StreetNetwork & worker, bool use_second = false/*,
                const int walking_distance = 1000*/){
    std::vector<std::pair<type::idx_t, double> > result;

    std::map<std::string, type::idx_t>::const_iterator it;
    switch(ep.type) {
    case navitia::type::Type_e::StopArea:
        it = data.pt_data.stop_areas_map.find(ep.uri);
        if(it!= data.pt_data.stop_areas_map.end()) {
            for(auto stop_point : data.pt_data.stop_areas[it->second]->stop_point_list) {
                result.push_back(std::make_pair(stop_point->idx, 0));
            }
        } break;
    case type::Type_e::StopPoint:
        it = data.pt_data.stop_points_map.find(ep.uri);
        if(it != data.pt_data.stop_points_map.end()){
            result.push_back(std::make_pair(data.pt_data.stop_points[it->second]->idx, 0));
        } break;
    case type::Type_e::Address:
    case type::Type_e::Coord:
        result = worker.find_nearest_stop_points(ep.coordinates, data.pt_data.stop_point_proximity_list, ep.streetnetwork_params.distance, use_second, ep.streetnetwork_params.offset); break;
    default: break;
    }
    return result;
}


std::vector<boost::posix_time::ptime> 
parse_datetimes(RAPTOR &raptor,const std::vector<std::string> &datetimes_str, 
                pbnavitia::Response &response, bool clockwise) {
    std::vector<boost::posix_time::ptime> datetimes;

    for(std::string datetime: datetimes_str){
        try {
            boost::posix_time::ptime ptime;
            ptime = boost::posix_time::from_iso_string(datetime);
            if(!raptor.data.meta.production_date.contains(ptime.date())) {
                response.set_response_type(pbnavitia::DATE_OUT_OF_BOUNDS);
            }
            datetimes.push_back(ptime);
        } catch(...){
            response.set_error("Impossible to parse date " + datetime);
            response.set_info("Example of invalid date: " + datetime);
        }
    }
    if(clockwise)
        std::sort(datetimes.begin(), datetimes.end(), 
                  [](boost::posix_time::ptime dt1, boost::posix_time::ptime dt2){return dt1 > dt2;});
    else
        std::sort(datetimes.begin(), datetimes.end());

    return datetimes;
}


pbnavitia::Response
make_response(RAPTOR &raptor, const type::EntryPoint &origin,
              const type::EntryPoint &destination,
              const std::vector<std::string> &datetimes_str, bool clockwise,
              const float walking_speed, const int walking_distance, /*const bool wheelchair*/
              const type::AccessibiliteParams & accessibilite_params,
              std::vector<std::string> forbidden,
              streetnetwork::StreetNetwork & worker, uint32_t max_duration, uint32_t max_transfers) {

    pbnavitia::Response response;

    std::vector<boost::posix_time::ptime> datetimes;
    datetimes = parse_datetimes(raptor, datetimes_str, response, clockwise);
    if(response.error() != "" || response.response_type() == pbnavitia::DATE_OUT_OF_BOUNDS) {
        return response;
    }
    worker.init();
    auto departures = get_stop_points(origin, raptor.data, worker);
    auto destinations = get_stop_points(destination, raptor.data, worker, true);
    if(departures.size() == 0 && destinations.size() == 0){
        response.set_response_type(pbnavitia::NO_ORIGIN_NOR_DESTINATION_POINT);
        return response;
    }

    if(departures.size() == 0){
        response.set_response_type(pbnavitia::NO_ORIGIN_POINT);
        return response;
    }

    if(destinations.size() == 0){
        response.set_response_type(pbnavitia::NO_DESTINATION_POINT);
        return response;
    }

    std::vector<Path> result;

    DateTime bound = clockwise ? DateTimeUtils::inf : DateTimeUtils::min;

    for(boost::posix_time::ptime datetime : datetimes){
        int day = (datetime.date() - raptor.data.meta.production_date.begin()).days();
        int time = datetime.time_of_day().total_seconds();
        DateTime init_dt = DateTimeUtils::set(day, time);

        if(max_duration!=std::numeric_limits<uint32_t>::max())  {
            bound = clockwise ? init_dt + max_duration : init_dt - max_duration;
        }

        std::vector<Path> tmp = raptor.compute_all(departures, destinations, init_dt, bound, max_transfers, walking_speed, walking_distance, accessibilite_params/*wheelchair*/, forbidden, clockwise);

        // Lorsqu'on demande qu'un seul horaire, on garde tous les résultas
        if(datetimes.size() == 1){
            result = tmp;
            for(auto & path : result){
                path.request_time = datetime;
            }
        } else if(!tmp.empty()) {
            // Lorsqu'on demande plusieurs horaires, on garde que l'arrivée au plus tôt / départ au plus tard
            tmp.back().request_time = datetime;
            result.push_back(tmp.back());
            bound = tmp.back().items.back().arrival;
        } else // Lorsqu'on demande plusieurs horaires, et qu'il n'y a pas de résultat, on retourne un itinéraire vide
            result.push_back(Path());
    }
    if(clockwise)
        std::reverse(result.begin(), result.end());

    return make_pathes(result, raptor.data, worker, origin, destination);
}


pbnavitia::Response make_isochrone(RAPTOR &raptor,
                                   type::EntryPoint origin,
                                   const std::string &datetime_str,bool clockwise,
                                   float walking_speed, int walking_distance,  /*bool wheelchair*/
                                   const type::AccessibiliteParams & accessibilite_params,
                                   std::vector<std::string> forbidden,
                                   streetnetwork::StreetNetwork & worker, int max_duration, uint32_t max_transfers) {
    pbnavitia::Response response;

    boost::posix_time::ptime datetime;
    auto tmp_datetime = parse_datetimes(raptor, {datetime_str}, response, clockwise);
    if(response.has_error() || tmp_datetime.size() == 0 ||
       response.response_type() == pbnavitia::DATE_OUT_OF_BOUNDS) {
        return response;
    }
    datetime = tmp_datetime.front();
    worker.init();
    auto departures = get_stop_points(origin, raptor.data, worker);

    if(departures.size() == 0){
        response.set_response_type(pbnavitia::NO_ORIGIN_POINT);
        return response;
    }

    std::vector<idx_label> tmp;
    int day = (datetime.date() - raptor.data.meta.production_date.begin()).days();
    int time = datetime.time_of_day().total_seconds();
    DateTime init_dt = DateTimeUtils::set(day, time);
    DateTime bound = clockwise ? init_dt + max_duration : init_dt - max_duration;

    raptor.isochrone(departures, init_dt, bound, max_transfers,
                           walking_speed, walking_distance, accessibilite_params/*wheelchair*/, forbidden, clockwise);


    for(const type::StopPoint* sp : raptor.data.pt_data.stop_points) {
        DateTime best = bound;
        type::idx_t best_rp = type::invalid_idx;
        for(auto jpp : sp->journey_pattern_point_list) {
            if(raptor.best_labels[jpp->idx] < best) {
                best = raptor.best_labels[jpp->idx];
                best_rp = jpp->idx;
            }
        }

        if(best_rp != type::invalid_idx) {
            auto label = raptor.best_labels[best_rp];
            type::idx_t initial_rp;
            DateTime initial_dt;
            int round = raptor.best_round(best_rp);
            boost::tie(initial_rp, initial_dt) = getFinalRpidAndDate(round, best_rp, clockwise, raptor.labels, raptor.boardings, raptor.boarding_types, raptor.data);

            int duration = ::abs(label - init_dt);

            if(duration <= max_duration) {
                auto pb_journey = response.add_journeys();
                pb_journey->set_arrival_date_time(iso_string(raptor.data, DateTimeUtils::date(label), DateTimeUtils::hour(label)));
                pb_journey->set_departure_date_time(iso_string(raptor.data, DateTimeUtils::date(label), DateTimeUtils::hour(label)));
                pb_journey->set_requested_date_time(iso_string(raptor.data,DateTimeUtils::date(init_dt),  DateTimeUtils::hour(init_dt)));
                pb_journey->set_duration(duration);
                pb_journey->set_nb_transfers(round);
                fill_pb_placemark(raptor.data.pt_data.journey_pattern_points[best_rp]->stop_point, raptor.data, pb_journey->mutable_destination(), 0);
            }
        }
    }

     std::sort(response.mutable_journeys()->begin(), response.mutable_journeys()->end(),
               [](const pbnavitia::Journey & journey1, const pbnavitia::Journey & journey2) {
               return journey1.duration() < journey2.duration();
                });


    return response;
}


}}<|MERGE_RESOLUTION|>--- conflicted
+++ resolved
@@ -17,28 +17,10 @@
         const nt::Data & d, boost::posix_time::ptime now, boost::posix_time::time_period action_period) {
 
     const type::VehicleJourney* vj = d.pt_data.vehicle_journeys[vj_idx];
-<<<<<<< HEAD
-    const type::JourneyPattern* jp = vj->journey_pattern;
-    const type::Route* route = jp->route;
-    const type::Line* line = route->line;
-
-    auto mvj = pb_section->mutable_vehicle_journey();
-    auto mjp = mvj->mutable_journey_pattern();
-    auto mroute = mjp->mutable_route();
-    auto mline = mroute->mutable_line();
-
-    fill_pb_object(vj, d, mvj, 0, now, action_period);
-    fill_pb_object(route, d, mroute, 0, now, action_period);
-    fill_pb_object(line, d, mline, 0, now, action_period);
-    fill_pb_object(line->network, d, mline->mutable_network(), 0, now, action_period);
-    fill_pb_object(line->commercial_mode, d, mline->mutable_commercial_mode(), 0, now, action_period);
-    fill_pb_object(jp->physical_mode, d, mjp->mutable_physical_mode(), 0, now, action_period);
-=======
     pbnavitia::PtDisplayInfo* vj_pt_display_information = pb_section->mutable_pt_display_informations();
     pbnavitia::addInfoVehicleJourney* add_info_vehicle_journey = pb_section->mutable_add_info_vehicle_journey();
     fill_pb_object(vj, d, vj_pt_display_information, 0, now, action_period);
     fill_pb_object(vj, d, add_info_vehicle_journey, 0, now, action_period);
->>>>>>> d16771c7
 }
 
 
