/* Copyright © 2001-2014, Canal TP and/or its affiliates. All rights reserved.

This file is part of Navitia,
    the software to build cool stuff with public transport.

Hope you'll enjoy and contribute to this project,
    powered by Canal TP (www.canaltp.fr).
Help us simplify mobility and open public transport:
    a non ending quest to the responsive locomotion way of traveling!

LICENCE: This program is free software; you can redistribute it and/or modify
it under the terms of the GNU Affero General Public License as published by
the Free Software Foundation, either version 3 of the License, or
(at your option) any later version.

This program is distributed in the hope that it will be useful,
but WITHOUT ANY WARRANTY; without even the implied warranty of
MERCHANTABILITY or FITNESS FOR A PARTICULAR PURPOSE. See the
GNU Affero General Public License for more details.

You should have received a copy of the GNU Affero General Public License
along with this program. If not, see <http://www.gnu.org/licenses/>.

Stay tuned using
twitter @navitia
IRC #navitia on freenode
https://groups.google.com/d/forum/navitia
www.navitia.io
*/

#define BOOST_TEST_DYN_LINK
#define BOOST_TEST_MODULE test_ed
#include "ed/data.h"
#include <boost/test/unit_test.hpp>
#include "routing/raptor_api.h"
#include "ed/build_helper.h"
#include "routing_api_test_data.h"
#include "tests/utils_test.h"
#include "routing/raptor.h"
#include "georef/street_network.h"
#include "type/data.h"
#include "type/rt_level.h"
#include <boost/range/algorithm/count.hpp>
#include "type/pb_converter.h"

struct logger_initialized {
    logger_initialized()   { init_logger(); }
};
BOOST_GLOBAL_FIXTURE( logger_initialized );

namespace nr = navitia::routing;
namespace ntest = navitia::test;
namespace bt = boost::posix_time;
namespace ng = navitia::georef;
using navitia::type::disruption::ChannelType;


static void dump_response(pbnavitia::Response resp, std::string test_name, bool debug_info = false) {
    if (! debug_info)
        return;
    if (resp.journeys_size() == 0) {
        std::cout << "no journeys" << std::endl;
        return;
    }
    std::cout << test_name << ": " << std::endl;
    for (int idx_journey = 0; idx_journey < resp.journeys().size(); ++idx_journey) {
        std::cout << "  journey " << idx_journey << std::endl;
        const pbnavitia::Journey& journey = resp.journeys(idx_journey);
        for (int idx_section = 0; idx_section < journey.sections().size(); ++idx_section) {
            auto& section = journey.sections(idx_section);
            std::cout << "  * section type=" << int(section.type())
                      << " " << section.origin().name() << "@" << section.begin_date_time()
                      << " -> " << section.destination().name() << "@" << section.end_date_time()
                      << std::endl;
            std::cout << "    -- length: " << section.length() << std::endl;
            if (section.street_network().coordinates_size()) {
                std::cout << "    -- coordinates: " << std::endl;
                for (int i = 0; i < section.street_network().coordinates_size(); ++i)
                    std::cout << "      coord: " << section.street_network().coordinates(i).lon() / navitia::type::GeographicalCoord::N_M_TO_DEG
                              << ", " << section.street_network().coordinates(i).lat() / navitia::type::GeographicalCoord::N_M_TO_DEG
                              << std::endl;
            }
            if (section.street_network().path_items_size()) {
                std::cout << "    -- street network pathitem: " << std::endl;
                std::cout << "      -- mode: " << section.street_network().mode()<< std::endl;
                for (int i = 0; i < section.street_network().path_items_size(); ++i)
                    std::cout << "     - " << section.street_network().path_items(i).name()
                              << " with " << section.street_network().path_items(i).length()
                              << "m | " << section.street_network().path_items(i).duration() << "s"
                              << std::endl;
            }
        }
    }
}

namespace {

struct JourneyCompare
{
    bool operator()(
        const pbnavitia::Journey & j1,
        const pbnavitia::Journey & j2) const
    {
        const auto & j1_time = j1.departure_date_time() + j1.duration();
        const auto & j2_time = j2.departure_date_time() + j2.duration();

        return  j1_time < j2_time;
    }
};


struct JourneySectionCompare
{
    bool operator()(
        const pbnavitia::Journey & j1,
        const pbnavitia::Journey & j2) const
    {
        const auto & section1 = j1.sections(1);
        const auto & section2 = j2.sections(1);

        const auto & sec1_time = section1.begin_date_time() + section1.duration();
        const auto & sec2_time = section2.begin_date_time() + section2.duration();

        return sec1_time < sec2_time;
    }
};

template<class T>
std::vector<pbnavitia::Journey> sort_journeys_by(pbnavitia::Response resp,
                                                 const T compare)
{
    std::vector<pbnavitia::Journey> journeys;
    for(const auto& j : resp.journeys())
        journeys.push_back(j);

    std::sort(journeys.begin(), journeys.end(), compare);
    return std::move(journeys);
}

std::vector<pbnavitia::Journey> sort_journeys(pbnavitia::Response resp) {
    return sort_journeys_by(resp, JourneyCompare());
}

} // namespace anonymous

BOOST_AUTO_TEST_CASE(simple_journey) {
    std::vector<std::string> forbidden;
    ed::builder b("20120614");
    b.vj("A")("stop_area:stop1", 8*3600 +10*60, 8*3600 + 11 * 60)("stop_area:stop2", 8*3600 + 20 * 60 ,8*3600 + 21*60);
    navitia::type::Data data;
    b.generate_dummy_basis();
    b.finish();
    b.data->pt_data->index();
    b.data->build_raptor();
    b.data->build_uri();
    b.data->meta->production_date = boost::gregorian::date_period(boost::gregorian::date(2012,06,14), boost::gregorian::days(7));
    nr::RAPTOR raptor(*b.data);

    navitia::type::Type_e origin_type = b.data->get_type_of_id("stop_area:stop1");
    navitia::type::Type_e destination_type = b.data->get_type_of_id("stop_area:stop2");
    navitia::type::EntryPoint origin(origin_type, "stop_area:stop1");
    navitia::type::EntryPoint destination(destination_type, "stop_area:stop2");

    ng::StreetNetwork sn_worker(*data.geo_ref);
    auto * data_ptr = b.data.get();
    navitia::PbCreator pb_creator(data_ptr, boost::gregorian::not_a_date_time, null_time_period);
    make_response(pb_creator, raptor, origin, destination, {ntest::to_posix_timestamp("20120614T021000")},
                  true, navitia::type::AccessibiliteParams()/*false*/, forbidden, {},
                  sn_worker, nt::RTLevel::Base, 2_min);
    pbnavitia::Response resp = pb_creator.get_response();

    BOOST_REQUIRE_EQUAL(resp.response_type(), pbnavitia::ITINERARY_FOUND);
    BOOST_REQUIRE_EQUAL(resp.journeys_size(), 1);
    pbnavitia::Journey journey = resp.journeys(0);

    BOOST_REQUIRE_EQUAL(journey.sections_size(), 3);
    pbnavitia::Section section = journey.sections(1);

    BOOST_REQUIRE_EQUAL(section.stop_date_times_size(), 2);
    BOOST_CHECK_EQUAL(boost::count(section.additional_informations(), pbnavitia::STAY_IN), 0);
    auto st1 = section.stop_date_times(0);
    auto st2 = section.stop_date_times(1);
    BOOST_CHECK_EQUAL(st1.stop_point().uri(), "stop_area:stop1");
    BOOST_CHECK_EQUAL(st2.stop_point().uri(), "stop_area:stop2");
    BOOST_CHECK_EQUAL(st1.departure_date_time(), ntest::to_posix_timestamp("20120614T081100"));
    BOOST_CHECK_EQUAL(st2.arrival_date_time(), ntest::to_posix_timestamp("20120614T082000"));
}

/*
  0___________________
           4min       \
  1____________________2
           1h9min

  stop0 and stop 1 are only 300m away

  Testing that crow fly feature with no street network works
  for origin and destination, and with coordinates and stop areas.
 */
BOOST_AUTO_TEST_CASE(simple_journey_with_crow_fly) {
    std::vector<std::string> forbidden;
    ed::builder b("20120614");
    b.sa("stop_area:stop0", 10, 30.003);
    b.sa("stop_area:stop1", 10, 30);
    b.sa("stop_area:stop2", 120, 80);
    b.vj("A")("stop_area:stop1", 8*3600 +10*60, 8*3600 + 11 * 60)
             ("stop_area:stop2", 9*3600 + 20 * 60 ,9*3600 + 21*60);
    b.vj("B")("stop_area:stop0", 8*3600 +10*60, 8*3600 + 11 * 60)
             ("stop_area:stop2", 8*3600 + 15 * 60 ,8*3600 + 16*60);
    navitia::type::Data data;
    b.generate_dummy_basis();
    b.finish();
    b.data->pt_data->index();
    b.data->build_raptor();
    b.data->build_uri();
    b.data->build_proximity_list();
    b.data->meta->production_date = boost::gregorian::date_period(boost::gregorian::date(2012,06,14),
                                                                  boost::gregorian::days(7));
    nr::RAPTOR raptor(*b.data);


    // - stop1 coordinates to stop area stop2 : using 0->2

    navitia::type::Type_e destination_type = b.data->get_type_of_id("stop_area:stop2");
    navitia::type::EntryPoint origin(navitia::type::Type_e::Coord, "coord:10:30");
    navitia::type::EntryPoint destination(destination_type, "stop_area:stop2");
    destination.coordinates = b.data->pt_data->stop_areas_map["stop_area:stop2"]->coord;
    origin.streetnetwork_params.max_duration = 15_min;
    destination.streetnetwork_params.max_duration = 15_min;

    ng::StreetNetwork sn_worker(*data.geo_ref);
    auto * data_ptr = b.data.get();
    navitia::PbCreator pb_creator(data_ptr, boost::gregorian::not_a_date_time, null_time_period);
    make_response(pb_creator, raptor, origin, destination, {ntest::to_posix_timestamp("20120614T021000")},
                  true, navitia::type::AccessibiliteParams()/*false*/,
                  forbidden, {}, sn_worker, nt::RTLevel::Base, 2_min);
    pbnavitia::Response resp = pb_creator.get_response();

    BOOST_REQUIRE_EQUAL(resp.response_type(), pbnavitia::ITINERARY_FOUND);
    BOOST_REQUIRE_EQUAL(resp.journeys_size(), 1);
    pbnavitia::Journey journey = resp.journeys(0);

    BOOST_REQUIRE_EQUAL(journey.sections_size(), 3);
    pbnavitia::Section section = journey.sections(1);

    BOOST_REQUIRE_EQUAL(section.stop_date_times_size(), 2);
    BOOST_CHECK_EQUAL(boost::count(section.additional_informations(), pbnavitia::STAY_IN), 0);
    auto stA = section.stop_date_times(0);
    auto stB = section.stop_date_times(1);
    BOOST_CHECK_EQUAL(stA.stop_point().uri(), "stop_area:stop0");
    BOOST_CHECK_EQUAL(stB.stop_point().uri(), "stop_area:stop2");
    BOOST_CHECK_EQUAL(stA.departure_date_time(), ntest::to_posix_timestamp("20120614T081100"));
    BOOST_CHECK_EQUAL(stB.arrival_date_time(), ntest::to_posix_timestamp("20120614T081500"));
    BOOST_CHECK_EQUAL(journey.sections(2).duration(), 0);


    // - stop area stop1 to stop2 coordinates : using 0->2

    navitia::type::Type_e origin_type = b.data->get_type_of_id("stop_area:stop1");
    origin = {origin_type, "stop_area:stop1"};
    origin.coordinates = b.data->pt_data->stop_areas_map["stop_area:stop1"]->coord;
    destination = {navitia::type::Type_e::Coord, "coord:120:80.002"};
    origin.streetnetwork_params.max_duration = 15_min;
    destination.streetnetwork_params.max_duration = 15_min;

    pb_creator.init(data_ptr, boost::gregorian::not_a_date_time, null_time_period);
    make_response(pb_creator, raptor, origin, destination, {ntest::to_posix_timestamp("20120614T021000")},
                  true, navitia::type::AccessibiliteParams()/*false*/,
                  forbidden, {}, sn_worker, nt::RTLevel::Base, 2_min);
    resp = pb_creator.get_response();

    BOOST_REQUIRE_EQUAL(resp.response_type(), pbnavitia::ITINERARY_FOUND);
    BOOST_REQUIRE_EQUAL(resp.journeys_size(), 1);
    journey = resp.journeys(0);

    BOOST_REQUIRE_EQUAL(journey.sections_size(), 3);
    section = journey.sections(1);

    BOOST_REQUIRE_EQUAL(section.stop_date_times_size(), 2);
    BOOST_CHECK_EQUAL(boost::count(section.additional_informations(), pbnavitia::STAY_IN), 0);
    stA = section.stop_date_times(0);
    stB = section.stop_date_times(1);
    BOOST_CHECK_EQUAL(stA.stop_point().uri(), "stop_area:stop0");
    BOOST_CHECK_EQUAL(stB.stop_point().uri(), "stop_area:stop2");
    BOOST_CHECK_EQUAL(stA.departure_date_time(), ntest::to_posix_timestamp("20120614T081100"));
    BOOST_CHECK_EQUAL(stB.arrival_date_time(), ntest::to_posix_timestamp("20120614T081500"));
    BOOST_CHECK_EQUAL(journey.sections(0).duration(), 420);

}

BOOST_AUTO_TEST_CASE(journey_stay_in) {
    std::vector<std::string> forbidden;
    ed::builder b("20120614");
    b.vj("9658", "1111111", "block1", true) ("ehv", 60300,60600)
                                            ("ehb", 60780,60780)
                                            ("bet", 61080,61080)
                                            ("btl", 61560,61560)
                                            ("vg",  61920,61920)
                                            ("ht",  62340,62340);
    b.vj("4462", "1111111", "block1", true) ("ht",  62760,62760)
                                            ("hto", 62940,62940)
                                            ("rs",  63180,63180);
    b.finish();
    navitia::type::Data data;
    b.generate_dummy_basis();
    b.data->pt_data->index();
    b.data->build_raptor();
    b.data->build_uri();
    b.data->meta->production_date = boost::gregorian::date_period(boost::gregorian::date(2012,06,14), boost::gregorian::days(7));
    nr::RAPTOR raptor(*b.data);

    navitia::type::Type_e origin_type = b.data->get_type_of_id("bet");
    navitia::type::Type_e destination_type = b.data->get_type_of_id("rs");
    navitia::type::EntryPoint origin(origin_type, "bet");
    navitia::type::EntryPoint destination(destination_type, "rs");

    ng::StreetNetwork sn_worker(*data.geo_ref);
    auto * data_ptr = b.data.get();
    navitia::PbCreator pb_creator(data_ptr, boost::gregorian::not_a_date_time, null_time_period);
    make_response(pb_creator, raptor, origin, destination, {ntest::to_posix_timestamp("20120614T165300")},
                  true, navitia::type::AccessibiliteParams(),
                  forbidden, {}, sn_worker, nt::RTLevel::Base, 2_min);

    pbnavitia::Response resp = pb_creator.get_response();

    BOOST_REQUIRE_EQUAL(resp.response_type(), pbnavitia::ITINERARY_FOUND);
    BOOST_REQUIRE_EQUAL(resp.journeys_size(), 1);
    pbnavitia::Journey journey = resp.journeys(0);
    BOOST_REQUIRE_EQUAL(journey.nb_transfers(), 0);

    BOOST_REQUIRE_EQUAL(journey.sections_size(), 3);
    pbnavitia::Section section = journey.sections(0);

    BOOST_REQUIRE_EQUAL(section.stop_date_times_size(), 4);
    BOOST_CHECK_EQUAL(boost::count(section.additional_informations(), pbnavitia::STAY_IN), 1);
    auto st1 = section.stop_date_times(0);
    auto st2 = section.stop_date_times(3);
    BOOST_CHECK_EQUAL(st1.stop_point().uri(), "bet");
    BOOST_CHECK_EQUAL(st2.stop_point().uri(), "ht");
    BOOST_CHECK_EQUAL(st1.departure_date_time(), navitia::test::to_posix_timestamp("20120614T165800"));
    BOOST_CHECK_EQUAL(st2.arrival_date_time(), navitia::test::to_posix_timestamp("20120614T171900"));

    section = journey.sections(1);
    BOOST_CHECK_EQUAL(section.type(), pbnavitia::SectionType::TRANSFER);
    BOOST_CHECK_EQUAL(section.transfer_type(), pbnavitia::TransferType::stay_in);
    BOOST_CHECK_EQUAL(section.duration(), 420);
    BOOST_CHECK_EQUAL(section.origin().uri(), "ht");
    BOOST_CHECK_EQUAL(section.destination().uri(), "ht");

}

BOOST_AUTO_TEST_CASE(journey_stay_in_teleport) {
    std::vector<std::string> forbidden;
    ed::builder b("20120614");
    b.vj("9658", "1111111", "block1", true) ("ehv", 60300,60600)
                                            ("ehb", 60780,60780)
                                            ("bet", 61080,61080)
                                            ("btl", 61560,61560)
                                            ("vg",  61920,61920)
                                            ("ht:4",  62340,62340);
    b.vj("4462", "1111111", "block1", true) ("ht:4a",  62760,62760)
                                            ("hto", 62940,62940)
                                            ("rs",  63180,63180);
    b.connection("ht:4", "ht:4a", 120);
    b.connection("ht:4a", "ht:4", 120);
    b.finish();
    navitia::type::Data data;
    b.generate_dummy_basis();
    b.data->pt_data->index();
    b.data->build_raptor();
    b.data->build_uri();
    b.data->meta->production_date = boost::gregorian::date_period(boost::gregorian::date(2012,06,14), boost::gregorian::days(7));
    nr::RAPTOR raptor(*b.data);

    navitia::type::Type_e origin_type = b.data->get_type_of_id("bet");
    navitia::type::Type_e destination_type = b.data->get_type_of_id("rs");
    navitia::type::EntryPoint origin(origin_type, "bet");
    navitia::type::EntryPoint destination(destination_type, "rs");

    ng::StreetNetwork sn_worker(*data.geo_ref);
    auto * data_ptr = b.data.get();
    navitia::PbCreator pb_creator(data_ptr, boost::gregorian::not_a_date_time, null_time_period);
    make_response(pb_creator, raptor, origin, destination, {ntest::to_posix_timestamp("20120614T165300")},
                  true, navitia::type::AccessibiliteParams(),
                  forbidden, {}, sn_worker, nt::RTLevel::Base, 2_min);
    pbnavitia::Response resp = pb_creator.get_response();

    BOOST_REQUIRE_EQUAL(resp.response_type(), pbnavitia::ITINERARY_FOUND);
    BOOST_REQUIRE_EQUAL(resp.journeys_size(), 1);
    pbnavitia::Journey journey = resp.journeys(0);

    BOOST_REQUIRE_EQUAL(journey.nb_transfers(), 0);
    BOOST_REQUIRE_EQUAL(journey.sections_size(), 3);
    pbnavitia::Section section = journey.sections(0);

    BOOST_REQUIRE_EQUAL(section.stop_date_times_size(), 4);
    auto st1 = section.stop_date_times(0);
    auto st2 = section.stop_date_times(3);
    BOOST_CHECK_EQUAL(st1.stop_point().uri(), "bet");
    BOOST_CHECK_EQUAL(st2.stop_point().uri(), "ht:4");
    BOOST_CHECK_EQUAL(st1.departure_date_time(), navitia::test::to_posix_timestamp("20120614T165800"));
    BOOST_CHECK_EQUAL(st2.arrival_date_time(), navitia::test::to_posix_timestamp("20120614T171900"));

    section = journey.sections(1);
    BOOST_REQUIRE_EQUAL(section.type(), pbnavitia::SectionType::TRANSFER);
    BOOST_REQUIRE_EQUAL(section.transfer_type(), pbnavitia::TransferType::stay_in);
    BOOST_REQUIRE_EQUAL(section.duration(), 420);
    BOOST_CHECK_EQUAL(section.origin().uri(), "ht:4");
    BOOST_CHECK_EQUAL(section.destination().uri(), "ht:4a");


    section = journey.sections(2);
    BOOST_REQUIRE_EQUAL(section.stop_date_times_size(), 3);
    st1 = section.stop_date_times(0);
    st2 = section.stop_date_times(2);
    BOOST_CHECK_EQUAL(st1.stop_point().uri(), "ht:4a");
    BOOST_CHECK_EQUAL(st2.stop_point().uri(), "rs");
    BOOST_CHECK_EQUAL(st1.departure_date_time(), navitia::test::to_posix_timestamp("20120614T172600"));
    BOOST_CHECK_EQUAL(st2.arrival_date_time(), navitia::test::to_posix_timestamp("20120614T173300"));
}


BOOST_AUTO_TEST_CASE(journey_stay_in_shortteleport) {
    std::vector<std::string> forbidden;
    ed::builder b("20120614");
    b.vj("9658", "1111111", "block1", true) ("ehv",  60300,60600)
                                            ("ehb",  60780,60780)
                                            ("bet",  61080,61080)
                                            ("btl",  61560,61560)
                                            ("vg",   61920,61920)
                                            ("ht:4", 62340,62340);
    b.vj("4462", "1111111", "block1", true) ("ht:4a",62400,62400)
                                            ("hto",  62940,62940)
                                            ("rs",   63180,63180);
    b.finish();
    navitia::type::Data data;
    b.generate_dummy_basis();
    b.data->pt_data->index();
    b.data->build_raptor();
    b.data->build_uri();
    b.data->meta->production_date = boost::gregorian::date_period(boost::gregorian::date(2012,06,14), boost::gregorian::days(7));
    nr::RAPTOR raptor(*b.data);

    navitia::type::Type_e origin_type = b.data->get_type_of_id("bet");
    navitia::type::Type_e destination_type = b.data->get_type_of_id("rs");
    navitia::type::EntryPoint origin(origin_type, "bet");
    navitia::type::EntryPoint destination(destination_type, "rs");

    ng::StreetNetwork sn_worker(*data.geo_ref);
    auto * data_ptr = b.data.get();
    navitia::PbCreator pb_creator(data_ptr, boost::gregorian::not_a_date_time, null_time_period);
    make_response(pb_creator, raptor, origin, destination, {ntest::to_posix_timestamp("20120614T165300")},
                  true, navitia::type::AccessibiliteParams(),
                  forbidden, {}, sn_worker, nt::RTLevel::Base, 2_min);
    pbnavitia::Response resp = pb_creator.get_response();

    BOOST_REQUIRE_EQUAL(resp.response_type(), pbnavitia::ITINERARY_FOUND);
    BOOST_REQUIRE_EQUAL(resp.journeys_size(), 1);
    pbnavitia::Journey journey = resp.journeys(0);

    BOOST_REQUIRE_EQUAL(journey.sections_size(), 3);
    BOOST_REQUIRE_EQUAL(journey.nb_transfers(), 0);
    pbnavitia::Section section = journey.sections(0);

    BOOST_REQUIRE_EQUAL(section.stop_date_times_size(), 4);
    auto st1 = section.stop_date_times(0);
    auto st2 = section.stop_date_times(3);
    BOOST_CHECK_EQUAL(st1.stop_point().uri(), "bet");
    BOOST_CHECK_EQUAL(st2.stop_point().uri(), "ht:4");
    BOOST_CHECK_EQUAL(st1.departure_date_time(), navitia::test::to_posix_timestamp("20120614T165800"));
    BOOST_CHECK_EQUAL(st2.arrival_date_time(), navitia::test::to_posix_timestamp("20120614T171900"));
    BOOST_CHECK_EQUAL(boost::count(section.additional_informations(), pbnavitia::STAY_IN), 1);

    section = journey.sections(1);
    BOOST_REQUIRE_EQUAL(section.type(), pbnavitia::SectionType::TRANSFER);
    BOOST_REQUIRE_EQUAL(section.transfer_type(), pbnavitia::TransferType::stay_in);
    BOOST_REQUIRE_EQUAL(section.duration(), 60);


    section = journey.sections(2);
    BOOST_CHECK_EQUAL(boost::count(section.additional_informations(), pbnavitia::STAY_IN), 0);
    BOOST_REQUIRE_EQUAL(section.stop_date_times_size(), 3);
    auto st3 = section.stop_date_times(0);
    auto st4 = section.stop_date_times(2);
    BOOST_CHECK_EQUAL(st3.stop_point().uri(), "ht:4a");
    BOOST_CHECK_EQUAL(st4.stop_point().uri(), "rs");
    BOOST_CHECK_EQUAL(st3.departure_date_time(), navitia::test::to_posix_timestamp("20120614T172000"));
    BOOST_CHECK_EQUAL(st4.arrival_date_time(), navitia::test::to_posix_timestamp("20120614T173300"));
}

BOOST_AUTO_TEST_CASE(journey_departure_from_a_stay_in) {
    /*
     * For this journey from 'start' to 'end', we begin with a service extension at the terminus of the first vj
     *
     * The results must be presented in 3 sections
     * - one from 'start' to 'start' tagged as a stay in
     * - one transfers
     * - one from 'ht:4a' to 'end'
     */
    std::vector<std::string> forbidden;
    ed::builder b("20120614");
    b.vj("9658", "1111111", "block1", true) ("ehv",  60300,60600)
                                            ("ehb",  60780,60780)
                                            ("bet",  61080,61080)
                                            ("btl",  61560,61560)
                                            ("vg",   61920,61920)
                                            ("start", 62340,62340);
    b.vj("4462", "1111111", "block1", true) ("ht:4a",62400,62400)
                                            ("hto",  62940,62940)
                                            ("end",   63180,63180);
    //Note: the vj '4462' is a service extension of '9658' because
    //they have the same block_id ('block1') and 4462 have been defined after 9658
    b.finish();
    navitia::type::Data data;
    b.generate_dummy_basis();
    b.data->pt_data->index();
    b.data->build_raptor();
    b.data->build_uri();
    b.data->meta->production_date = boost::gregorian::date_period(boost::gregorian::date(2012,06,14), boost::gregorian::days(7));
    nr::RAPTOR raptor(*b.data);

    navitia::type::Type_e origin_type = b.data->get_type_of_id("start");
    navitia::type::Type_e destination_type = b.data->get_type_of_id("end");
    navitia::type::EntryPoint origin(origin_type, "start");
    navitia::type::EntryPoint destination(destination_type, "end");

    ng::StreetNetwork sn_worker(*data.geo_ref);
    auto * data_ptr = b.data.get();
    navitia::PbCreator pb_creator(data_ptr, boost::gregorian::not_a_date_time, null_time_period);
    make_response(pb_creator, raptor, origin, destination, {ntest::to_posix_timestamp("20120614T165300")},
                  true, navitia::type::AccessibiliteParams(),
                  forbidden, {}, sn_worker, nt::RTLevel::Base, 2_min);
    pbnavitia::Response resp = pb_creator.get_response();

    BOOST_REQUIRE_EQUAL(resp.response_type(), pbnavitia::ITINERARY_FOUND);
    BOOST_REQUIRE_EQUAL(resp.journeys_size(), 1);
    pbnavitia::Journey journey = resp.journeys(0);

    BOOST_REQUIRE_EQUAL(journey.sections_size(), 3);
    BOOST_REQUIRE_EQUAL(journey.nb_transfers(), 0);
    pbnavitia::Section section = journey.sections(0);

    BOOST_REQUIRE_EQUAL(section.stop_date_times_size(), 1);
    BOOST_CHECK_EQUAL(section.origin().uri(), "start");
    BOOST_CHECK_EQUAL(section.destination().uri(), "start");
    BOOST_CHECK_EQUAL(boost::count(section.additional_informations(), pbnavitia::STAY_IN), 1);

    section = journey.sections(1);
    BOOST_REQUIRE_EQUAL(section.type(), pbnavitia::SectionType::TRANSFER);
    BOOST_REQUIRE_EQUAL(section.transfer_type(), pbnavitia::TransferType::stay_in);
    BOOST_REQUIRE_EQUAL(section.duration(), 60);

    section = journey.sections(2);
    BOOST_CHECK_EQUAL(boost::count(section.additional_informations(), pbnavitia::STAY_IN), 0);
    BOOST_REQUIRE_EQUAL(section.stop_date_times_size(), 3);
    auto st3 = section.stop_date_times(0);
    auto st4 = section.stop_date_times(2);
    BOOST_CHECK_EQUAL(st3.stop_point().uri(), "ht:4a");
    BOOST_CHECK_EQUAL(st4.stop_point().uri(), "end");
    BOOST_CHECK_EQUAL(st3.departure_date_time(), navitia::test::to_posix_timestamp("20120614T172000"));
    BOOST_CHECK_EQUAL(st4.arrival_date_time(), navitia::test::to_posix_timestamp("20120614T173300"));
}


BOOST_AUTO_TEST_CASE(journey_arrival_before_a_stay_in) {
    /*
     * For this journey from 'start' to 'end', we stop at the terminus and even if there is a service extension after we do not take it
     *
     * The results must be presented in only one section (and not tagged as 'stay_in')
     */
    std::vector<std::string> forbidden;
    ed::builder b("20120614");
    b.vj("9658", "1111111", "block1", true) ("ehv",  60300,60600)
                                            ("ehb",60780,60780)
                                            ("start",  61080,61080)
                                            ("btl",  61560,61560)
                                            ("vg",   61920,61920)
                                            ("end",  62340,62340);
    b.vj("4462", "1111111", "block1", true) ("ht:4a",62400,62400)
                                            ("hto",  62940,62940)
                                            ("rs",   63180,63180);
    b.finish();
    navitia::type::Data data;
    b.generate_dummy_basis();
    b.data->pt_data->index();
    b.data->build_raptor();
    b.data->build_uri();
    b.data->meta->production_date = boost::gregorian::date_period(boost::gregorian::date(2012,06,14), boost::gregorian::days(7));
    nr::RAPTOR raptor(*b.data);

    navitia::type::Type_e origin_type = b.data->get_type_of_id("start");
    navitia::type::Type_e destination_type = b.data->get_type_of_id("end");
    navitia::type::EntryPoint origin(origin_type, "start");
    navitia::type::EntryPoint destination(destination_type, "end");

    ng::StreetNetwork sn_worker(*data.geo_ref);
    auto * data_ptr = b.data.get();
    navitia::PbCreator pb_creator(data_ptr, boost::gregorian::not_a_date_time, null_time_period);
    make_response(pb_creator, raptor, origin, destination, {ntest::to_posix_timestamp("20120614T165300")},
                  true, navitia::type::AccessibiliteParams(),
                  forbidden, {}, sn_worker, nt::RTLevel::Base, 2_min);
    pbnavitia::Response resp = pb_creator.get_response();

    BOOST_REQUIRE_EQUAL(resp.response_type(), pbnavitia::ITINERARY_FOUND);
    BOOST_REQUIRE_EQUAL(resp.journeys_size(), 1);

    pbnavitia::Journey journey = resp.journeys(0);
    BOOST_REQUIRE_EQUAL(journey.sections_size(), 1);
    BOOST_REQUIRE_EQUAL(journey.nb_transfers(), 0);

    pbnavitia::Section section = journey.sections(0);
    BOOST_REQUIRE_EQUAL(section.stop_date_times_size(), 4);
    BOOST_CHECK_EQUAL(section.origin().uri(), "start");
    BOOST_CHECK_EQUAL(section.destination().uri(), "end");
    BOOST_CHECK_EQUAL(boost::count(section.additional_informations(), pbnavitia::STAY_IN), 0);
}



BOOST_AUTO_TEST_CASE(journey_arrival_in_a_stay_in) {
    /*
     * For this journey from 'start' to 'end', we stop just after a service extension
     *
     * The results must be presented in 3 sections
     * - one from 'start' to 'ht:4' tagged as a stay in
     * - one stay in transfer
     * - one section from 'end' to 'end'
     */
    std::vector<std::string> forbidden;
    ed::builder b("20120614");
    b.vj("9658", "1111111", "block1", true) ("ehv", 60300, 60600)
                                            ("ehb", 60780, 60780)
                                            ("start", 61080, 61080)
                                            ("btl", 61560, 61560)
                                            ("vg", 61920, 61920)
                                            ("ht:4", 62340, 62350);
    b.vj("4462", "1111111", "block1", true) ("end", 62400, 62500)
                                            ("hto", 62940, 62940)
                                            ("rs", 63180, 63180);
    b.finish();
    navitia::type::Data data;
    b.generate_dummy_basis();
    b.data->pt_data->index();
    b.data->build_raptor();
    b.data->build_uri();
    b.data->meta->production_date = boost::gregorian::date_period(boost::gregorian::date(2012,06,14), boost::gregorian::days(7));
    nr::RAPTOR raptor(*b.data);

    navitia::type::Type_e origin_type = b.data->get_type_of_id("start");
    navitia::type::Type_e destination_type = b.data->get_type_of_id("end");
    navitia::type::EntryPoint origin(origin_type, "start");
    navitia::type::EntryPoint destination(destination_type, "end");

    ng::StreetNetwork sn_worker(*data.geo_ref);
    auto * data_ptr = b.data.get();
    navitia::PbCreator pb_creator(data_ptr, boost::gregorian::not_a_date_time, null_time_period);
    make_response(pb_creator, raptor, origin, destination, {ntest::to_posix_timestamp("20120614T165300")},
                  true, navitia::type::AccessibiliteParams(),
                  forbidden, {}, sn_worker, nt::RTLevel::Base, 2_min);
    pbnavitia::Response resp = pb_creator.get_response();

    dump_response(resp, "arrival_before");
    BOOST_REQUIRE_EQUAL(resp.response_type(), pbnavitia::ITINERARY_FOUND);
    BOOST_REQUIRE_EQUAL(resp.journeys_size(), 1);

    pbnavitia::Journey journey = resp.journeys(0);
    BOOST_REQUIRE_EQUAL(journey.sections_size(), 3);
    BOOST_CHECK_EQUAL(journey.nb_transfers(), 0);

    pbnavitia::Section section = journey.sections(0);
    BOOST_REQUIRE_EQUAL(section.stop_date_times_size(), 4);
    BOOST_CHECK_EQUAL(section.origin().uri(), "start");
    BOOST_CHECK_EQUAL(section.destination().uri(), "ht:4");
    BOOST_CHECK_EQUAL(boost::count(section.additional_informations(), pbnavitia::STAY_IN), 1);

    section = journey.sections(1);
    BOOST_REQUIRE_EQUAL(section.type(), pbnavitia::SectionType::TRANSFER);
    BOOST_REQUIRE_EQUAL(section.transfer_type(), pbnavitia::TransferType::stay_in);
    BOOST_REQUIRE_EQUAL(section.duration(), 150);

    section = journey.sections(2);
    BOOST_REQUIRE_EQUAL(section.stop_date_times_size(), 1);
    BOOST_CHECK_EQUAL(section.origin().uri(), "end");
    BOOST_CHECK_EQUAL(section.destination().uri(), "end");
    BOOST_CHECK_EQUAL(boost::count(section.additional_informations(), pbnavitia::STAY_IN), 0);
    BOOST_CHECK_EQUAL(section.duration(), 0);
}


BOOST_AUTO_TEST_CASE(journey_arrival_before_a_stay_in_without_teleport) {
    /*
     * For this journey from 'start' to 'end', we stop at the terminus and even if there is a service extension after we do not take it
     * the difference between the 'journey_arrival_before_a_stay_in' test is that the service extension start
     * from the same point and at the same time
     *
     * The results must be presented in only one section (and not tagged as 'stay_in')
     */
    std::vector<std::string> forbidden;
    ed::builder b("20120614");
    b.vj("9658", "1111111", "block1", true) ("ehv",  60300,60600)
                                            ("ehb",60780,60780)
                                            ("start",  61080,61080)
                                            ("btl",  61560,61560)
                                            ("vg",   61920,61920)
                                            ("end",  62340,62340); //same point and same time
    b.vj("4462", "1111111", "block1", true) ("end",  62340,62340) //same point and same time
                                            ("hto",  62940,62940)
                                            ("rs",   63180,63180);
    b.finish();
    navitia::type::Data data;
    b.generate_dummy_basis();
    b.data->pt_data->index();
    b.data->build_raptor();
    b.data->build_uri();
    b.data->meta->production_date = boost::gregorian::date_period(boost::gregorian::date(2012,06,14), boost::gregorian::days(7));
    nr::RAPTOR raptor(*b.data);

    navitia::type::Type_e origin_type = b.data->get_type_of_id("start");
    navitia::type::Type_e destination_type = b.data->get_type_of_id("end");
    navitia::type::EntryPoint origin(origin_type, "start");
    navitia::type::EntryPoint destination(destination_type, "end");

    ng::StreetNetwork sn_worker(*data.geo_ref);
    auto * data_ptr = b.data.get();
    navitia::PbCreator pb_creator(data_ptr, boost::gregorian::not_a_date_time, null_time_period);
    make_response(pb_creator, raptor, origin, destination, {ntest::to_posix_timestamp("20120614T165300")},
                  true, navitia::type::AccessibiliteParams(),
                  forbidden, {}, sn_worker, nt::RTLevel::Base, 2_min);
    pbnavitia::Response resp = pb_creator.get_response();
    BOOST_REQUIRE_EQUAL(resp.response_type(), pbnavitia::ITINERARY_FOUND);
    BOOST_REQUIRE_EQUAL(resp.journeys_size(), 1);

    pbnavitia::Journey journey = resp.journeys(0);
    BOOST_REQUIRE_EQUAL(journey.sections_size(), 1);
    BOOST_REQUIRE_EQUAL(journey.nb_transfers(), 0);

    pbnavitia::Section section = journey.sections(0);
    BOOST_REQUIRE_EQUAL(section.stop_date_times_size(), 4);
    BOOST_CHECK_EQUAL(section.origin().uri(), "start");
    BOOST_CHECK_EQUAL(section.destination().uri(), "end");
    BOOST_CHECK_EQUAL(boost::count(section.additional_informations(), pbnavitia::STAY_IN), 0);
}


BOOST_AUTO_TEST_CASE(journey_stay_in_shortteleport_counterclockwise) {
    std::vector<std::string> forbidden;
    ed::builder b("20120614");
    b.vj("9658", "1111111", "block1", true) ("ehv",  60300,60600)
                                            ("ehb",  60780,60780)
                                            ("bet",  61080,61080)
                                            ("btl",  61560,61560)
                                            ("vg",   61920,61920)
                                            ("ht:4", 62340,62340);
    b.vj("4462", "1111111", "block1", true) ("ht:4a",62400,62400)
                                            ("hto",  62940,62940)
                                            ("rs",   63180,63180);
    b.finish();
    navitia::type::Data data;
    b.generate_dummy_basis();
    b.data->pt_data->index();
    b.data->build_raptor();
    b.data->build_uri();
    b.data->meta->production_date = boost::gregorian::date_period(boost::gregorian::date(2012,06,14), boost::gregorian::days(7));
    nr::RAPTOR raptor(*b.data);

    navitia::type::Type_e origin_type = b.data->get_type_of_id("bet");
    navitia::type::Type_e destination_type = b.data->get_type_of_id("rs");
    navitia::type::EntryPoint origin(origin_type, "bet");
    navitia::type::EntryPoint destination(destination_type, "rs");

    ng::StreetNetwork sn_worker(*data.geo_ref);
    auto * data_ptr = b.data.get();
    navitia::PbCreator pb_creator(data_ptr, boost::gregorian::not_a_date_time, null_time_period);
    make_response(pb_creator, raptor, origin, destination, {ntest::to_posix_timestamp("20120614T174000")},
                  false, navitia::type::AccessibiliteParams(), forbidden, {},
                  sn_worker, nt::RTLevel::Base, 2_min);
    pbnavitia::Response resp = pb_creator.get_response();

    BOOST_REQUIRE_EQUAL(resp.response_type(), pbnavitia::ITINERARY_FOUND);
    BOOST_REQUIRE_EQUAL(resp.journeys_size(), 1);
    pbnavitia::Journey journey = resp.journeys(0);

    BOOST_REQUIRE_EQUAL(journey.sections_size(), 3);
    BOOST_REQUIRE_EQUAL(journey.nb_transfers(), 0);
    pbnavitia::Section section = journey.sections(0);

    BOOST_REQUIRE_EQUAL(section.stop_date_times_size(), 4);
    auto st1 = section.stop_date_times(0);
    auto st2 = section.stop_date_times(3);
    BOOST_CHECK_EQUAL(st1.stop_point().uri(), "bet");
    BOOST_CHECK_EQUAL(st2.stop_point().uri(), "ht:4");
    BOOST_CHECK_EQUAL(st1.departure_date_time(), navitia::test::to_posix_timestamp("20120614T165800"));
    BOOST_CHECK_EQUAL(st2.arrival_date_time(), navitia::test::to_posix_timestamp("20120614T171900"));

    section = journey.sections(1);
    BOOST_REQUIRE_EQUAL(section.type(), pbnavitia::SectionType::TRANSFER);
    BOOST_REQUIRE_EQUAL(section.transfer_type(), pbnavitia::TransferType::stay_in);
    BOOST_REQUIRE_EQUAL(section.duration(), 60);

    section = journey.sections(2);
    BOOST_REQUIRE_EQUAL(section.stop_date_times_size(), 3);
    auto st3 = section.stop_date_times(0);
    auto st4 = section.stop_date_times(2);
    BOOST_CHECK_EQUAL(st3.stop_point().uri(), "ht:4a");
    BOOST_CHECK_EQUAL(st4.stop_point().uri(), "rs");
    BOOST_CHECK_EQUAL(st3.departure_date_time(), navitia::test::to_posix_timestamp("20120614T172000"));
    BOOST_CHECK_EQUAL(st4.arrival_date_time(), navitia::test::to_posix_timestamp("20120614T173300"));
}

BOOST_AUTO_TEST_CASE(journey_array){
    std::vector<std::string> forbidden;
    ed::builder b("20120614");
    b.vj("A")("stop_area:stop1", 8*3600 +10*60, 8*3600 + 11 * 60)("stop_area:stop2", 8*3600 + 20 * 60 ,8*3600 + 21*60);
    b.vj("A")("stop_area:stop1", 9*3600 +10*60, 9*3600 + 11 * 60)("stop_area:stop2",  9*3600 + 20 * 60 ,9*3600 + 21*60);
    navitia::type::Data data;
    b.finish();
    b.generate_dummy_basis();
    b.data->pt_data->index();
    b.data->build_raptor();
    b.data->build_uri();
    b.data->geo_ref->init();
    b.data->build_proximity_list();
    b.data->meta->production_date = boost::gregorian::date_period(boost::gregorian::date(2012,06,14), boost::gregorian::days(7));
    nr::RAPTOR raptor(*b.data);

    navitia::type::Type_e origin_type = b.data->get_type_of_id("stop_area:stop1");
    navitia::type::Type_e destination_type = b.data->get_type_of_id("stop_area:stop2");
    navitia::type::EntryPoint origin(origin_type, "stop_area:stop1");
    navitia::type::EntryPoint destination(destination_type, "stop_area:stop2");

    ng::StreetNetwork sn_worker(*data.geo_ref);

    //we put the time not in the right order to check that they are correctly sorted
    std::vector<uint64_t> datetimes({ntest::to_posix_timestamp("20120614T080000"), ntest::to_posix_timestamp("20120614T090000")});
    auto * data_ptr = b.data.get();
    navitia::PbCreator pb_creator(data_ptr, boost::gregorian::not_a_date_time, null_time_period);
    nr::make_response(pb_creator, raptor, origin, destination, datetimes, true,
                      navitia::type::AccessibiliteParams(),
                      forbidden, {}, sn_worker, nt::RTLevel::Base, 2_min);
    pbnavitia::Response resp = pb_creator.get_response();

    BOOST_REQUIRE_EQUAL(resp.response_type(), pbnavitia::ITINERARY_FOUND);
    BOOST_REQUIRE_EQUAL(resp.journeys_size(), 2);

    pbnavitia::Journey journey = resp.journeys(0);
    BOOST_REQUIRE_EQUAL(journey.sections_size(), 3);
    pbnavitia::Section section = journey.sections(1);
    BOOST_REQUIRE_EQUAL(section.stop_date_times_size(), 2);
    auto st1 = section.stop_date_times(0);
    auto st2 = section.stop_date_times(1);
    BOOST_CHECK_EQUAL(st1.stop_point().uri(), "stop_area:stop1");
    BOOST_CHECK_EQUAL(st2.stop_point().uri(), "stop_area:stop2");
    BOOST_CHECK_EQUAL(st1.departure_date_time(), navitia::test::to_posix_timestamp("20120614T091100"));
    BOOST_CHECK_EQUAL(st2.arrival_date_time(), navitia::test::to_posix_timestamp("20120614T092000"));

    journey = resp.journeys(1);
    BOOST_REQUIRE_EQUAL(journey.sections_size(), 3);
    section = journey.sections(1);
    BOOST_REQUIRE_EQUAL(section.stop_date_times_size(), 2);
    st1 = section.stop_date_times(0);
    st2 = section.stop_date_times(1);
    BOOST_CHECK_EQUAL(st1.stop_point().uri(), "stop_area:stop1");
    BOOST_CHECK_EQUAL(st2.stop_point().uri(), "stop_area:stop2");
    BOOST_CHECK_EQUAL(st1.departure_date_time(), navitia::test::to_posix_timestamp("20120614T081100"));
    BOOST_CHECK_EQUAL(st2.arrival_date_time(), navitia::test::to_posix_timestamp("20120614T082000"));
}


template <typename speed_provider_trait>
struct streetnetworkmode_fixture : public routing_api_data<speed_provider_trait> {

    pbnavitia::Response make_response() {
        ng::StreetNetwork sn_worker(*this->b.data->geo_ref);
        nr::RAPTOR raptor(*this->b.data);
        auto * data_ptr = this->b.data.get();
        navitia::PbCreator pb_creator(data_ptr, boost::gregorian::not_a_date_time, null_time_period);
        nr::make_response(pb_creator, raptor, this->origin, this->destination, this->datetimes,
                          true, navitia::type::AccessibiliteParams(),
                          this->forbidden, {}, sn_worker, nt::RTLevel::Base, 2_min);
        return pb_creator.get_response();
    }
};


struct direct_path_routing_api_data : routing_api_data<test_speed_provider> {
    direct_path_routing_api_data():
        routing_api_data<test_speed_provider>(100),
        // note: we need to set the A->B distance to 100 to have something coherent concerning the crow fly distance between A and B
        // note2: we set it to 200 in the routing_api_data not to have projection problems
        worker(*this->b.data->geo_ref) {
        origin.streetnetwork_params.mode = navitia::type::Mode_e::Walking;
        origin.streetnetwork_params.offset = 0;
        origin.streetnetwork_params.max_duration = bt::pos_infin; //not used, overloaded in find_neares_stop_points call
        origin.streetnetwork_params.speed_factor = 1;

        worker.init(origin);
    }
    ng::StreetNetwork worker;
};

BOOST_FIXTURE_TEST_CASE(direct_path_under_the_limit, direct_path_routing_api_data) {
    //we limit the search to the limit of A->distance minus 1, so we can't find A (just B)
    auto a_s_distance = B.distance_to(S) + distance_ab;
    auto a_s_dur = to_duration(a_s_distance, navitia::type::Mode_e::Walking);

    auto sp = worker.find_nearest_stop_points(a_s_dur - navitia::seconds(1), b.data->pt_data->stop_point_proximity_list, false);

    navitia::routing::map_stop_point_duration tested_map;
    tested_map[navitia::routing::SpIdx(*(b.data->pt_data->stop_points_map["stop_point:stopB"]))] =
                        to_duration(B.distance_to(S), navitia::type::Mode_e::Walking);
    BOOST_CHECK_EQUAL_COLLECTIONS(sp.cbegin(), sp.cend(), tested_map.cbegin(), tested_map.cend());
}

BOOST_FIXTURE_TEST_CASE(direct_path_exactly_the_limit, direct_path_routing_api_data) {
    //we limit the search to the limit of A->distance so we can find A (and B)
    auto a_s_distance = B.distance_to(S) + distance_ab;
    auto a_s_dur = to_duration(a_s_distance, navitia::type::Mode_e::Walking);

    auto sp = worker.find_nearest_stop_points(a_s_dur,
                                              b.data->pt_data->stop_point_proximity_list, false);

    navitia::routing::map_stop_point_duration tested_map;
    tested_map[navitia::routing::SpIdx(*(b.data->pt_data->stop_points_map["stop_point:stopB"]))] =
                        to_duration(B.distance_to(S), navitia::type::Mode_e::Walking);
    tested_map[navitia::routing::SpIdx(*(b.data->pt_data->stop_points_map["stop_point:stopA"]))] =
                        a_s_dur;
    tested_map[navitia::routing::SpIdx(*(b.data->pt_data->stop_points_map["stop_point:uselessA"]))] =
                        a_s_dur;
    BOOST_CHECK_EQUAL_COLLECTIONS(sp.cbegin(), sp.cend(), tested_map.cbegin(), tested_map.cend());
}

BOOST_FIXTURE_TEST_CASE(direct_path_over_the_limit, direct_path_routing_api_data) {
    //we limit the search to the limit of A->distance plus 1, so we can find A (and B)
    auto a_s_distance = B.distance_to(S) + distance_ab;
    auto a_s_dur = to_duration(a_s_distance, navitia::type::Mode_e::Walking);

    auto sp = worker.find_nearest_stop_points(a_s_dur + navitia::seconds(1),
                                              b.data->pt_data->stop_point_proximity_list, false);

    navitia::routing::map_stop_point_duration tested_map;
    tested_map[navitia::routing::SpIdx(*(b.data->pt_data->stop_points_map["stop_point:stopB"]))] =
                        to_duration(B.distance_to(S), navitia::type::Mode_e::Walking);
    tested_map[navitia::routing::SpIdx(*(b.data->pt_data->stop_points_map["stop_point:stopA"]))] =
                        a_s_dur;
    tested_map[navitia::routing::SpIdx(*(b.data->pt_data->stop_points_map["stop_point:uselessA"]))] =
                        a_s_dur;
    BOOST_CHECK_EQUAL_COLLECTIONS(sp.cbegin(), sp.cend(), tested_map.cbegin(), tested_map.cend());
}

// Walking
BOOST_FIXTURE_TEST_CASE(walking_test, streetnetworkmode_fixture<test_speed_provider>) {
    origin.streetnetwork_params.mode = navitia::type::Mode_e::Walking;
    origin.streetnetwork_params.offset = 0;
    origin.streetnetwork_params.max_duration = navitia::seconds(15*60);//navitia::seconds(200 / get_default_speed()[navitia::type::Mode_e::Walking]);
    origin.streetnetwork_params.speed_factor = 1;

    destination.streetnetwork_params.mode = navitia::type::Mode_e::Walking;
    destination.streetnetwork_params.offset = 0;
    destination.streetnetwork_params.speed_factor = 1;
    destination.streetnetwork_params.max_duration = navitia::seconds(15*60);//navitia::seconds(50 / get_default_speed()[navitia::type::Mode_e::Walking]);

    pbnavitia::Response resp = make_response();

    dump_response(resp, "walking");

    BOOST_REQUIRE_EQUAL(resp.journeys_size(), 2);
    pbnavitia::Journey journey = resp.journeys(1);
    BOOST_CHECK_EQUAL(journey.departure_date_time(), navitia::test::to_posix_timestamp("20120614T080000"));
    BOOST_CHECK_EQUAL(journey.arrival_date_time(), navitia::test::to_posix_timestamp("20120614T080510"));

    BOOST_REQUIRE_EQUAL(journey.sections_size(), 1);
    pbnavitia::Section section = journey.sections(0);
    BOOST_REQUIRE_EQUAL(section.type(), pbnavitia::SectionType::STREET_NETWORK);

    BOOST_CHECK_EQUAL(section.street_network().coordinates_size(), 4);
    BOOST_CHECK(! section.id().empty());
    BOOST_CHECK_EQUAL(section.street_network().duration(), 310);
    BOOST_CHECK_EQUAL(section.street_network().mode(), pbnavitia::StreetNetworkMode::Walking);
    BOOST_REQUIRE_EQUAL(section.street_network().path_items_size(), 3);
    BOOST_CHECK_EQUAL(section.street_network().path_items(0).name(), "rue bs");
    BOOST_CHECK_EQUAL(section.street_network().path_items(0).duration(), 20);
    BOOST_CHECK_EQUAL(section.street_network().path_items(1).name(), "rue ab");
    BOOST_CHECK_EQUAL(section.street_network().path_items(1).duration(), 200);
    BOOST_CHECK_EQUAL(section.street_network().path_items(2).name(), "rue ar");
    BOOST_CHECK_EQUAL(section.street_network().path_items(2).duration(), 90);

    // check that the shape is used, i.e. there is not only 2 points
    // from the stop times.
    journey = resp.journeys(0);
    BOOST_CHECK_EQUAL(journey.most_serious_disruption_effect(), ""); //no disruption should be found
    BOOST_CHECK_EQUAL(journey.duration(), 112);
    BOOST_CHECK_EQUAL(journey.durations().total(), 112);
    BOOST_CHECK_EQUAL(journey.durations().walking(), 110);

    BOOST_REQUIRE_EQUAL(journey.sections_size(), 3);
    section = journey.sections(1);
    BOOST_CHECK_EQUAL(section.shape().size(), 3);

    //check durations
    for (int idx_j = 0; idx_j < resp.journeys_size(); idx_j ++) {
        const auto& j = resp.journeys(idx_j);
        auto journey_duration = j.duration();
        int total_dur(0);
        for (int idx_section = 0; idx_section < j.sections().size(); ++idx_section) {
                const auto& section = j.sections(idx_section);
                total_dur += section.duration();
        }

        BOOST_CHECK_EQUAL(journey_duration, total_dur);
    }

}

//biking
BOOST_FIXTURE_TEST_CASE(biking, streetnetworkmode_fixture<test_speed_provider>) {
    origin.streetnetwork_params.mode = navitia::type::Mode_e::Bike;
    origin.streetnetwork_params.offset = b.data->geo_ref->offsets[navitia::type::Mode_e::Bike];
    origin.streetnetwork_params.max_duration = navitia::minutes(15);
    origin.streetnetwork_params.speed_factor = 1;
    destination.streetnetwork_params.mode = navitia::type::Mode_e::Bike;
    destination.streetnetwork_params.offset = b.data->geo_ref->offsets[navitia::type::Mode_e::Bike];
    destination.streetnetwork_params.max_duration = navitia::minutes(15);
    destination.streetnetwork_params.speed_factor = 1;

    auto resp = make_response();
    dump_response(resp, "biking");

    BOOST_REQUIRE_EQUAL(resp.response_type(), pbnavitia::ITINERARY_FOUND);
    BOOST_REQUIRE_EQUAL(resp.journeys_size(), 2);
    auto journey = resp.journeys(1);
    BOOST_REQUIRE_EQUAL(journey.sections_size(), 1);
    auto section = journey.sections(0);

    BOOST_REQUIRE_EQUAL(section.type(), pbnavitia::SectionType::STREET_NETWORK);
    BOOST_CHECK_EQUAL(section.origin().address().name(), "rue bs");
    BOOST_CHECK_EQUAL(section.destination().address().name(), "rue ag");
    BOOST_REQUIRE_EQUAL(section.street_network().coordinates_size(), 8);
    BOOST_CHECK_EQUAL(section.street_network().mode(), pbnavitia::StreetNetworkMode::Bike);
    BOOST_CHECK_EQUAL(section.street_network().duration(), 130); //it's the biking distance / biking speed (but there can be rounding pb)
    BOOST_REQUIRE_EQUAL(section.street_network().path_items_size(), 7);

    auto pathitem = section.street_network().path_items(0);
    BOOST_CHECK_EQUAL(pathitem.name(), "rue bs");
    BOOST_CHECK_EQUAL(pathitem.direction(), 0); //first direction is always 0°
    pathitem = section.street_network().path_items(1);
    BOOST_CHECK_EQUAL(pathitem.name(), "rue kb"); //after that we went strait so still 0°
    BOOST_CHECK_EQUAL(pathitem.direction(), 0);
    pathitem = section.street_network().path_items(2);
    BOOST_CHECK_EQUAL(pathitem.name(), "rue jk");
    BOOST_CHECK_EQUAL(pathitem.direction(), 90); //then we turned right
    pathitem = section.street_network().path_items(3);
    BOOST_CHECK_EQUAL(pathitem.name(), "rue ij");
    BOOST_CHECK_EQUAL(pathitem.direction(), 90); //then we turned right
    pathitem = section.street_network().path_items(4);
    BOOST_CHECK_EQUAL(pathitem.name(), "rue hi");
    BOOST_CHECK_EQUAL(pathitem.direction(), -90); //then we turned left
    pathitem = section.street_network().path_items(5);
    BOOST_CHECK_EQUAL(pathitem.name(), "rue gh");
    pathitem = section.street_network().path_items(6);
    BOOST_CHECK_EQUAL(pathitem.name(), "rue ag");

    // co2_emission Tests
    // First Journey
    // Bike mode
    BOOST_REQUIRE_EQUAL(resp.journeys(0).sections_size(), 3);
    BOOST_CHECK_EQUAL(resp.journeys(0).sections(0).has_co2_emission(), true);
    BOOST_CHECK_EQUAL(resp.journeys(0).sections(0).co2_emission().value(), 0.);
    BOOST_CHECK_EQUAL(resp.journeys(0).sections(0).co2_emission().unit(), "gEC");
    // Tram mode
    BOOST_CHECK_EQUAL(resp.journeys(0).sections(1).pt_display_informations().physical_mode(), "Tram");
    BOOST_CHECK_EQUAL(resp.journeys(0).sections(1).has_co2_emission(), true);
    BOOST_CHECK_EQUAL(resp.journeys(0).sections(1).co2_emission().value(), 0.58);
    BOOST_CHECK_EQUAL(resp.journeys(0).sections(1).co2_emission().unit(), "gEC");

    // Walk mode
    BOOST_CHECK_EQUAL(resp.journeys(0).sections(2).has_co2_emission(), true);
    BOOST_CHECK_EQUAL(resp.journeys(0).sections(2).co2_emission().value(), 0.);
    BOOST_CHECK_EQUAL(resp.journeys(0).sections(2).street_network().mode(), pbnavitia::StreetNetworkMode::Bike);
    // Aggregator co2_emission
    BOOST_CHECK_EQUAL(resp.journeys(0).has_co2_emission(), true);
    BOOST_CHECK_EQUAL(resp.journeys(0).co2_emission().value(), 0.58);
    BOOST_CHECK_EQUAL(resp.journeys(0).co2_emission().unit(), "gEC");

    // Second Journey
    // Bike mode
    BOOST_REQUIRE_EQUAL(resp.journeys(1).sections_size(), 1);
    BOOST_CHECK_EQUAL(resp.journeys(1).sections(0).has_co2_emission(), true);
    BOOST_CHECK_EQUAL(resp.journeys(1).sections(0).co2_emission().value(), 0.);
    BOOST_CHECK_EQUAL(resp.journeys(1).sections(0).co2_emission().unit(), "gEC");
    // Aggregator co2_emission
    BOOST_CHECK_EQUAL(resp.journeys(1).has_co2_emission(), true);
    BOOST_CHECK_EQUAL(resp.journeys(1).co2_emission().value(), 0.);
    BOOST_CHECK_EQUAL(resp.journeys(1).co2_emission().unit(), "gEC");
}

//biking
BOOST_FIXTURE_TEST_CASE(biking_walking, streetnetworkmode_fixture<test_speed_provider>) {
    origin.streetnetwork_params.mode = navitia::type::Mode_e::Bike;
    origin.streetnetwork_params.offset = b.data->geo_ref->offsets[navitia::type::Mode_e::Bike];
    origin.streetnetwork_params.max_duration = navitia::minutes(15);
    origin.streetnetwork_params.speed_factor = 1;
    destination.streetnetwork_params.mode = navitia::type::Mode_e::Walking;
    destination.streetnetwork_params.offset = b.data->geo_ref->offsets[navitia::type::Mode_e::Walking];
    destination.streetnetwork_params.max_duration = navitia::minutes(15);
    destination.streetnetwork_params.speed_factor = 1;

    auto resp = make_response();
    dump_response(resp, "biking");

    BOOST_REQUIRE_EQUAL(resp.response_type(), pbnavitia::ITINERARY_FOUND);
    BOOST_REQUIRE_EQUAL(resp.journeys_size(), 1);
    auto journey = resp.journeys(0);
    BOOST_REQUIRE_EQUAL(journey.sections_size(), 1);
    auto section = journey.sections(0);

    BOOST_REQUIRE_EQUAL(section.type(), pbnavitia::SectionType::STREET_NETWORK);
    BOOST_CHECK_EQUAL(section.origin().address().name(), "rue bs");
    BOOST_CHECK_EQUAL(section.destination().address().name(), "rue ag");
    BOOST_REQUIRE_EQUAL(section.street_network().coordinates_size(), 8);
    BOOST_CHECK_EQUAL(section.street_network().mode(), pbnavitia::StreetNetworkMode::Bike);
    BOOST_CHECK_EQUAL(section.street_network().duration(), 130); //it's the biking distance / biking speed (but there can be rounding pb)
    BOOST_REQUIRE_EQUAL(section.street_network().path_items_size(), 7);
    BOOST_CHECK_EQUAL(journey.durations().walking(), 0);
    BOOST_CHECK_EQUAL(journey.durations().bike(), 130);
    BOOST_CHECK_EQUAL(journey.durations().car(), 0);
    BOOST_CHECK_EQUAL(journey.durations().total(), 130);
    BOOST_CHECK_EQUAL(journey.distances().walking(), 0);
    BOOST_CHECK_EQUAL(journey.distances().bike(), 532);
    BOOST_CHECK_EQUAL(journey.distances().car(), 0);

    auto pathitem = section.street_network().path_items(0);
    BOOST_CHECK_EQUAL(pathitem.name(), "rue bs");
    BOOST_CHECK_EQUAL(pathitem.direction(), 0); //first direction is always 0°
    pathitem = section.street_network().path_items(1);
    BOOST_CHECK_EQUAL(pathitem.name(), "rue kb"); //after that we went strait so still 0°
    BOOST_CHECK_EQUAL(pathitem.direction(), 0);
    pathitem = section.street_network().path_items(2);
    BOOST_CHECK_EQUAL(pathitem.name(), "rue jk");
    BOOST_CHECK_EQUAL(pathitem.direction(), 90); //then we turned right
    pathitem = section.street_network().path_items(3);
    BOOST_CHECK_EQUAL(pathitem.name(), "rue ij");
    BOOST_CHECK_EQUAL(pathitem.direction(), 90); //then we turned right
    pathitem = section.street_network().path_items(4);
    BOOST_CHECK_EQUAL(pathitem.name(), "rue hi");
    BOOST_CHECK_EQUAL(pathitem.direction(), -90); //then we turned left
    pathitem = section.street_network().path_items(5);
    BOOST_CHECK_EQUAL(pathitem.name(), "rue gh");
    pathitem = section.street_network().path_items(6);
    BOOST_CHECK_EQUAL(pathitem.name(), "rue ag");
}

// Biking with a different speed
BOOST_FIXTURE_TEST_CASE(biking_with_different_speed, streetnetworkmode_fixture<test_speed_provider>) {
    origin.streetnetwork_params.mode = navitia::type::Mode_e::Bike;
    origin.streetnetwork_params.offset = b.data->geo_ref->offsets[navitia::type::Mode_e::Bike];
    origin.streetnetwork_params.max_duration = bt::pos_infin;
    origin.streetnetwork_params.speed_factor = .5;
    destination.streetnetwork_params.mode = navitia::type::Mode_e::Bike;
    destination.streetnetwork_params.offset = b.data->geo_ref->offsets[navitia::type::Mode_e::Bike];
    destination.streetnetwork_params.max_duration = bt::pos_infin;
    destination.streetnetwork_params.speed_factor = .5;

    auto resp = make_response();
    dump_response(resp, "biking with different speed");

    BOOST_REQUIRE_EQUAL(resp.response_type(), pbnavitia::ITINERARY_FOUND);
    BOOST_REQUIRE_EQUAL(resp.journeys_size(), 2);
    auto journey = resp.journeys(1);
    BOOST_REQUIRE_EQUAL(journey.sections_size(), 1);
    auto section = journey.sections(0);

    BOOST_REQUIRE_EQUAL(section.type(), pbnavitia::SectionType::STREET_NETWORK);
    BOOST_CHECK_EQUAL(section.origin().address().name(), "rue bs");
    BOOST_CHECK_EQUAL(section.destination().address().name(), "rue ag");
    BOOST_REQUIRE_EQUAL(section.street_network().coordinates_size(), 8);
    BOOST_CHECK_EQUAL(section.street_network().mode(), pbnavitia::StreetNetworkMode::Bike);
    BOOST_CHECK_EQUAL(section.street_network().duration(), 130*2);
    BOOST_REQUIRE_EQUAL(section.street_network().path_items_size(), 7);

    auto pathitem = section.street_network().path_items(0);
    BOOST_CHECK_EQUAL(pathitem.name(), "rue bs");
    //NOTE: we cannot check length here, it has to be checked in a separate test (below), since the used faked speed in the test
    BOOST_CHECK_CLOSE(pathitem.duration(), S.distance_to(B) / (get_default_speed()[nt::Mode_e::Bike] * .5), 1);
    pathitem = section.street_network().path_items(1);
    BOOST_CHECK_EQUAL(pathitem.name(), "rue kb");
    pathitem = section.street_network().path_items(2);
    BOOST_CHECK_EQUAL(pathitem.name(), "rue jk");
    pathitem = section.street_network().path_items(3);
    BOOST_CHECK_EQUAL(pathitem.name(), "rue ij");
    pathitem = section.street_network().path_items(4);
    BOOST_CHECK_EQUAL(pathitem.name(), "rue hi");
    pathitem = section.street_network().path_items(5);
    BOOST_CHECK_EQUAL(pathitem.name(), "rue gh");
    pathitem = section.street_network().path_items(6);
    BOOST_CHECK_EQUAL(pathitem.name(), "rue ag");
    BOOST_CHECK_CLOSE(pathitem.duration(), A.distance_to(G) / (get_default_speed()[nt::Mode_e::Bike] * .5), 1);
}

// for an admin, when no main stop area is set
// we should output a fall back section, as it is used for computation
BOOST_FIXTURE_TEST_CASE(admin_explicit_fall_back, streetnetworkmode_fixture<test_speed_provider>) {

    origin.uri = "admin:74435";
    origin.type = b.data->get_type_of_id(origin.uri);
    origin.streetnetwork_params.max_duration = navitia::seconds(100);
    destination.streetnetwork_params.max_duration = navitia::seconds(100);

    auto resp = make_response();
    dump_response(resp, "admin_explicit_fall_back");

    BOOST_REQUIRE_EQUAL(resp.response_type(), pbnavitia::ITINERARY_FOUND);
    BOOST_REQUIRE_EQUAL(resp.journeys_size(), 1);
    auto journey = resp.journeys(0);
    BOOST_REQUIRE_EQUAL(journey.sections_size(), 3);
    auto section = journey.sections(0);

    BOOST_REQUIRE_EQUAL(section.type(), pbnavitia::SectionType::STREET_NETWORK);
    BOOST_CHECK_EQUAL(section.origin().address().name(), "rue bs");
    BOOST_CHECK_GT(section.duration(), 0);
    BOOST_CHECK_EQUAL(section.street_network().mode(), pbnavitia::StreetNetworkMode::Walking);

    auto pathitem = section.street_network().path_items(0);
    BOOST_CHECK_EQUAL(pathitem.name(), "rue bs");
    BOOST_CHECK_EQUAL(pathitem.direction(), 0); //first direction is always 0°
}

// direct journey using only car
BOOST_FIXTURE_TEST_CASE(car_direct, streetnetworkmode_fixture<test_speed_provider>) {
    auto total_distance = S.distance_to(B) + B.distance_to(C) + C.distance_to(F) + F.distance_to(E) + E.distance_to(A) + 1;

    origin.streetnetwork_params.mode = navitia::type::Mode_e::Car;
    origin.streetnetwork_params.offset = b.data->geo_ref->offsets[navitia::type::Mode_e::Car];
    origin.streetnetwork_params.max_duration = navitia::seconds(total_distance / get_default_speed()[navitia::type::Mode_e::Car]);
    origin.streetnetwork_params.speed_factor = 1;

    destination.streetnetwork_params.mode = navitia::type::Mode_e::Car;
    destination.streetnetwork_params.offset = b.data->geo_ref->offsets[navitia::type::Mode_e::Car];
    destination.streetnetwork_params.max_duration = navitia::seconds(total_distance / get_default_speed()[navitia::type::Mode_e::Car]);
    destination.streetnetwork_params.speed_factor = 1;

    auto resp = make_response();

    dump_response(resp, "car_direct");

    BOOST_REQUIRE_EQUAL(resp.response_type(), pbnavitia::ITINERARY_FOUND);
    BOOST_REQUIRE_EQUAL(resp.journeys_size(), 1); //1 path, just the PT one, we do not compute the direct path for car

    // co2_emission Tests
    // First Journey
    // Car mode
    BOOST_REQUIRE_EQUAL(resp.journeys(0).sections_size(), 7);
    BOOST_CHECK_EQUAL(resp.journeys(0).sections(0).street_network().mode(), pbnavitia::StreetNetworkMode::Car);
    BOOST_CHECK_EQUAL(resp.journeys(0).sections(0).co2_emission().value(), 12.144);
    BOOST_CHECK_EQUAL(resp.journeys(0).sections(0).co2_emission().unit(), "gEC");

    BOOST_CHECK_EQUAL(resp.journeys(0).sections(1).has_co2_emission(), false);
    // Walk mode
    BOOST_CHECK_EQUAL(resp.journeys(0).sections(2).has_co2_emission(), false);
    // Tram mode
    BOOST_CHECK_EQUAL(resp.journeys(0).sections(3).has_co2_emission(), true);
    BOOST_CHECK_EQUAL(resp.journeys(0).sections(3).pt_display_informations().physical_mode(), "Tram");
    BOOST_CHECK_EQUAL(resp.journeys(0).sections(3).co2_emission().value(), 0.58);
    BOOST_CHECK_EQUAL(resp.journeys(0).sections(3).co2_emission().unit(), "gEC");
    // Walk mode
    BOOST_CHECK_EQUAL(resp.journeys(0).sections(4).has_co2_emission(), false);
    BOOST_CHECK_EQUAL(resp.journeys(0).sections(5).has_co2_emission(), false);

    // Car mode
    BOOST_CHECK_EQUAL(resp.journeys(0).sections(6).has_co2_emission(), true);
    BOOST_CHECK_EQUAL(resp.journeys(0).sections(6).street_network().mode(), pbnavitia::StreetNetworkMode::Car);
    BOOST_CHECK_EQUAL(resp.journeys(0).sections(6).co2_emission().value(), 32.568);
    BOOST_CHECK_EQUAL(resp.journeys(0).sections(6).co2_emission().unit(), "gEC");
    // Aggregator co2_emission
    BOOST_CHECK_EQUAL(resp.journeys(0).has_co2_emission(), true);
    BOOST_CHECK_EQUAL(resp.journeys(0).co2_emission().value(), 12.144 + 0.58 + 32.568);
    BOOST_CHECK_EQUAL(resp.journeys(0).co2_emission().unit(), "gEC");

    BOOST_CHECK_EQUAL(resp.journeys(0).durations().walking(), 30);
    BOOST_CHECK_EQUAL(resp.journeys(0).durations().bike(), 0);
    BOOST_CHECK_EQUAL(resp.journeys(0).durations().car(), 22);
    BOOST_CHECK_EQUAL(resp.journeys(0).durations().total(), 57);
    BOOST_CHECK_EQUAL(resp.journeys(0).distances().walking(), 33);
    BOOST_CHECK_EQUAL(resp.journeys(0).distances().bike(), 0);
    BOOST_CHECK_EQUAL(resp.journeys(0).distances().car(), 243);

}

// car + bus using parking
BOOST_FIXTURE_TEST_CASE(car_parking_bus, streetnetworkmode_fixture<test_speed_provider>) {
    using namespace navitia;
    using type::Mode_e;
    using navitia::seconds;

    const auto distance_sd = S.distance_to(B) + B.distance_to(D);
    const auto distance_ar = A.distance_to(R);
    const double speed_factor = 1;

    origin.streetnetwork_params.mode = Mode_e::Car;
    origin.streetnetwork_params.offset = b.data->geo_ref->offsets[Mode_e::Car];
    origin.streetnetwork_params.max_duration =
        seconds(distance_sd / get_default_speed()[Mode_e::Car] / speed_factor)
        + b.data->geo_ref->default_time_parking_park
        + seconds(B.distance_to(D) / get_default_speed()[Mode_e::Walking] / speed_factor)
        + seconds(2);
    origin.streetnetwork_params.speed_factor = speed_factor;

    destination.streetnetwork_params.mode = Mode_e::Walking;
    destination.streetnetwork_params.offset = b.data->geo_ref->offsets[Mode_e::Walking];
    destination.streetnetwork_params.max_duration =
        seconds(distance_ar / get_default_speed()[Mode_e::Walking] / speed_factor)
        + seconds(1);
    destination.streetnetwork_params.speed_factor = speed_factor;

    const auto resp = make_response();

    dump_response(resp, "car_parking_bus");

    BOOST_REQUIRE_EQUAL(resp.response_type(), pbnavitia::ITINERARY_FOUND);
    BOOST_REQUIRE_EQUAL(resp.journeys_size(), 1); //1 car->bus->walk (no direct, it's for car)

    // the car->bus->walk journey
    const auto journey = resp.journeys(0);
    BOOST_REQUIRE_EQUAL(journey.sections_size(), 5);
    const auto sections = journey.sections();

    // section 0: goto parking
    BOOST_CHECK_EQUAL(sections.Get(0).type(), pbnavitia::SectionType::STREET_NETWORK);
    BOOST_CHECK_EQUAL(sections.Get(0).origin().address().name(), "rue bs");
    BOOST_CHECK_EQUAL(sections.Get(0).destination().poi().name(), "first parking");
    BOOST_CHECK_EQUAL(sections.Get(0).street_network().mode(), pbnavitia::StreetNetworkMode::Car);
    BOOST_CHECK_EQUAL(sections.Get(0).street_network().duration(), 6);
    const auto pathitems0 = sections.Get(0).street_network().path_items();
    BOOST_REQUIRE_EQUAL(pathitems0.size(), 2);
    BOOST_CHECK_EQUAL(pathitems0.Get(0).name(), "rue bs");
    BOOST_CHECK_EQUAL(pathitems0.Get(1).name(), "rue bd");

    // section 1: park
    BOOST_CHECK_EQUAL(sections.Get(1).type(), pbnavitia::SectionType::PARK);
    BOOST_CHECK_EQUAL(sections.Get(1).origin().poi().name(), "first parking");
    BOOST_CHECK_EQUAL(sections.Get(1).destination().address().name(), "rue bd");
    BOOST_CHECK_EQUAL(sections.Get(1).street_network().mode(), pbnavitia::StreetNetworkMode::Walking);
    BOOST_CHECK_EQUAL(sections.Get(1).street_network().duration(), 1);
    const auto pathitems1 = sections.Get(1).street_network().path_items();
    BOOST_REQUIRE_EQUAL(pathitems1.size(), 1);
    BOOST_CHECK_EQUAL(pathitems1.Get(0).name(), "rue bd");

    // section 2: goto B
    BOOST_CHECK_EQUAL(sections.Get(2).type(), pbnavitia::SectionType::STREET_NETWORK);
    BOOST_CHECK_EQUAL(sections.Get(2).origin().address().name(), "rue bd");
    BOOST_CHECK_EQUAL(sections.Get(2).destination().name(), "stop_point:stopB (Condom)");
    BOOST_CHECK_EQUAL(sections.Get(2).street_network().mode(), pbnavitia::StreetNetworkMode::Walking);
    BOOST_CHECK_EQUAL(sections.Get(2).street_network().duration(), 10);
    const auto pathitems2 = sections.Get(2).street_network().path_items();
    BOOST_REQUIRE_EQUAL(pathitems2.size(), 2);
    BOOST_CHECK_EQUAL(pathitems2.Get(0).name(), "rue bd");
    BOOST_CHECK_EQUAL(pathitems2.Get(1).name(), "rue ab");

    // section 3: PT B->A
    BOOST_CHECK_EQUAL(sections.Get(3).type(), pbnavitia::SectionType::PUBLIC_TRANSPORT);
    BOOST_CHECK_EQUAL(sections.Get(3).origin().name(), "stop_point:stopB (Condom)");
    BOOST_CHECK_EQUAL(sections.Get(3).destination().name(), "stop_point:stopA (Condom)");

    // section 4: goto R
    BOOST_CHECK_EQUAL(sections.Get(4).type(), pbnavitia::SectionType::STREET_NETWORK);
    BOOST_CHECK_EQUAL(sections.Get(4).origin().name(), "stop_point:stopA (Condom)");
    //BOOST_CHECK_EQUAL(sections.Get(4).origin().address().name(), "rue bd");
    BOOST_CHECK_EQUAL(sections.Get(4).destination().address().name(), "rue ag");
    BOOST_CHECK_EQUAL(sections.Get(4).street_network().mode(), pbnavitia::StreetNetworkMode::Walking);
    BOOST_CHECK_EQUAL(sections.Get(4).street_network().duration(), 90);
    const auto pathitems4 = sections.Get(4).street_network().path_items();
    BOOST_REQUIRE_EQUAL(pathitems4.size(), 2);
    BOOST_CHECK_EQUAL(pathitems4.Get(0).name(), "rue ab");
    BOOST_CHECK_EQUAL(pathitems4.Get(1).name(), "rue ar");
}

// bus + car using parking
BOOST_FIXTURE_TEST_CASE(bus_car_parking, streetnetworkmode_fixture<test_speed_provider>) {
    using namespace navitia;
    using type::Mode_e;
    using navitia::seconds;

    const auto distance_sd = S.distance_to(B) + B.distance_to(D);
    const auto distance_ar = A.distance_to(R);
    const double speed_factor = 1;

    origin.streetnetwork_params.mode = Mode_e::Car;
    origin.streetnetwork_params.offset = b.data->geo_ref->offsets[Mode_e::Car];
    origin.streetnetwork_params.max_duration =
        seconds(distance_sd / get_default_speed()[Mode_e::Car] / speed_factor)
        + b.data->geo_ref->default_time_parking_park
        + seconds(B.distance_to(D) / get_default_speed()[Mode_e::Walking] / speed_factor)
        + seconds(2);
    origin.streetnetwork_params.speed_factor = speed_factor;

    destination.streetnetwork_params.mode = Mode_e::Walking;
    destination.streetnetwork_params.offset = b.data->geo_ref->offsets[Mode_e::Walking];
    destination.streetnetwork_params.max_duration =
        seconds(distance_ar / get_default_speed()[Mode_e::Walking] / speed_factor)
        + seconds(1);
    destination.streetnetwork_params.speed_factor = speed_factor;
    datetimes = {navitia::test::to_posix_timestamp("20120614T070000")};

    ng::StreetNetwork sn_worker(*this->b.data->geo_ref);
    nr::RAPTOR raptor(*this->b.data);
    auto * data_ptr = this->b.data.get();
    navitia::PbCreator pb_creator(data_ptr, boost::gregorian::not_a_date_time, null_time_period);
    nr::make_response(pb_creator, raptor, this->destination, this->origin, this->datetimes, true,
                      navitia::type::AccessibiliteParams(), this->forbidden, {}, sn_worker,
                      type::RTLevel::Base, 2_min);
    auto resp = pb_creator.get_response();

    dump_response(resp, "bus_car_parking");

    BOOST_REQUIRE_EQUAL(resp.response_type(), pbnavitia::ITINERARY_FOUND);
    BOOST_REQUIRE_EQUAL(resp.journeys_size(), 1); //1 direct car + 1 car->bus->walk

    // the car->bus->walk journey
    const auto journey = resp.journeys(0);
    BOOST_REQUIRE_EQUAL(journey.sections_size(), 5);
    const auto sections = journey.sections();

    // section 0: goto to the station
    BOOST_CHECK_EQUAL(sections.Get(0).type(), pbnavitia::SectionType::STREET_NETWORK);
    BOOST_CHECK_EQUAL(sections.Get(0).origin().address().name(), "rue ag");
    BOOST_CHECK_EQUAL(sections.Get(0).destination().stop_point().name(), "stop_point:stopA");
    BOOST_CHECK_EQUAL(sections.Get(0).street_network().mode(), pbnavitia::StreetNetworkMode::Walking);
    BOOST_CHECK_EQUAL(sections.Get(0).street_network().duration(), 90);

    // section 1: PT A->B
    BOOST_CHECK_EQUAL(sections.Get(1).type(), pbnavitia::SectionType::PUBLIC_TRANSPORT);
    BOOST_CHECK_EQUAL(sections.Get(1).origin().stop_point().name(), "stop_point:stopA");
    BOOST_CHECK_EQUAL(sections.Get(1).destination().stop_point().name(), "stop_point:stopB");

    // section 2: goto the parking
    BOOST_CHECK_EQUAL(sections.Get(2).type(), pbnavitia::SectionType::STREET_NETWORK);
    BOOST_CHECK_EQUAL(sections.Get(2).origin().stop_point().name(), "stop_point:stopB");
    BOOST_CHECK_EQUAL(sections.Get(2).destination().poi().name(), "first parking");
    BOOST_CHECK_EQUAL(sections.Get(2).street_network().mode(), pbnavitia::StreetNetworkMode::Walking);
    BOOST_CHECK_EQUAL(sections.Get(2).street_network().duration(), 10);
    const auto pathitems2 = sections.Get(2).street_network().path_items();
    BOOST_REQUIRE_EQUAL(pathitems2.size(), 2);
    BOOST_CHECK_EQUAL(pathitems2.Get(0).name(), "rue ab");
    BOOST_CHECK_EQUAL(pathitems2.Get(1).name(), "rue bd");

    // section 3: leave parking
    BOOST_CHECK_EQUAL(sections.Get(3).type(), pbnavitia::SectionType::LEAVE_PARKING);
    BOOST_CHECK_EQUAL(sections.Get(3).origin().poi().name(), "first parking");
    BOOST_CHECK_EQUAL(sections.Get(3).destination().address().name(), "rue bd");

    // section 4: car
    BOOST_CHECK_EQUAL(sections.Get(4).type(), pbnavitia::SectionType::STREET_NETWORK);
    BOOST_CHECK_EQUAL(sections.Get(4).origin().address().name(), "rue bd");
    BOOST_CHECK_EQUAL(sections.Get(4).destination().address().name(), "rue bs");
    BOOST_CHECK_EQUAL(sections.Get(4).street_network().mode(), pbnavitia::StreetNetworkMode::Car);
    BOOST_CHECK_EQUAL(sections.Get(4).street_network().duration(), 6);
    const auto pathitems4 = sections.Get(4).street_network().path_items();
    BOOST_REQUIRE_EQUAL(pathitems4.size(), 2);
    BOOST_CHECK_EQUAL(pathitems4.Get(0).name(), "rue bd");
    BOOST_CHECK_EQUAL(pathitems4.Get(1).name(), "rue bs");
}


// BSS test
BOOST_FIXTURE_TEST_CASE(bss_test, streetnetworkmode_fixture<test_speed_provider>) {

    origin.streetnetwork_params.mode = navitia::type::Mode_e::Bss;
    origin.streetnetwork_params.offset = b.data->geo_ref->offsets[navitia::type::Mode_e::Bss];
    origin.streetnetwork_params.max_duration = navitia::minutes(15);
    origin.streetnetwork_params.speed_factor = 1;
    destination.streetnetwork_params.mode = navitia::type::Mode_e::Bss;
    destination.streetnetwork_params.offset = b.data->geo_ref->offsets[navitia::type::Mode_e::Bss];
    destination.streetnetwork_params.max_duration = navitia::minutes(15);
    destination.streetnetwork_params.speed_factor = 1;

    auto resp = make_response();
    dump_response(resp, "bss");

    BOOST_REQUIRE_EQUAL(resp.response_type(), pbnavitia::ITINERARY_FOUND);
    pbnavitia::Journey* journey = nullptr;
    for (int i=0; i < resp.journeys_size(); ++ i) {
        auto j = resp.mutable_journeys(i);
        if (j->sections_size() >=2 && j->sections(1).type() == pbnavitia::SectionType::BSS_RENT) {
            journey = j;
            break;
        }
    }
    BOOST_REQUIRE(journey != nullptr);

    BOOST_REQUIRE_EQUAL(journey->sections_size(), 5);
    //we should have 5 sections
    //1 walk, 1 boarding, 1 bike, 1 landing, and 1 final walking section
    auto section = journey->sections(0);

    //walk
    BOOST_CHECK(! section.id().empty());
    BOOST_CHECK_EQUAL(section.type(), pbnavitia::SectionType::STREET_NETWORK);
    BOOST_CHECK_EQUAL(section.origin().address().name(), "rue bs");
    BOOST_REQUIRE_EQUAL(section.street_network().path_items_size(), 1);
    auto pathitem = section.street_network().path_items(0);
    BOOST_CHECK_EQUAL(pathitem.name(), "rue bs");
    BOOST_CHECK_EQUAL(section.destination().address().name(), "rue bs");
    BOOST_CHECK_EQUAL(section.street_network().mode(), pbnavitia::StreetNetworkMode::Walking);

    auto prev_section = section;
    //getting the bss bike
    section = journey->sections(1);
    BOOST_CHECK_EQUAL(prev_section.destination().name(), section.origin().name());
    BOOST_CHECK_EQUAL(prev_section.destination().uri(), section.origin().uri());
    BOOST_CHECK(! section.id().empty());
    //check bss station placemark, it must be a poi
    const auto& first_vls_station = section.destination(); //the last place of the walking section must be the vls station
    BOOST_CHECK_EQUAL(first_vls_station.embedded_type(), pbnavitia::POI);
    BOOST_CHECK_EQUAL(first_vls_station.name(), "first station (Condom)");

    BOOST_REQUIRE_EQUAL(section.type(), pbnavitia::SectionType::BSS_RENT);
    BOOST_REQUIRE_EQUAL(section.street_network().path_items_size(), 1);
    pathitem = section.street_network().path_items(0);
    BOOST_CHECK(!pathitem.name().empty());// projection should works, but where is irrelevant
    BOOST_CHECK_EQUAL(pathitem.duration(), b.data->geo_ref->default_time_bss_pickup.total_seconds());
    BOOST_CHECK_EQUAL(pathitem.length(), 0);

    BOOST_CHECK_EQUAL(journey->durations().walking(), 129);
    BOOST_CHECK_EQUAL(journey->durations().bike(), 110);
    BOOST_CHECK_EQUAL(journey->durations().car(), 0);
    BOOST_CHECK_EQUAL(journey->durations().total(), 309);
    BOOST_CHECK_EQUAL(journey->distances().walking(), 144);
    BOOST_CHECK_EQUAL(journey->distances().bike(), 450);
    BOOST_CHECK_EQUAL(journey->distances().car(), 0);

    //bike
    prev_section = section;
    section = journey->sections(2);
    BOOST_CHECK(! section.id().empty());
    BOOST_CHECK_EQUAL(prev_section.destination().name(), section.origin().name());
    BOOST_CHECK_EQUAL(prev_section.destination().uri(), section.origin().uri());
    BOOST_CHECK_EQUAL(section.type(), pbnavitia::SectionType::STREET_NETWORK);
    BOOST_CHECK_EQUAL(section.origin().poi().name(), "first station");
    BOOST_CHECK_EQUAL(section.destination().poi().name(), "second station");
    BOOST_CHECK_EQUAL(section.street_network().mode(), pbnavitia::StreetNetworkMode::Bike);
    BOOST_REQUIRE_EQUAL(section.street_network().path_items_size(), 5);
    int cpt_item(0);
    pathitem = section.street_network().path_items(cpt_item++);
    BOOST_CHECK_EQUAL(pathitem.name(), "rue kb");
    BOOST_CHECK_EQUAL(pathitem.duration(), 45);
    pathitem = section.street_network().path_items(cpt_item++);
    BOOST_CHECK_EQUAL(pathitem.name(), "rue jk");
    BOOST_CHECK_EQUAL(pathitem.duration(), 30);
    pathitem = section.street_network().path_items(cpt_item++);
    BOOST_CHECK_EQUAL(pathitem.name(), "rue ij");
    BOOST_CHECK_EQUAL(pathitem.duration(), 10);
    pathitem = section.street_network().path_items(cpt_item++);
    BOOST_CHECK_EQUAL(pathitem.name(), "rue hi");
    BOOST_CHECK_EQUAL(pathitem.duration(), 15);
    pathitem = section.street_network().path_items(cpt_item++);
    BOOST_CHECK_EQUAL(pathitem.name(), "rue gh");
    BOOST_CHECK_EQUAL(pathitem.duration(), 10);
    BOOST_CHECK_EQUAL(section.origin().poi().coord().lon(), section.street_network().coordinates(0).lon());
    BOOST_CHECK_EQUAL(section.origin().poi().coord().lat(), section.street_network().coordinates(0).lat());

    //putting back the bss bike
    prev_section = section;
    section = journey->sections(3);
    BOOST_CHECK(! section.id().empty());
    BOOST_CHECK_EQUAL(prev_section.destination().name(), section.origin().name());
    BOOST_CHECK_EQUAL(prev_section.destination().uri(), section.origin().uri());
    BOOST_REQUIRE_EQUAL(section.type(), pbnavitia::SectionType::BSS_PUT_BACK);
    BOOST_REQUIRE_EQUAL(section.street_network().path_items_size(), 1);
    pathitem = section.street_network().path_items(0);
    BOOST_CHECK_EQUAL(pathitem.duration(), b.data->geo_ref->default_time_bss_putback.total_seconds());
    BOOST_CHECK_EQUAL(pathitem.name(), "rue ag");
    BOOST_CHECK_EQUAL(pathitem.length(), 0);
    const auto& last_vls_section = section.origin(); //the last place of the walking section must be the vls station
    BOOST_CHECK_EQUAL(last_vls_section.embedded_type(), pbnavitia::POI);
    BOOST_CHECK_EQUAL(last_vls_section.name(), "second station (Condom)");

    prev_section = section;
    //walking
    section = journey->sections(4);
    BOOST_CHECK(! section.id().empty());
    BOOST_CHECK_EQUAL(prev_section.destination().name(), section.origin().name());
    BOOST_CHECK_EQUAL(prev_section.destination().uri(), section.origin().uri());
    BOOST_REQUIRE_EQUAL(section.type(), pbnavitia::SectionType::STREET_NETWORK);
    BOOST_CHECK_EQUAL(section.origin().address().name(), "rue ag");
    BOOST_CHECK_EQUAL(section.destination().address().name(), "rue ag");
    BOOST_CHECK_EQUAL(section.street_network().mode(), pbnavitia::StreetNetworkMode::Walking);

    BOOST_REQUIRE_EQUAL(section.street_network().path_items_size(), 2);
    pathitem = section.street_network().path_items(0);
    BOOST_CHECK_EQUAL(pathitem.name(), "rue ag");
    pathitem = section.street_network().path_items(1);
    BOOST_CHECK_EQUAL(pathitem.name(), "rue ar");
//    BOOST_CHECK_EQUAL(pathitem.duration(), 0); //projection
    BOOST_CHECK_CLOSE(pathitem.duration(), A.distance_to(R) / (get_default_speed()[nt::Mode_e::Walking]), 1);
    BOOST_CHECK_EQUAL(section.origin().address().coord().lon(), section.street_network().coordinates(0).lon());
    BOOST_CHECK_EQUAL(section.origin().address().coord().lat(), section.street_network().coordinates(0).lat());
}

/**
  * With the test_default_speed it's difficult to test the length of the journeys, so here is a new fixture with classical default speed
 */

BOOST_FIXTURE_TEST_CASE(biking_length_test, streetnetworkmode_fixture<normal_speed_provider>) {
    auto mode = navitia::type::Mode_e::Bike;
    origin.streetnetwork_params.mode = mode;
    origin.streetnetwork_params.offset = 0;
    origin.streetnetwork_params.max_duration = bt::pos_infin;
    origin.streetnetwork_params.speed_factor = 1;

    destination.streetnetwork_params.mode = mode;
    destination.streetnetwork_params.offset = 0;
    destination.streetnetwork_params.speed_factor = 1;
    destination.streetnetwork_params.max_duration = bt::pos_infin;

    pbnavitia::Response resp = make_response();

    pbnavitia::Journey journey;
    for (int idx = 0; idx < resp.journeys().size(); ++idx) {
        if (resp.journeys(idx).sections().size() == 1) {
            journey = resp.journeys(idx);
        }
    }

    BOOST_REQUIRE_EQUAL(journey.sections_size(), 1);
    pbnavitia::Section section = journey.sections(0);
    BOOST_REQUIRE_EQUAL(section.type(), pbnavitia::SectionType::STREET_NETWORK);

    dump_response(resp, "biking length test");

    std::vector<pbnavitia::PathItem> path_items;
    for (int s = 0; s < journey.sections_size() ; s++) {
        for (int i = 0; i < journey.sections(s).street_network().path_items_size(); ++i) {
            path_items.push_back(journey.sections(s).street_network().path_items(i));
        }
    }

    BOOST_REQUIRE_EQUAL(path_items.size(), 7);
    int cpt(0);
    auto pathitem = path_items[cpt++];
    BOOST_CHECK_EQUAL(pathitem.name(), "rue bs");
    BOOST_CHECK_EQUAL(pathitem.duration(), to_duration(B.distance_to(S), navitia::type::Mode_e::Bike).total_fractional_seconds());
    BOOST_CHECK_CLOSE(pathitem.length(), B.distance_to(S), 2);

    pathitem = path_items[cpt++];
    BOOST_CHECK_EQUAL(pathitem.name(), "rue kb");
    BOOST_CHECK_EQUAL(pathitem.duration(), to_duration(K.distance_to(B), navitia::type::Mode_e::Bike).total_fractional_seconds());
    BOOST_CHECK_CLOSE(pathitem.length(), B.distance_to(K), 2);

    pathitem = path_items[cpt++];
    BOOST_CHECK_EQUAL(pathitem.name(), "rue jk");
    BOOST_CHECK_EQUAL(pathitem.duration(), to_duration(K.distance_to(J), navitia::type::Mode_e::Bike).total_fractional_seconds());
    BOOST_CHECK_CLOSE(pathitem.length(), J.distance_to(K), 2);

    pathitem = path_items[cpt++];
    BOOST_CHECK_EQUAL(pathitem.name(), "rue ij");
    BOOST_CHECK_EQUAL(pathitem.duration(), to_duration(I.distance_to(J), navitia::type::Mode_e::Bike).total_fractional_seconds());
    BOOST_CHECK_CLOSE(pathitem.length(), I.distance_to(J), 2);

    pathitem = path_items[cpt++];
    BOOST_CHECK_EQUAL(pathitem.name(), "rue hi");
    BOOST_CHECK_EQUAL(pathitem.duration(), to_duration(I.distance_to(H), navitia::type::Mode_e::Bike).total_fractional_seconds());
    BOOST_CHECK_CLOSE(pathitem.length(), I.distance_to(H), 2);

    pathitem = path_items[cpt++];
    BOOST_CHECK_EQUAL(pathitem.name(), "rue gh");
    BOOST_CHECK_EQUAL(pathitem.duration(), to_duration(G.distance_to(H), navitia::type::Mode_e::Bike).total_fractional_seconds());
    BOOST_CHECK_CLOSE(pathitem.length(), G.distance_to(H), 2);

    pathitem = path_items[cpt++];
    BOOST_CHECK_EQUAL(pathitem.name(), "rue ag");
    BOOST_CHECK_EQUAL(pathitem.duration(), to_duration(distance_ag, navitia::type::Mode_e::Bike).total_fractional_seconds());
    BOOST_CHECK_CLOSE(pathitem.length(), distance_ag, 2);

    //we check the total
    double total_dur(0);
    double total_distance(0);
    for (const auto& item : path_items) {
        total_dur += item.duration();
        total_distance += item.length();
    }
    BOOST_CHECK_CLOSE(section.length(), total_distance, 1);
    BOOST_CHECK_CLOSE(section.duration(), total_dur, 2);
}

/**
  * Test length with a different speed factors
 */

BOOST_FIXTURE_TEST_CASE(speed_factor_length_test, streetnetworkmode_fixture<normal_speed_provider>) {
    auto mode = navitia::type::Mode_e::Walking;
    // you're supposed to be able to put any value here (only rounding might break tests)
    double speed_factor = 1.5;
    origin.streetnetwork_params.mode = mode;
    origin.streetnetwork_params.offset = 0;
    origin.streetnetwork_params.max_duration = bt::pos_infin;
    origin.streetnetwork_params.speed_factor = speed_factor;

    destination.streetnetwork_params.mode = mode;
    destination.streetnetwork_params.offset = 0;
    destination.streetnetwork_params.max_duration = bt::pos_infin;
    destination.streetnetwork_params.speed_factor = speed_factor;

    pbnavitia::Response resp = make_response();

    pbnavitia::Journey journey;
    for (int idx = 0; idx < resp.journeys().size(); ++idx) {
        if (resp.journeys(idx).sections().size() == 1) {
            journey = resp.journeys(idx);
        }
    }

    BOOST_REQUIRE_EQUAL(journey.sections_size(), 1);
    pbnavitia::Section section = journey.sections(0);
    BOOST_REQUIRE_EQUAL(section.type(), pbnavitia::SectionType::STREET_NETWORK);

    dump_response(resp, "speed factor length test");

    std::vector<pbnavitia::PathItem> path_items;
    for (int s = 0; s < journey.sections_size(); ++s) {
        for (int i = 0; i < journey.sections(s).street_network().path_items_size(); ++i) {
            path_items.push_back(journey.sections(s).street_network().path_items(i));
        }
    }

    BOOST_REQUIRE_EQUAL(path_items.size(), 3);
    int cpt(0);
    // check on crowfly
    auto pathitem = path_items[cpt++];
    BOOST_CHECK_EQUAL(pathitem.name(), "rue bs");
    BOOST_CHECK_CLOSE(pathitem.duration() * speed_factor,
                      to_duration(B.distance_to(S), nt::Mode_e::Walking).total_seconds(),
                      5); // we are on small distances so rounding is tough
    BOOST_CHECK_CLOSE(pathitem.length(), B.distance_to(S), 2);
    //check on regular street
    pathitem = path_items[cpt++];
    BOOST_CHECK_EQUAL(pathitem.name(), "rue ab");
    BOOST_CHECK_CLOSE(pathitem.duration(),
                      200 / (speed_factor * get_default_speed()[nt::Mode_e::Walking]),
                      2);
    BOOST_CHECK_CLOSE(pathitem.length(), 200, 2);
    // check again on crowfly
    pathitem = path_items[cpt++];
    BOOST_CHECK_EQUAL(pathitem.name(), "rue ar");
    BOOST_CHECK_CLOSE(pathitem.duration() * speed_factor,
                      to_duration(A.distance_to(R), nt::Mode_e::Walking).total_seconds(),
                      5);
    BOOST_CHECK_CLOSE(pathitem.length(), A.distance_to(R), 2);

    //we check the total
    double total_dur(0);
    double total_distance(0);
    for (const auto& item : path_items) {
        total_dur += item.duration();
        total_distance += item.length();
    }
    BOOST_CHECK_CLOSE(section.length(), total_distance, 1);
    BOOST_CHECK_CLOSE(section.duration(), total_dur, 1);
}

BOOST_AUTO_TEST_CASE(projection_on_one_way) {
    /*
     *
     * A
     * ^ \
     * |  \
     * |   \<----A->C is a country road, sooooo slow
     * |    \
     * |     v
     * B----->C----------------->D
     *    ^
     *    |
     *  B->C and B->A are hyperloop roads, transport is really fast
     *
     * We want to go from near A to D, we want A->C->D even if A->B->C->D would be faster
     *
     */
    navitia::type::GeographicalCoord A = {0, 100, false};
    navitia::type::GeographicalCoord B = {0, 0, false};
    navitia::type::GeographicalCoord C = {100, 0, false};
    navitia::type::GeographicalCoord D = {200, 0, false};

    size_t AA = 0;
    size_t BB = 1;
    size_t CC = 2;
    size_t DD = 3;

    ed::builder b = {"20120614"};

    boost::add_vertex(ng::Vertex(A),b.data->geo_ref->graph);
    boost::add_vertex(ng::Vertex(B),b.data->geo_ref->graph);
    boost::add_vertex(ng::Vertex(C),b.data->geo_ref->graph);
    boost::add_vertex(ng::Vertex(D),b.data->geo_ref->graph);
    b.data->geo_ref->init();

    size_t way_idx = 0;
    for (const auto& name: {"ab", "bc", "ac", "cd"}) {
        ng::Way* way = new ng::Way();
        way->name = "rue " + std::string(name);
        way->idx = way_idx++;
        way->way_type = "rue";
        b.data->geo_ref->ways.push_back(way);
    }

    size_t e_idx(0);
    //we add each edge as a one way street
    boost::add_edge(BB, AA, ng::Edge(e_idx++, navitia::seconds(10)), b.data->geo_ref->graph);
    //B->C is very cheap but will not be used
    boost::add_edge(BB, CC, ng::Edge(e_idx++, navitia::seconds(1)), b.data->geo_ref->graph);
    boost::add_edge(AA, CC, ng::Edge(e_idx++, navitia::seconds(1000)), b.data->geo_ref->graph);
    boost::add_edge(CC, DD, ng::Edge(e_idx++, navitia::seconds(10)), b.data->geo_ref->graph);

    b.data->geo_ref->ways[0]->edges.push_back(std::make_pair(BB, AA));
    b.data->geo_ref->ways[1]->edges.push_back(std::make_pair(BB, CC));
    b.data->geo_ref->ways[2]->edges.push_back(std::make_pair(AA, CC));
    b.data->geo_ref->ways[3]->edges.push_back(std::make_pair(CC, DD));

    //start from A
    auto start = A;
    start.set_lat(A.lat() - 0.000000001);
    std::string origin_uri = str(boost::format("coord:%1%:%2%") % start.lon() % start.lat());
    navitia::type::EntryPoint origin {navitia::type::Type_e::Coord, origin_uri};
    origin.streetnetwork_params.max_duration = bt::pos_infin;

    //to D
    std::string destination_uri = str(boost::format("coord:%1%:%2%") % D.lon() % D.lat());
    navitia::type::EntryPoint destination {navitia::type::Type_e::Coord, destination_uri};
    destination.streetnetwork_params.max_duration = bt::pos_infin;

    b.generate_dummy_basis();
    b.data->pt_data->index();
    b.data->build_raptor();
    b.data->build_uri();
    b.data->build_proximity_list();
    b.data->meta->production_date = boost::gregorian::date_period(boost::gregorian::date(2012,06,14),
                                                                  7_days);

    //first we want to check that the projection is done on A->B (the whole point of this test)
    auto starting_edge = ng::ProjectionData(start, *b.data->geo_ref, 0, b.data->geo_ref->pl);
    BOOST_REQUIRE(starting_edge.found);

    BOOST_CHECK_EQUAL(starting_edge.vertices[ng::ProjectionData::Direction::Target], AA);
    BOOST_CHECK_EQUAL(starting_edge.vertices[ng::ProjectionData::Direction::Source], BB);

    ng::StreetNetwork sn_worker(*b.data->geo_ref);
    nr::RAPTOR raptor(*b.data);
    auto * data_ptr = b.data.get();
    navitia::PbCreator pb_creator(data_ptr, boost::gregorian::not_a_date_time, null_time_period);
    nr::make_response(pb_creator, raptor, origin, destination, {navitia::test::to_posix_timestamp("20120614T080000")},
                      true, navitia::type::AccessibiliteParams(), {}, {}, sn_worker, nt::RTLevel::Base,
                      2_min, true);
    auto resp = pb_creator.get_response();

    dump_response(resp, "biking length test");

    BOOST_REQUIRE(resp.journeys_size() == 1);

    BOOST_REQUIRE_EQUAL(resp.journeys(0).sections_size(), 1);
    pbnavitia::Section section = resp.journeys(0).sections(0);
    BOOST_REQUIRE_EQUAL(section.type(), pbnavitia::SectionType::STREET_NETWORK);

    BOOST_REQUIRE_EQUAL(section.street_network().path_items_size(), 3);

    int cpt_item(0);
    auto pathitem = section.street_network().path_items(cpt_item++);
    BOOST_CHECK_EQUAL(pathitem.name(), "rue ab");
    BOOST_CHECK_EQUAL(pathitem.duration(), 0); //it takes the ab street, but without any duration

    pathitem = section.street_network().path_items(cpt_item++);
    BOOST_CHECK_EQUAL(pathitem.name(), "rue ac");
    BOOST_CHECK_EQUAL(pathitem.duration(), 1000);

    pathitem = section.street_network().path_items(cpt_item++);
    BOOST_CHECK_EQUAL(pathitem.name(), "rue cd");
    BOOST_CHECK_EQUAL(pathitem.duration(), 10);

}

BOOST_AUTO_TEST_CASE(use_crow_fly){
    navitia::type::EntryPoint ep;
    navitia::type::StopPoint sp;
    navitia::type::StopArea sa;
    ng::Admin* admin = new ng::Admin();
    sp.stop_area = &sa;
    sa.admin_list.push_back(admin);

    sa.uri = "sa:foo";
    admin->uri = "admin";
    navitia::type::Data data;
    data.geo_ref->admins.push_back(admin);
    data.geo_ref->admin_map[admin->uri] = 0;

    navitia::georef::Path empty_sn_path;
    navitia::georef::Path filled_sn_path;
    filled_sn_path.path_items.push_back({});

    ep.type = navitia::type::Type_e::Address;
    ep.uri = "foo";
    BOOST_CHECK(nr::use_crow_fly(ep, sp, empty_sn_path, data));
    BOOST_CHECK(! nr::use_crow_fly(ep, sp, filled_sn_path, data));

    ep.type = navitia::type::Type_e::POI;
    BOOST_CHECK(nr::use_crow_fly(ep, sp, empty_sn_path, data));
    BOOST_CHECK(! nr::use_crow_fly(ep, sp, filled_sn_path, data));

    ep.type = navitia::type::Type_e::Coord;
    BOOST_CHECK(nr::use_crow_fly(ep, sp, empty_sn_path, data));
    BOOST_CHECK(! nr::use_crow_fly(ep, sp, filled_sn_path, data));

    ep.type = navitia::type::Type_e::StopArea;
    BOOST_CHECK(nr::use_crow_fly(ep, sp, empty_sn_path, data));
    BOOST_CHECK(! nr::use_crow_fly(ep, sp, filled_sn_path, data));

    ep.type = navitia::type::Type_e::Admin;
    BOOST_CHECK(nr::use_crow_fly(ep, sp, empty_sn_path, data));
    BOOST_CHECK(! nr::use_crow_fly(ep, sp, filled_sn_path, data));

    ep.type = navitia::type::Type_e::Admin;
    ep.uri = "admin";
    BOOST_CHECK(nr::use_crow_fly(ep, sp, empty_sn_path, data));
    BOOST_CHECK(!nr::use_crow_fly(ep, sp, filled_sn_path, data));

    ep.type = navitia::type::Type_e::StopArea;
    ep.uri = "sa:foo";
    BOOST_CHECK(nr::use_crow_fly(ep, sp, empty_sn_path, data));
    BOOST_CHECK(nr::use_crow_fly(ep, sp, filled_sn_path, data));

    ep.type = navitia::type::Type_e::Admin;
    ep.uri = "admin";
    navitia::type::StopPoint sp2;
    navitia::type::StopArea sa2;
    sp2.stop_area = &sa2;
    BOOST_CHECK(nr::use_crow_fly(ep, sp2, empty_sn_path, data));
    BOOST_CHECK(! nr::use_crow_fly(ep, sp2, filled_sn_path, data));

    admin->main_stop_areas.push_back(&sa2);
    BOOST_CHECK(nr::use_crow_fly(ep, sp2, empty_sn_path, data));
    BOOST_CHECK(nr::use_crow_fly(ep, sp2, filled_sn_path, data));
}

struct isochrone_fixture {
    isochrone_fixture(): b("20150614") {
        b.vj("l1")("A", "8:25"_t)("B", "8:35"_t);
        b.vj("l3")("A", "8:26"_t)("B", "8:45"_t);
        b.vj("l4")("A", "8:27"_t)("C", "9:35"_t);
        b.vj("l5")("A", "8:28"_t)("C", "9:50"_t);
        b.vj("l6")("C", "8:29"_t)("B", "10:50"_t);

        b.data->pt_data->index();
        b.data->build_uri();
        b.data->build_raptor();
    }

    ed::builder b;
};

/**
 * classic isochrone from A, we should find 2 journeys
 */
BOOST_FIXTURE_TEST_CASE(isochrone, isochrone_fixture) {
    nr::RAPTOR raptor(*(b.data));
    ng::StreetNetwork sn_worker(*b.data->geo_ref);

    navitia::type::EntryPoint ep {navitia::type::Type_e::StopPoint, "A"};
    auto * data_ptr = b.data.get();
    navitia::PbCreator pb_creator(data_ptr, boost::gregorian::not_a_date_time, null_time_period);
    nr::make_isochrone(pb_creator, raptor, ep, "20150615T082000"_pts,
                       true, {}, {}, {}, sn_worker, nt::RTLevel::Base, 3 * 60 * 60);
    auto result = pb_creator.get_response();
    BOOST_REQUIRE_EQUAL(result.journeys_size(), 2);

    std::cout << "1/ dep " << navitia::from_posix_timestamp(result.journeys(0).departure_date_time()) << std::endl;
    std::cout << "1/ arr " << navitia::from_posix_timestamp(result.journeys(0).arrival_date_time()) << std::endl;
    std::cout << "2/ dep " << navitia::from_posix_timestamp(result.journeys(1).departure_date_time()) << std::endl;
    std::cout << "2/ arr " << navitia::from_posix_timestamp(result.journeys(1).arrival_date_time()) << std::endl;

    // Note: since there is no 2nd pass for the isochrone, the departure dt is the requested dt
    BOOST_CHECK_EQUAL(result.journeys(0).departure_date_time(), "20150615T082000"_pts);
    BOOST_CHECK_EQUAL(result.journeys(0).arrival_date_time(), "20150615T083500"_pts);
    BOOST_CHECK_EQUAL(result.journeys(1).departure_date_time(), "20150615T082000"_pts);
    BOOST_CHECK_EQUAL(result.journeys(1).arrival_date_time(), "20150615T093500"_pts);
}

/**
 * reverse isochrone test, we want to arrive in B before 11:00,
 * we should find 2 journeys
 */
BOOST_FIXTURE_TEST_CASE(reverse_isochrone, isochrone_fixture) {
    nr::RAPTOR raptor(*(b.data));
    ng::StreetNetwork sn_worker(*b.data->geo_ref);

    navitia::type::EntryPoint ep {navitia::type::Type_e::StopPoint, "B"};
    auto * data_ptr = b.data.get();
    navitia::PbCreator pb_creator(data_ptr, boost::gregorian::not_a_date_time, null_time_period);
    nr::make_isochrone(pb_creator, raptor, ep, "20150615T110000"_pts,
                       false, {}, {}, {}, sn_worker, nt::RTLevel::Base, 3 * 60 * 60);
    auto result = pb_creator.get_response();
    BOOST_REQUIRE_EQUAL(result.journeys_size(), 2);

    BOOST_CHECK_EQUAL(result.journeys(0).departure_date_time(), "20150615T082900"_pts);
    BOOST_CHECK_EQUAL(result.journeys(0).arrival_date_time(), "20150615T110000"_pts);
    BOOST_CHECK_EQUAL(result.journeys(1).departure_date_time(), "20150615T082600"_pts);
    BOOST_CHECK_EQUAL(result.journeys(1).arrival_date_time(), "20150615T110000"_pts);
}

/**
 * only one hour from A, we cannot go to C
 */
BOOST_FIXTURE_TEST_CASE(isochrone_duration_limit, isochrone_fixture) {
    nr::RAPTOR raptor(*(b.data));
    ng::StreetNetwork sn_worker(*b.data->geo_ref);

    navitia::type::EntryPoint ep {navitia::type::Type_e::StopPoint, "A"};
    auto * data_ptr = b.data.get();
    navitia::PbCreator pb_creator(data_ptr, boost::gregorian::not_a_date_time, null_time_period);
    nr::make_isochrone(pb_creator, raptor, ep, "20150615T082000"_pts,
                       true, {}, {}, {}, sn_worker, nt::RTLevel::Base, 1 * 60 * 60);
    auto result = pb_creator.get_response();
    BOOST_REQUIRE_EQUAL(result.journeys_size(), 1);

    BOOST_CHECK_EQUAL(result.journeys(0).departure_date_time(), "20150615T082000"_pts);
    BOOST_CHECK_EQUAL(result.journeys(0).arrival_date_time(), "20150615T083500"_pts);
}


//test with disruption active
// we add 2 disruptions, and we check that the status of the journey is correct
BOOST_AUTO_TEST_CASE(with_information_disruptions) {
    ed::builder b("20150314");
    b.vj("l")("A", 8*3600 + 25 * 60)("B", 8*3600 + 35 * 60);

    b.finish();
    b.generate_dummy_basis();
    b.data->pt_data->index();
    b.data->build_raptor();
    b.data->build_uri();
    std::set<ChannelType> channel_types;

    auto default_date = "20150314T000000"_dt;
    auto default_period = boost::posix_time::time_period(default_date, "20500317T000000"_dt);

    b.impact(nt::RTLevel::Adapted)
            .uri("too_bad1")
            .publish(default_period)
            .application_periods(default_period)
            .severity(nt::disruption::Effect::SIGNIFICANT_DELAYS)
            .on(nt::Type_e::StopArea, "A")
            .msg("no luck");

    b.impact(nt::RTLevel::Adapted)
            .uri("too_bad2")
            .publish(default_period)
            .application_periods(default_period)
            .severity(nt::disruption::Effect::DETOUR)
            .on(nt::Type_e::Line, "l")
            .msg("no luck");

    nr::RAPTOR raptor(*b.data);

    navitia::type::Type_e origin_type = b.data->get_type_of_id("A");
    navitia::type::Type_e destination_type = b.data->get_type_of_id("B");
    navitia::type::EntryPoint origin(origin_type, "A");
    navitia::type::EntryPoint destination(destination_type, "B");

    ng::StreetNetwork sn_worker(*b.data->geo_ref);
    auto * data_ptr = b.data.get();
    navitia::PbCreator pb_creator(data_ptr, "20150315T080000"_dt, null_time_period);
    make_response(pb_creator, raptor, origin, destination, {ntest::to_posix_timestamp("20150315T080000")},
                  true, nt::AccessibiliteParams(), {}, {},
                  sn_worker, nt::RTLevel::Base, 2_min);
    pbnavitia::Response resp = pb_creator.get_response();

    BOOST_REQUIRE_EQUAL(resp.response_type(), pbnavitia::ITINERARY_FOUND);

    BOOST_REQUIRE_EQUAL(resp.journeys_size(), 1);

    const auto& j = resp.journeys(0);
    BOOST_CHECK_EQUAL(j.most_serious_disruption_effect(), "SIGNIFICANT_DELAYS");

    BOOST_REQUIRE_EQUAL(j.sections_size(), 1);
}

//test with network disruption too
// we add 2 disruptions, and we check that the status of the journey is correct
BOOST_AUTO_TEST_CASE(with_disruptions_on_network) {
    ed::builder b("20150314");
    b.vj("l")("A", 8*3600 + 25 * 60)("B", 8*3600 + 35 * 60);

    b.finish();
    b.generate_dummy_basis();
    b.data->pt_data->index();
    b.data->build_raptor();
    b.data->build_uri();

    auto default_date = "20150314T000000"_dt;
    auto default_period = boost::posix_time::time_period(default_date, "20500317T000000"_dt);

    b.impact(nt::RTLevel::Adapted)
            .uri("too_bad")
            .publish(default_period)
            .application_periods(default_period)
            .severity(nt::disruption::Effect::SIGNIFICANT_DELAYS)
            .on(nt::Type_e::StopArea, "A")
            .msg("no luck");

    b.impact(nt::RTLevel::Adapted)
            .uri("detour")
            .publish(default_period)
            .application_periods(default_period)
            .severity(nt::disruption::Effect::DETOUR)
            .on(nt::Type_e::Network, "base_network");

    nr::RAPTOR raptor(*b.data);

    navitia::type::Type_e origin_type = b.data->get_type_of_id("A");
    navitia::type::Type_e destination_type = b.data->get_type_of_id("B");
    navitia::type::EntryPoint origin(origin_type, "A");
    navitia::type::EntryPoint destination(destination_type, "B");
    ng::StreetNetwork sn_worker(*b.data->geo_ref);
    auto * data_ptr = b.data.get();
    navitia::PbCreator pb_creator(data_ptr, "20150314T080000"_dt, null_time_period);
    make_response(pb_creator, raptor, origin, destination, {ntest::to_posix_timestamp("20150314T080000")},
                  true, navitia::type::AccessibiliteParams(), {}, {},
                  sn_worker, nt::RTLevel::Base, 2_min);
    pbnavitia::Response resp = pb_creator.get_response();

    BOOST_REQUIRE_EQUAL(resp.response_type(), pbnavitia::ITINERARY_FOUND);

    BOOST_REQUIRE_EQUAL(resp.journeys_size(), 1);

    const auto& j = resp.journeys(0);
    BOOST_CHECK_EQUAL(j.most_serious_disruption_effect(), "SIGNIFICANT_DELAYS"); //we should have the network's disruption's effect
}

BOOST_AUTO_TEST_CASE(journey_with_forbidden) {
    std::vector<std::string> forbidden;
    ed::builder b("20120614");
    b.vj("A")("stop_area:stop1", 8*3600 +10*60, 8*3600 + 11 * 60)("stop_area:stop2", 8*3600 + 20 * 60 ,8*3600 + 21*60);
    b.vj("B")("stop_area:stop1", 8*3600 +10*60, 8*3600 + 11 * 60)("stop_area:stop2", 10*3600 + 20 * 60 ,10*3600 + 21*60);
    navitia::type::Data data;
    b.generate_dummy_basis();
    b.finish();
    b.data->pt_data->index();
    b.data->build_raptor();
    b.data->build_uri();
    b.data->meta->production_date = boost::gregorian::date_period(boost::gregorian::date(2012,06,14), boost::gregorian::days(7));
    nr::RAPTOR raptor(*b.data);

    navitia::type::Type_e origin_type = b.data->get_type_of_id("stop_area:stop1");
    navitia::type::Type_e destination_type = b.data->get_type_of_id("stop_area:stop2");
    navitia::type::EntryPoint origin(origin_type, "stop_area:stop1");
    navitia::type::EntryPoint destination(destination_type, "stop_area:stop2");

    ng::StreetNetwork sn_worker(*data.geo_ref);
    auto * data_ptr = b.data.get();
    navitia::PbCreator pb_creator(data_ptr, boost::gregorian::not_a_date_time, null_time_period);
    make_response(pb_creator, raptor, origin, destination, {ntest::to_posix_timestamp("20120614T021000")},
                  true, navitia::type::AccessibiliteParams(),
                  forbidden, {}, sn_worker, nt::RTLevel::Base, 2_min);
    pbnavitia::Response resp = pb_creator.get_response();

    BOOST_REQUIRE_EQUAL(resp.response_type(), pbnavitia::ITINERARY_FOUND);
    BOOST_REQUIRE_EQUAL(resp.journeys(0).sections_size(), 3);
    BOOST_REQUIRE_EQUAL(resp.journeys(0).sections(1).pt_display_informations().uris().line(), "A");

    forbidden.push_back("A");
    pb_creator.init(data_ptr, boost::gregorian::not_a_date_time, null_time_period);
    make_response(pb_creator, raptor, origin, destination, {ntest::to_posix_timestamp("20120614T021000")},
                  true, navitia::type::AccessibiliteParams(),
                  forbidden, {}, sn_worker, nt::RTLevel::Base, 2_min);
    resp = pb_creator.get_response();

    BOOST_REQUIRE_EQUAL(resp.response_type(), pbnavitia::ITINERARY_FOUND);
    BOOST_REQUIRE_EQUAL(resp.journeys(0).sections_size(), 3);
    BOOST_REQUIRE_EQUAL(resp.journeys(0).sections(1).pt_display_informations().uris().line(), "B");
}

// We want to go from S to R, but we can only take the bus from A to
// B.  As doing S->A->B->R is worst that just S->R (more walking, more
// pt, worst arrival), we want that the direct path filter the pt
// solution.
BOOST_FIXTURE_TEST_CASE(direct_path_filtering_test, streetnetworkmode_fixture<test_speed_provider>) {
    datetimes = {navitia::test::to_posix_timestamp("20120614T080000")};

    origin.streetnetwork_params.mode = navitia::type::Mode_e::Walking;
    origin.streetnetwork_params.offset = 0;
    origin.streetnetwork_params.max_duration = navitia::seconds(15*60);
    origin.streetnetwork_params.speed_factor = 1;

    destination.streetnetwork_params.mode = navitia::type::Mode_e::Walking;
    destination.streetnetwork_params.offset = 0;
    destination.streetnetwork_params.speed_factor = 1;
    destination.streetnetwork_params.max_duration = navitia::seconds(15*60);

    forbidden = {"A", "B", "D", "M"};

    pbnavitia::Response resp = make_response();
    dump_response(resp, "direct_path_filtering");

    BOOST_REQUIRE_EQUAL(resp.response_type(), pbnavitia::ITINERARY_FOUND);
    BOOST_REQUIRE_EQUAL(resp.journeys_size(), 1);
    BOOST_REQUIRE_EQUAL(resp.journeys(0).sections_size(), 1);
    BOOST_CHECK_EQUAL(resp.journeys(0).sections(0).street_network().mode(), pbnavitia::StreetNetworkMode::Walking);
}

// bus + car using parking
BOOST_FIXTURE_TEST_CASE(direct_path_car, streetnetworkmode_fixture<test_speed_provider>) {
    using namespace navitia;
    using type::Mode_e;
    using navitia::seconds;

    const double speed_factor = 1;

    origin.streetnetwork_params.mode = Mode_e::Car;
    origin.streetnetwork_params.offset = b.data->geo_ref->offsets[Mode_e::Car];
    origin.streetnetwork_params.max_duration = seconds(900);
    origin.streetnetwork_params.speed_factor = speed_factor;

    destination.streetnetwork_params.mode = Mode_e::Walking;
    destination.streetnetwork_params.offset = b.data->geo_ref->offsets[Mode_e::Walking];
    destination.streetnetwork_params.max_duration = seconds(900);
    destination.streetnetwork_params.speed_factor = speed_factor;

    ng::StreetNetwork sn_worker(*this->b.data->geo_ref);
    nr::RAPTOR raptor(*this->b.data);
    auto * data_ptr = b.data.get();
    navitia::PbCreator pb_creator(data_ptr, boost::gregorian::not_a_date_time, null_time_period);
    nr::make_response(pb_creator, raptor, this->origin, this->destination, this->datetimes, true,
                      navitia::type::AccessibiliteParams(), this->forbidden, {}, sn_worker,
                      type::RTLevel::Base, 2_min);
    pbnavitia::Response resp = pb_creator.get_response();

    dump_response(resp, "direct_path_car");

    BOOST_REQUIRE_EQUAL(resp.response_type(), pbnavitia::ITINERARY_FOUND);
    BOOST_REQUIRE_EQUAL(resp.journeys_size(), 2); //1 direct car + 1 car->bus->walk

    // the car->bus->walk journey
    auto journey = resp.journeys(0);
    BOOST_REQUIRE_EQUAL(journey.sections_size(), 5);
    auto sections = journey.sections();

    // section 0: goto to the station
    BOOST_CHECK_EQUAL(sections.Get(0).type(), pbnavitia::SectionType::STREET_NETWORK);
    BOOST_CHECK_EQUAL(sections.Get(0).origin().address().label(), "rue bs (Condom)");
    BOOST_CHECK_EQUAL(sections.Get(0).destination().poi().label(), "first parking (Condom)");
    BOOST_CHECK_EQUAL(sections.Get(0).street_network().mode(), pbnavitia::StreetNetworkMode::Car);
    BOOST_CHECK_EQUAL(sections.Get(0).street_network().duration(), 6);

    // section 1: parking
    BOOST_CHECK_EQUAL(sections.Get(1).type(), pbnavitia::SectionType::PARK);
    BOOST_CHECK_EQUAL(sections.Get(1).street_network().duration(), 1);

    // section 2: we walk to the stop point
    BOOST_CHECK_EQUAL(sections.Get(2).type(), pbnavitia::SectionType::STREET_NETWORK);
    BOOST_CHECK_EQUAL(sections.Get(2).origin().address().label(), "1 rue bd (Condom)");
    BOOST_CHECK_EQUAL(sections.Get(2).destination().stop_point().name(), "stop_point:stopB");
    BOOST_CHECK_EQUAL(sections.Get(2).street_network().mode(), pbnavitia::StreetNetworkMode::Walking);
    BOOST_CHECK_EQUAL(sections.Get(2).street_network().duration(), 10);

    // section 3: PT A->B
    BOOST_CHECK_EQUAL(sections.Get(3).type(), pbnavitia::SectionType::PUBLIC_TRANSPORT);
    BOOST_CHECK_EQUAL(sections.Get(3).origin().stop_point().name(), "stop_point:stopB");
    BOOST_CHECK_EQUAL(sections.Get(3).destination().stop_point().name(), "stop_point:stopA");

    // section 2: go to the destination
    BOOST_CHECK_EQUAL(sections.Get(4).type(), pbnavitia::SectionType::STREET_NETWORK);
    BOOST_CHECK_EQUAL(sections.Get(4).origin().stop_point().name(), "stop_point:stopA");
    BOOST_CHECK_EQUAL(sections.Get(4).destination().address().label(), "1 rue ag (Condom)");
    BOOST_CHECK_EQUAL(sections.Get(4).street_network().mode(), pbnavitia::StreetNetworkMode::Walking);
    BOOST_CHECK_EQUAL(sections.Get(4).street_network().duration(), 90);

    //second journey, direct path with a car
    journey = resp.journeys(1);
    BOOST_REQUIRE_EQUAL(journey.sections_size(), 3);
    sections = journey.sections();

    //car to the parking
    BOOST_CHECK_EQUAL(sections.Get(0).type(), pbnavitia::SectionType::STREET_NETWORK);
    BOOST_CHECK_EQUAL(sections.Get(0).origin().address().label(), "rue bs (Condom)");
    BOOST_CHECK_EQUAL(sections.Get(0).destination().poi().label(), "second parking (Condom)");
    BOOST_CHECK_EQUAL(sections.Get(0).street_network().mode(), pbnavitia::StreetNetworkMode::Car);
    BOOST_CHECK_EQUAL(sections.Get(0).street_network().duration(), 38);

    //parking
    BOOST_CHECK_EQUAL(sections.Get(1).type(), pbnavitia::SectionType::PARK);
    BOOST_CHECK_EQUAL(sections.Get(1).origin().poi().label(), "second parking (Condom)");
    BOOST_CHECK_EQUAL(sections.Get(1).destination().address().label(), "rue ae (Condom)");
    BOOST_CHECK_EQUAL(sections.Get(1).street_network().duration(), 1);

    //walking to the destination
    BOOST_CHECK_EQUAL(sections.Get(2).type(), pbnavitia::SectionType::STREET_NETWORK);
    BOOST_CHECK_EQUAL(sections.Get(2).origin().address().label(), "rue ae (Condom)");
    BOOST_CHECK_EQUAL(sections.Get(2).destination().address().label(), "1 rue ag (Condom)");
    BOOST_CHECK_EQUAL(sections.Get(2).street_network().mode(), pbnavitia::StreetNetworkMode::Walking);
    BOOST_CHECK_EQUAL(sections.Get(2).street_network().duration(), 120);


    origin.streetnetwork_params.enable_direct_path = false;
    //direct path is disabled, we should only found the solution with car as fallback
    pb_creator.init(data_ptr, boost::gregorian::not_a_date_time, null_time_period);
    nr::make_response(pb_creator, raptor, this->origin, this->destination, this->datetimes, true,
                      navitia::type::AccessibiliteParams(), this->forbidden, {},
                      sn_worker, type::RTLevel::Base, 2_min);
    resp = pb_creator.get_response();
    BOOST_REQUIRE_EQUAL(resp.journeys_size(), 1); //1 car->bus->walk
    BOOST_REQUIRE_EQUAL(resp.journeys(0).sections_size(), 5);

}

//test with network disruption too
// we add 2 disruptions, and we check that the status of the journey is correct
BOOST_AUTO_TEST_CASE(stop_times_with_distinct_arrival_departure) {
    ed::builder b("20150314");
    b.sa("A")("stop_point:A", 0, 0, false);
    b.sa("B")("stop_point:B", 0, 0, false);
    b.sa("C")("stop_point:C", 0, 0, false);
    b.sa("D")("stop_point:D", 0, 0, false);
    b.vj("l")
        ("stop_point:A", "8:00"_t, "8:05"_t)
        ("stop_point:B", "9:00"_t, "9:05"_t)
        ("stop_point:C", "10:00"_t, "10:05"_t)
        ("stop_point:D", "11:00"_t, "11:05"_t);

    b.finish();
    b.generate_dummy_basis();
    b.data->pt_data->index();
    b.data->build_raptor();
    b.data->build_uri();

    nr::RAPTOR raptor(*b.data);

    navitia::type::Type_e origin_type = b.data->get_type_of_id("B");
    navitia::type::Type_e destination_type = b.data->get_type_of_id("C");
    navitia::type::EntryPoint origin(origin_type, "B");
    navitia::type::EntryPoint destination(destination_type, "C");
    ng::StreetNetwork sn_worker(*b.data->geo_ref);
    auto * data_ptr = b.data.get();
    navitia::PbCreator pb_creator(data_ptr, "20150314T080000"_dt, null_time_period);
    make_response(pb_creator, raptor, origin, destination, {ntest::to_posix_timestamp("20150314T080000")},
                  true, navitia::type::AccessibiliteParams(), {}, {},
                  sn_worker, nt::RTLevel::Base, 2_min);
    pbnavitia::Response resp = pb_creator.get_response();

    BOOST_REQUIRE_EQUAL(resp.response_type(), pbnavitia::ITINERARY_FOUND);
    BOOST_REQUIRE_EQUAL(resp.journeys_size(), 1);

    const auto& j = resp.journeys(0);
    BOOST_REQUIRE(j.sections_size() > 0);
    BOOST_CHECK_EQUAL(j.departure_date_time(), j.sections(0).begin_date_time());
    BOOST_CHECK_EQUAL(j.arrival_date_time(), j.sections(j.sections_size() - 1).end_date_time());
    for (int i = 1; i < j.sections_size(); ++i) {
        BOOST_CHECK_EQUAL(j.sections(i - 1).end_date_time(), j.sections(i).begin_date_time());
    }
}

/*
 * Test the section geometry without provided shapes contains
 * only its stop points coordinates.
 *
 *     S2    S3
 *     +-----+
 *    /
 *   /
 *  /
 * /
 * +S1
 */
BOOST_AUTO_TEST_CASE(section_geometry_without_shapes) {
    ed::builder b("20180309");
    b.sa("stop1")("stop_point:stop1", 0, 0, false);
    b.sa("stop2")("stop_point:stop2", 4, 5, false);
    b.sa("stop3")("stop_point:stop3", 10, 5, false);
    b.vj("vj")
        ("stop_point:stop1", 1000, 1100)
        ("stop_point:stop2", 1200, 1500)
        ("stop_point:stop3", 1700, 2000);

    b.finish();
    b.data->pt_data->index();
    b.data->build_raptor();
    b.data->build_uri();
    auto prod_date = boost::gregorian::date(2018, 3, 9);
    auto prod_len = boost::gregorian::days(1);
    b.data->meta->production_date = boost::gregorian::date_period(prod_date, prod_len);

    nr::RAPTOR raptor(*(b.data));

    navitia::type::Type_e origin_type = b.data->get_type_of_id("stop1");
    navitia::type::Type_e destination_type = b.data->get_type_of_id("stop3");
    navitia::type::EntryPoint origin(origin_type, "stop1");
    navitia::type::EntryPoint destination(destination_type, "stop3");
    std::vector<std::string> forbidden;
    ng::StreetNetwork sn_worker(*b.data->geo_ref);

    auto * data_ptr = b.data.get();
    navitia::PbCreator pb_creator(data_ptr, boost::gregorian::not_a_date_time, null_time_period);
    make_response(pb_creator, raptor, origin, destination, {ntest::to_posix_timestamp("20180309T001500")},
                  true, navitia::type::AccessibiliteParams(), forbidden, {},
                  sn_worker, nt::RTLevel::Base, 2_min);
    pbnavitia::Response resp = pb_creator.get_response();

    BOOST_REQUIRE_EQUAL(resp.journeys_size(), 1);
    pbnavitia::Journey journey = resp.journeys(0);

    BOOST_REQUIRE_EQUAL(journey.sections_size(), 3);
    pbnavitia::Section section = journey.sections(0);

    BOOST_REQUIRE_EQUAL(journey.sections(0).stop_date_times().size(), 0);
    BOOST_REQUIRE_EQUAL(journey.sections(1).stop_date_times().size(), 3);
    BOOST_REQUIRE_EQUAL(journey.sections(2).stop_date_times().size(), 0);

    BOOST_CHECK_EQUAL(journey.sections(1).shape().size(), 3);

    BOOST_CHECK_EQUAL(journey.sections(1).shape(0).lon(), 0);
    BOOST_CHECK_EQUAL(journey.sections(1).shape(0).lat(), 0);

    BOOST_CHECK_EQUAL(journey.sections(1).shape(1).lon(), 4);
    BOOST_CHECK_EQUAL(journey.sections(1).shape(1).lat(), 5);

    BOOST_CHECK_EQUAL(journey.sections(1).shape(2).lon(), 10);
    BOOST_CHECK_EQUAL(journey.sections(1).shape(2).lat(), 5);
}

/*
 * Test the free radius filter with classic journeys
 *
 * We create 4 VJ to test this option (free radius filtering).
 *
 * Case 1 :
 * - Type : No filter radius
 * - Result : We have 4 journeys with 3 sections each
 *            for each journeys
 *            section 1 -> crow fly with real duration
 *            section 2 -> public transport
 *            section 3 -> crow fly with real duration
 *
 * Case 2 :
 * - Type : With a big from filter radius
 * - Result : We have 4 journeys with 3 sections each
 *            for each journeys
 *            section 1 -> crow fly with 0 duration
 *            section 2 -> public transport
 *            section 3 -> crow fly with real duration
 *
 * Case 3 :
 * - Type : With a half from filter radius
 * - Result : We have 4 journeys with 3 sections each
 *            * jouneys 1
 *            section 1 -> crow fly with 0 duration
 *            section 2 -> public transport
 *            section 3 -> crow fly with real duration
 *           * jouneys 2
 *            section 1 -> crow fly with 0 duration
 *            section 2 -> public transport
 *            section 3 -> crow fly with real duration
 *           * jouneys 3
 *            section 1 -> crow fly with real duration
 *            section 2 -> public transport
 *            section 3 -> crow fly with real duration
 *            * jouneys 4
 *            section 1 -> crow fly with real duration
 *            section 2 -> public transport
 *            section 3 -> crow fly with real duration
 *
 *
 *
 *                       SA1                          SA2
 *             |-------------------------|---------------------------|
 *             |                         |                           |
 *             |                         |                           |
 * x from      | S1             S2       |       S1             S2   |
 *   ------------  -------------  --------------- --------------     |
 *       10 m             10 m            10 m           10 m        |
 *             |                         |                           |
 *             |                         |                           |
 *             |                         |                           |
 *             |-------------------------|---------------------------|
 *
 *
 *
 *
 *                                    SA3
 *             |--------------------------------------------------|
 *             |                                                  |
 *             |                                                  |
 *             |                                                  |
 * x to        |  S1          S2           S3          S4         |
 *   -------------  ----------  -----------  -----------          |
 *        100 m        100 m       100 m       100 m              |
 *             |                                                  |
 *             |                                                  |
 *             |                                                  |
 *             |--------------------------------------------------|
 *
 */
BOOST_AUTO_TEST_CASE(journeys_with_free_radius_filter) {

    // Create Builder
    ed::builder b("20180309");

    // Create Area
    b.sa("stop_area:sa1")("stop_point:sa1:s1", 2.39592, 48.84848, false)("stop_point:sa1:s2", 2.39592, 48.84858, false);
    b.sa("stop_area:sa2")("stop_point:sa2:s1", 2.39592, 48.84868, false)("stop_point:sa2:s2", 2.39592, 48.84878, false);
    b.sa("stop_area:sa3")("stop_point:sa3:s1", 2.36381, 48.86650, false)("stop_point:sa3:s2", 2.36381, 48.86550, false)
    ("stop_point:sa3:s3", 2.36381, 48.86450, false)("stop_point:sa3:s4", 2.36381, 48.86350, false);
    b.vj("vj1")("stop_point:sa1:s1", "8:00"_t, "8:01"_t)("stop_point:sa3:s1", "8:20"_t, "8:11"_t);
    b.vj("vj2")("stop_point:sa1:s2", "8:00"_t, "8:01"_t)("stop_point:sa3:s2", "8:15"_t, "8:11"_t);
    b.vj("vj3")("stop_point:sa2:s1", "8:00"_t, "8:01"_t)("stop_point:sa3:s3", "8:10"_t, "8:11"_t);
    b.vj("vj4")("stop_point:sa2:s2", "8:00"_t, "8:01"_t)("stop_point:sa3:s4", "8:05"_t, "8:11"_t);

    b.finish();
    b.data->pt_data->index();
    b.data->build_raptor();
    b.data->build_uri();
    b.data->build_proximity_list();
    auto prod_date = boost::gregorian::date(2018, 3, 9);
    auto prod_len = boost::gregorian::days(1);
    b.data->meta->production_date = boost::gregorian::date_period(prod_date, prod_len);

    // create Raptor
    nr::RAPTOR raptor(*(b.data));

    // from (nation)
    navitia::type::EntryPoint origin(navitia::type::Type_e::Coord, "from_coord");
    origin.streetnetwork_params.max_duration = navitia::time_duration(boost::date_time::pos_infin);
    origin.coordinates.set_lon(2.39592);
    origin.coordinates.set_lat(48.84838);

    // to (republique)
    navitia::type::EntryPoint destination(navitia::type::Type_e::Coord, "to_coord");
    destination.streetnetwork_params.max_duration = navitia::time_duration(boost::date_time::pos_infin);
    destination.coordinates.set_lon(2.36381);
    destination.coordinates.set_lat(48.86750);

    std::vector<std::string> forbidden;
    ng::StreetNetwork sn_worker(*b.data->geo_ref);


    //-----------------------------------
    // Case 1 : No filter radius

    // free radius to test
    uint32_t free_radius_from = 0;
    uint32_t free_radius_to = 0;

    // send request
    auto * data_ptr = b.data.get();
    navitia::PbCreator pb_creator1(data_ptr, "20180309T080100"_dt, null_time_period);
    make_response(pb_creator1,
                  raptor,
                  origin,
                  destination,
                  {ntest::to_posix_timestamp("20180309T080000")},
                  true,
                  navitia::type::AccessibiliteParams(),
                  forbidden,
                  {},
                  sn_worker,
                  nt::RTLevel::Base,
                  2_min,
                  8640,
                  10,
                  0,
                  free_radius_from,
                  free_radius_to);

    // get the response
    pbnavitia::Response resp = pb_creator1.get_response();
    BOOST_REQUIRE_EQUAL(resp.response_type(), pbnavitia::ITINERARY_FOUND);
    BOOST_REQUIRE_EQUAL(resp.journeys_size(), 4);

<<<<<<< HEAD
    auto journeys = sort_journeys(resp);

    // Journey 1
    pbnavitia::Journey journey = journeys[0];
=======
    // Journey 1
    pbnavitia::Journey journey = resp.journeys(0);
>>>>>>> ed76905e
    BOOST_REQUIRE_EQUAL(journey.sections_size(), 3);
    pbnavitia::Section section = journey.sections(0);
    BOOST_CHECK(section.duration() > 0);

    // Journey 2
<<<<<<< HEAD
    journey = journeys[1];
=======
    journey = resp.journeys(1);
>>>>>>> ed76905e
    BOOST_REQUIRE_EQUAL(journey.sections_size(), 3);
    section = journey.sections(0);
    BOOST_CHECK(section.duration() > 0);

    // Journey 3
<<<<<<< HEAD
    journey = journeys[2];
=======
    journey = resp.journeys(2);
>>>>>>> ed76905e
    BOOST_REQUIRE_EQUAL(journey.sections_size(), 3);
    section = journey.sections(0);
    BOOST_CHECK(section.duration() > 0);

    // Journey 4
<<<<<<< HEAD
    journey = journeys[3];
=======
    journey = resp.journeys(3);
>>>>>>> ed76905e
    BOOST_REQUIRE_EQUAL(journey.sections_size(), 3);
    section = journey.sections(0);
    BOOST_CHECK(section.duration() > 0);

    //-----------------------------------
    // Case 2 : With a big "from filter radius"

    // free radius to test
    free_radius_from = 200; // 200 meters
    free_radius_to = 0;

    // send request
    navitia::PbCreator pb_creator2(data_ptr, "20180309T080100"_dt, null_time_period);
    make_response(pb_creator2,
                  raptor,
                  origin,
                  destination,
                  {ntest::to_posix_timestamp("20180309T080000")},
                  true,
                  navitia::type::AccessibiliteParams(),
                  forbidden,
                  {},
                  sn_worker,
                  nt::RTLevel::Base,
                  2_min,
                  8640,
                  10,
                  0,
                  free_radius_from,
                  free_radius_to);

    // get the response
    resp = pb_creator2.get_response();
    BOOST_REQUIRE_EQUAL(resp.response_type(), pbnavitia::ITINERARY_FOUND);
    BOOST_REQUIRE_EQUAL(resp.journeys_size(), 4);

<<<<<<< HEAD
    journeys = sort_journeys(resp);

    // Journey 1
    journey = journeys[0];
=======
    // Journey 1
    journey = resp.journeys(0);
>>>>>>> ed76905e
    BOOST_REQUIRE_EQUAL(journey.sections_size(), 3);
    section = journey.sections(0);
    BOOST_CHECK_EQUAL(section.duration(), 0);
    BOOST_CHECK_EQUAL(section.type(), pbnavitia::CROW_FLY);

    // Journey 2
<<<<<<< HEAD
    journey = journeys[1];
=======
    journey = resp.journeys(1);
>>>>>>> ed76905e
    BOOST_REQUIRE_EQUAL(journey.sections_size(), 3);
    section = journey.sections(0);
    BOOST_CHECK_EQUAL(section.duration(), 0);

    // Journey 3
<<<<<<< HEAD
    journey = journeys[2];
=======
    journey = resp.journeys(2);
>>>>>>> ed76905e
    BOOST_REQUIRE_EQUAL(journey.sections_size(), 3);
    section = journey.sections(0);
    BOOST_CHECK_EQUAL(section.duration(), 0);

    // Journey 4
<<<<<<< HEAD
    journey = journeys[3];
=======
    journey = resp.journeys(3);
>>>>>>> ed76905e
    BOOST_REQUIRE_EQUAL(journey.sections_size(), 3);
    section = journey.sections(0);
    BOOST_CHECK_EQUAL(section.duration(), 0);

    //-----------------------------------
    // Case 3 : With a half "from filter radius"

    // free radius to test
    free_radius_from = 30; // 30 meters just to catch sa1:s1 and sa1:s2
    free_radius_to = 0;

    // send request
    navitia::PbCreator pb_creator3(data_ptr, "20180309T080100"_dt, null_time_period);
    make_response(pb_creator3,
                  raptor,
                  origin,
                  destination,
                  {ntest::to_posix_timestamp("20180309T080000")},
                  true,
                  navitia::type::AccessibiliteParams(),
                  forbidden,
                  {},
                  sn_worker,
                  nt::RTLevel::Base,
                  2_min,
                  8640,
                  10,
                  0,
                  free_radius_from,
                  free_radius_to);

    // get the response
    resp = pb_creator3.get_response();
    BOOST_REQUIRE_EQUAL(resp.response_type(), pbnavitia::ITINERARY_FOUND);
    BOOST_REQUIRE_EQUAL(resp.journeys_size(), 4);

<<<<<<< HEAD
    journeys = sort_journeys(resp);

    // Journey 1
    journey = journeys[0];
    BOOST_REQUIRE_EQUAL(journey.sections_size(), 3);
    section = journey.sections(0);
    BOOST_CHECK_EQUAL(section.duration(), 55);

    // Journey 2
    journey = journeys[1];
    BOOST_REQUIRE_EQUAL(journey.sections_size(), 3);
    section = journey.sections(0);
    BOOST_CHECK_EQUAL(section.duration(), 41);

    // Journey 3
    journey = journeys[2];
    BOOST_REQUIRE_EQUAL(journey.sections_size(), 3);
    section = journey.sections(0);
    BOOST_CHECK_EQUAL(section.duration(), 0);

    // Journey 4
    journey = journeys[3];
    BOOST_REQUIRE_EQUAL(journey.sections_size(), 3);
    section = journey.sections(0);
    BOOST_CHECK_EQUAL(section.duration(), 0);
=======
    // Journey 1
    journey = resp.journeys(0);
    BOOST_REQUIRE_EQUAL(journey.sections_size(), 3);
    section = journey.sections(0);
    BOOST_CHECK_EQUAL(section.duration(), 0);

    // Journey 2
    journey = resp.journeys(1);
    BOOST_REQUIRE_EQUAL(journey.sections_size(), 3);
    section = journey.sections(0);
    BOOST_CHECK_EQUAL(section.duration(), 0);

    // Journey 3
    journey = resp.journeys(2);
    BOOST_REQUIRE_EQUAL(journey.sections_size(), 3);
    section = journey.sections(0);
    BOOST_CHECK(section.duration() > 0);

    // Journey 4
    journey = resp.journeys(3);
    BOOST_REQUIRE_EQUAL(journey.sections_size(), 3);
    section = journey.sections(0);
    BOOST_CHECK(section.duration() > 0);
>>>>>>> ed76905e
}

/*
 * Test the section geometry with provided shapes has
 * something different from the initial stop points
 * coordinates (as the shape is made of coordinates
 * which do no match exactly with the stop points).
 *
 * B    S2 C S3
 * +----+--+-+
 * |   /
 * |  /
 * | /
 * |/
 * +
 * AS1
 */
BOOST_AUTO_TEST_CASE(section_geometry_with_shapes) {
    ed::builder b("20180309");
    b.sa("stop1")("stop_point:stop1", 0, 0, false);
    b.sa("stop2")("stop_point:stop2", 5, 5, false);
    b.sa("stop3")("stop_point:stop3", 10, 5, false);

    static const navitia::type::GeographicalCoord S1(0, 0);
    static const navitia::type::GeographicalCoord S2(4, 5);
    static const navitia::type::GeographicalCoord S3(10, 5);

    static const navitia::type::GeographicalCoord A(0, 0);
    static const navitia::type::GeographicalCoord B(0, 5);
    static const navitia::type::GeographicalCoord C(8, 5);

    navitia::type::LineString shape = {A, B};
    static const navitia::type::LineString shape_S2 = ed::create_shape(S1, S2, shape);
    shape = {B, C};
    static const navitia::type::LineString shape_S3 = ed::create_shape(S2, S3, shape);

    b.vj("vj")
        ("stop_point:stop1", 1000, 1100)
        ("stop_point:stop2", 1200, 1500).st_shape(shape_S2)
        ("stop_point:stop3", 1700, 2000).st_shape(shape_S3);

    b.finish();
    b.data->pt_data->index();
    b.data->build_raptor();
    b.data->build_uri();
    b.data->meta->production_date = boost::gregorian::date_period(boost::gregorian::date(2018, 3, 9), boost::gregorian::days(1));

    nr::RAPTOR raptor(*(b.data));

    navitia::type::Type_e origin_type = b.data->get_type_of_id("stop1");
    navitia::type::Type_e destination_type = b.data->get_type_of_id("stop3");
    navitia::type::EntryPoint origin(origin_type, "stop1");
    navitia::type::EntryPoint destination(destination_type, "stop3");
    std::vector<std::string> forbidden;
    ng::StreetNetwork sn_worker(*b.data->geo_ref);

    auto * data_ptr = b.data.get();
    navitia::PbCreator pb_creator(data_ptr, boost::gregorian::not_a_date_time, null_time_period);
    make_response(pb_creator, raptor, origin, destination, {ntest::to_posix_timestamp("20180309T001500")},
                  true, navitia::type::AccessibiliteParams(), forbidden, {},
                  sn_worker, nt::RTLevel::Base, 2_min);
    pbnavitia::Response resp = pb_creator.get_response();

    BOOST_REQUIRE_EQUAL(resp.journeys_size(), 1);
    pbnavitia::Journey journey = resp.journeys(0);

    BOOST_REQUIRE_EQUAL(journey.sections_size(), 3);
    pbnavitia::Section section = journey.sections(0);

    BOOST_REQUIRE_EQUAL(journey.sections(0).stop_date_times().size(), 0);
    BOOST_REQUIRE_EQUAL(journey.sections(1).stop_date_times().size(), 3);
    BOOST_REQUIRE_EQUAL(journey.sections(2).stop_date_times().size(), 0);

    BOOST_CHECK_EQUAL(journey.sections(1).shape().size(), 5);

    BOOST_CHECK_EQUAL(journey.sections(1).shape(0).lon(), 0);
    BOOST_CHECK_EQUAL(journey.sections(1).shape(0).lat(), 0);

    BOOST_CHECK_EQUAL(journey.sections(1).shape(1).lon(), 0);
    BOOST_CHECK_EQUAL(journey.sections(1).shape(1).lat(), 5);

    BOOST_CHECK_EQUAL(journey.sections(1).shape(2).lon(), 4);
    BOOST_CHECK_EQUAL(journey.sections(1).shape(2).lat(), 5);

    BOOST_CHECK_EQUAL(journey.sections(1).shape(3).lon(), 8);
    BOOST_CHECK_EQUAL(journey.sections(1).shape(3).lat(), 5);

    BOOST_CHECK_EQUAL(journey.sections(1).shape(4).lon(), 10);
    BOOST_CHECK_EQUAL(journey.sections(1).shape(4).lat(), 5);
}

/**
 * @brief This test aims to highlight the min_nb_journeys option on a journey request.
 *
 * min_nb_journeys allows to ask differents same journeys.
 * The data for testing :
 *
 * start : sp1
 * stop  : sp2
 *
 * Vehicle journey with multiple stops times
 * date : 2018 03 09
 *
 *           sp1                   sp2
 *            x---------------------x
 *         - 8:01                - 8:10
 *         - 8:03                - 8:12
 *         - 8:05                - 8:14
 *         - 8:07                - 8:16
 *
 * We create several requests :
 *
 * Case 1 : Simple request without min_nb_journeys
 *          We must have only one journeys
 * Case 2 : Request with min_nb_journeys = 4 and clockwise = true
 *          We must have all journeys
 * Case 3 : Request with min_nb_journeys = 4 and clockwise = false
 *          We must have all journeys (reverse)
 */
BOOST_AUTO_TEST_CASE(journeys_with_min_nb_journeys) {
    // Create Builder
    ed::builder b("20180309");

    // Create Area
    b.sa("stop_area:sa1")("stop_point:sa1:sp1", 2.39592, 48.84848, false);
    b.sa("stop_area:sa2")("stop_point:sa2:sp2", 2.36381, 48.86650, false);
    b.vj("vj1")("stop_point:sa1:sp1", "8:00"_t, "8:01"_t)("stop_point:sa2:sp2", "8:10"_t, "8:11"_t);
    b.vj("vj2")("stop_point:sa1:sp1", "8:02"_t, "8:03"_t)("stop_point:sa2:sp2", "8:12"_t, "8:13"_t);
    b.vj("vj3")("stop_point:sa1:sp1", "8:04"_t, "8:05"_t)("stop_point:sa2:sp2", "8:14"_t, "8:15"_t);
    b.vj("vj4")("stop_point:sa1:sp1", "8:06"_t, "8:07"_t)("stop_point:sa2:sp2", "8:16"_t, "8:17"_t);

    b.finish();
    b.data->pt_data->index();
    b.data->build_raptor();
    b.data->build_uri();
    b.data->build_proximity_list();
    auto prod_date = boost::gregorian::date(2018, 3, 9);
    auto prod_len = boost::gregorian::days(1);
    b.data->meta->production_date = boost::gregorian::date_period(prod_date, prod_len);

    // create Raptor
    nr::RAPTOR raptor(*(b.data));

    // from (nation)
    navitia::type::EntryPoint origin(navitia::type::Type_e::StopPoint, "stop_point:sa1:sp1");

    // to (republique)
    navitia::type::EntryPoint destination(navitia::type::Type_e::StopPoint, "stop_point:sa2:sp2");

    std::vector<std::string> forbidden;
    ng::StreetNetwork sn_worker(*b.data->geo_ref);

    //-----------------------------------
    // Case 1 : Simple request without multi journeys

    // send request
    auto * data_ptr = b.data.get();
    navitia::PbCreator pb_creator1(data_ptr, "20180309T080100"_dt, null_time_period);
    make_response(pb_creator1,
                  raptor,
                  origin,
                  destination,
                  {ntest::to_posix_timestamp("20180309T080000")},
                  true,
                  navitia::type::AccessibiliteParams(),
                  forbidden,
                  {},
                  sn_worker,
                  nt::RTLevel::Base,
                  2_min,
                  8640,
                  10,
                  0);

    // get the response
    pbnavitia::Response resp = pb_creator1.get_response();
    BOOST_REQUIRE_EQUAL(resp.response_type(), pbnavitia::ITINERARY_FOUND);
    BOOST_REQUIRE_EQUAL(resp.journeys_size(), 1);

    // Journey
    pbnavitia::Journey journey = resp.journeys(0);
    BOOST_REQUIRE_EQUAL(journey.sections_size(), 1);
    pbnavitia::Section section = journey.sections(0);
    BOOST_CHECK_EQUAL(section.type(), pbnavitia::SectionType::PUBLIC_TRANSPORT);
    BOOST_CHECK_EQUAL(section.origin().stop_point().name(), "stop_point:sa1:sp1");
    BOOST_CHECK_EQUAL(section.destination().stop_point().name(), "stop_point:sa2:sp2");
    BOOST_CHECK_EQUAL(journey.departure_date_time(), "20180309T080100"_pts);
    BOOST_CHECK_EQUAL(journey.arrival_date_time(), "20180309T081000"_pts);


    //-----------------------------------
    // Case 2 : Request with min_nb_journeys = 4, with clockwise = true

    uint32_t min_nb_journeys = 4;

    // send request
    navitia::PbCreator pb_creator2(data_ptr, "20180309T080000"_dt, null_time_period);
    make_response(pb_creator2,
                  raptor,
                  origin,
                  destination,
                  {ntest::to_posix_timestamp("20180309T080000")},
                  true,
                  navitia::type::AccessibiliteParams(),
                  forbidden,
                  {},
                  sn_worker,
                  nt::RTLevel::Base,
                  2_min,
                  8640,
                  10,
                  0,
                  0,
                  0,
                  min_nb_journeys);

    // get the response
    resp = pb_creator2.get_response();
    BOOST_REQUIRE_EQUAL(resp.response_type(), pbnavitia::ITINERARY_FOUND);
    BOOST_REQUIRE_EQUAL(resp.journeys_size(), 4);

    auto journeys = sort_journeys(resp);

    // Journey 1
    journey = journeys[0];
    BOOST_REQUIRE_EQUAL(journey.sections_size(), 1);
    section = journey.sections(0);
    BOOST_CHECK_EQUAL(section.type(), pbnavitia::SectionType::PUBLIC_TRANSPORT);
    BOOST_CHECK_EQUAL(section.origin().stop_point().name(), "stop_point:sa1:sp1");
    BOOST_CHECK_EQUAL(section.destination().stop_point().name(), "stop_point:sa2:sp2");
    BOOST_CHECK_EQUAL(journey.departure_date_time(), "20180309T080100"_pts);
    BOOST_CHECK_EQUAL(journey.arrival_date_time(), "20180309T081000"_pts);

     // Journey 2
    journey = journeys[1];
    BOOST_REQUIRE_EQUAL(journey.sections_size(), 1);
    section = journey.sections(0);
    BOOST_CHECK_EQUAL(section.type(), pbnavitia::SectionType::PUBLIC_TRANSPORT);
    BOOST_CHECK_EQUAL(section.origin().stop_point().name(), "stop_point:sa1:sp1");
    BOOST_CHECK_EQUAL(section.destination().stop_point().name(), "stop_point:sa2:sp2");
    BOOST_CHECK_EQUAL(journey.departure_date_time(), "20180309T080300"_pts);
    BOOST_CHECK_EQUAL(journey.arrival_date_time(), "20180309T081200"_pts);

     // Journey 3
    journey = journeys[2];
    BOOST_REQUIRE_EQUAL(journey.sections_size(), 1);
    section = journey.sections(0);
    BOOST_CHECK_EQUAL(section.type(), pbnavitia::SectionType::PUBLIC_TRANSPORT);
    BOOST_CHECK_EQUAL(section.origin().stop_point().name(), "stop_point:sa1:sp1");
    BOOST_CHECK_EQUAL(section.destination().stop_point().name(), "stop_point:sa2:sp2");
    BOOST_CHECK_EQUAL(journey.departure_date_time(), "20180309T080500"_pts);
    BOOST_CHECK_EQUAL(journey.arrival_date_time(), "20180309T081400"_pts);

     // Journey 4
    journey = journeys[3];
    BOOST_REQUIRE_EQUAL(journey.sections_size(), 1);
    section = journey.sections(0);
    BOOST_CHECK_EQUAL(section.type(), pbnavitia::SectionType::PUBLIC_TRANSPORT);
    BOOST_CHECK_EQUAL(section.origin().stop_point().name(), "stop_point:sa1:sp1");
    BOOST_CHECK_EQUAL(section.destination().stop_point().name(), "stop_point:sa2:sp2");
    BOOST_CHECK_EQUAL(journey.departure_date_time(), "20180309T080700"_pts);
    BOOST_CHECK_EQUAL(journey.arrival_date_time(), "20180309T081600"_pts);


    //-----------------------------------
    // Case 3 : Request with min_nb_journeys = 4, with clockwise = false

    min_nb_journeys = 4;

    // send request
    navitia::PbCreator pb_creator3(data_ptr, "20180309T083000"_dt, null_time_period);
    make_response(pb_creator3,
                  raptor,
                  origin,
                  destination,
                  {ntest::to_posix_timestamp("20180309T083000")},
                  false,
                  navitia::type::AccessibiliteParams(),
                  forbidden,
                  {},
                  sn_worker,
                  nt::RTLevel::Base,
                  2_min,
                  8640,
                  10,
                  0,
                  0,
                  0,
                  min_nb_journeys);

    // get the response
    resp = pb_creator3.get_response();
    BOOST_REQUIRE_EQUAL(resp.response_type(), pbnavitia::ITINERARY_FOUND);
    BOOST_REQUIRE_EQUAL(resp.journeys_size(), 4);

    journeys = sort_journeys(resp);

    // Journey 1
    journey = journeys[0];
    BOOST_REQUIRE_EQUAL(journey.sections_size(), 1);
    section = journey.sections(0);
    BOOST_CHECK_EQUAL(section.type(), pbnavitia::SectionType::PUBLIC_TRANSPORT);
    BOOST_CHECK_EQUAL(section.origin().stop_point().name(), "stop_point:sa1:sp1");
    BOOST_CHECK_EQUAL(section.destination().stop_point().name(), "stop_point:sa2:sp2");
    BOOST_CHECK_EQUAL(journey.departure_date_time(), "20180309T080100"_pts);
    BOOST_CHECK_EQUAL(journey.arrival_date_time(), "20180309T081000"_pts);

     // Journey 2
    journey = journeys[1];
    BOOST_REQUIRE_EQUAL(journey.sections_size(), 1);
    section = journey.sections(0);
    BOOST_CHECK_EQUAL(section.type(), pbnavitia::SectionType::PUBLIC_TRANSPORT);
    BOOST_CHECK_EQUAL(section.origin().stop_point().name(), "stop_point:sa1:sp1");
    BOOST_CHECK_EQUAL(section.destination().stop_point().name(), "stop_point:sa2:sp2");
    BOOST_CHECK_EQUAL(journey.departure_date_time(), "20180309T080300"_pts);
    BOOST_CHECK_EQUAL(journey.arrival_date_time(), "20180309T081200"_pts);

     // Journey 3
    journey = journeys[2];
    BOOST_REQUIRE_EQUAL(journey.sections_size(), 1);
    section = journey.sections(0);
    BOOST_CHECK_EQUAL(section.type(), pbnavitia::SectionType::PUBLIC_TRANSPORT);
    BOOST_CHECK_EQUAL(section.origin().stop_point().name(), "stop_point:sa1:sp1");
    BOOST_CHECK_EQUAL(section.destination().stop_point().name(), "stop_point:sa2:sp2");
    BOOST_CHECK_EQUAL(journey.departure_date_time(), "20180309T080500"_pts);
    BOOST_CHECK_EQUAL(journey.arrival_date_time(), "20180309T081400"_pts);

     // Journey 4
    journey = journeys[3];
    BOOST_REQUIRE_EQUAL(journey.sections_size(), 1);
    section = journey.sections(0);
    BOOST_CHECK_EQUAL(section.type(), pbnavitia::SectionType::PUBLIC_TRANSPORT);
    BOOST_CHECK_EQUAL(section.origin().stop_point().name(), "stop_point:sa1:sp1");
    BOOST_CHECK_EQUAL(section.destination().stop_point().name(), "stop_point:sa2:sp2");
    BOOST_CHECK_EQUAL(journey.departure_date_time(), "20180309T080700"_pts);
    BOOST_CHECK_EQUAL(journey.arrival_date_time(), "20180309T081600"_pts);

}

/**
 * @brief This test aims to highlight the min_nb_journeys option on a journey request
 * with similar journeys filtering
 *
 * min_nb_journeys allows to ask differents same journeys.
 *
 * The data for testing :
 *
 * Vehicle journey with multiple stops times
 * date : 2018 03 09
 *
 *                   sp1                   sp2
 *            /-------x---------------------x--------\
 *           /      - 8:01                - 8:20      \
 *          /       - 8:02                - 8:21       \
 *   Start x        - 8:03                - 8:22        x Stop
 *         |        - 8:04                - 8:23        |
 *         |                                            |
 *         |          We add an other way to test       |
 *         \         similar journeys filtering         /
 *          \        (Faster but with more walking)    /
 *           \       sp1                   sp2        /
 *            \-------x---------------------x--------/
 *                 - 8:05                - 8:15
 *
 *
 * We create several requests :
 *
 * Case 1 : Request with min_nb_journeys = 4 and clockwise = true
 *          We must have all journeys
 * Case 2 : Request with min_nb_journeys = 4 and clockwise = false
 *          We must have all journeys (reverse)
 */
BOOST_AUTO_TEST_CASE(journeys_with_min_nb_journeys_with_similar_journeys_filtering) {
    // Create Builder
    ed::builder b("20180309");

    // Create Area
    b.sa("stop_area:sa1")("stop_point:sa1:s1", 2.39592, 48.84848, false)("stop_point:sa1:s2", 2.39592, 48.84858, false);
    b.sa("stop_area:sa3")("stop_point:sa3:s1", 2.36381, 48.86650, false)("stop_point:sa3:s2", 2.36381, 48.86550, false);

    // jouney 1
    b.vj("vj1")("stop_point:sa1:s1", "8:00"_t, "8:01"_t)("stop_point:sa3:s1", "8:20"_t, "8:21"_t);
    b.vj("vj2")("stop_point:sa1:s1", "8:00"_t, "8:02"_t)("stop_point:sa3:s1", "8:21"_t, "8:22"_t);
    b.vj("vj3")("stop_point:sa1:s1", "8:00"_t, "8:03"_t)("stop_point:sa3:s1", "8:22"_t, "8:23"_t);
    b.vj("vj4")("stop_point:sa1:s1", "8:00"_t, "8:04"_t)("stop_point:sa3:s1", "8:23"_t, "8:24"_t);

    // journey 2
    b.vj("vj5")("stop_point:sa1:s2", "8:00"_t, "8:05"_t)("stop_point:sa3:s2", "8:15"_t, "8:16"_t);

    b.finish();
    b.data->pt_data->index();
    b.data->build_raptor();
    b.data->build_uri();
    b.data->build_proximity_list();
    auto prod_date = boost::gregorian::date(2018, 3, 9);
    auto prod_len = boost::gregorian::days(1);
    b.data->meta->production_date = boost::gregorian::date_period(prod_date, prod_len);

    // create Raptor
    nr::RAPTOR raptor(*(b.data));

     // from (nation)
    navitia::type::EntryPoint origin(navitia::type::Type_e::Coord, "from_coord");
    origin.streetnetwork_params.max_duration = navitia::time_duration(boost::date_time::pos_infin);
    origin.coordinates.set_lon(2.39592);
    origin.coordinates.set_lat(48.84838);

    // to (republique)
    navitia::type::EntryPoint destination(navitia::type::Type_e::Coord, "to_coord");
    destination.streetnetwork_params.max_duration = navitia::time_duration(boost::date_time::pos_infin);
    destination.coordinates.set_lon(2.36381);
    destination.coordinates.set_lat(48.86750);

    std::vector<std::string> forbidden;
    ng::StreetNetwork sn_worker(*b.data->geo_ref);

    //-----------------------------------
    // Case 1 : Request with min_nb_journeys = 4, with clockwise = true

    uint32_t min_nb_journeys = 4;
    bool clockwise = true;
    auto * data_ptr = b.data.get();

    // send request
    navitia::PbCreator pb_creator2(data_ptr, "20180309T080000"_dt, null_time_period);
    make_response(pb_creator2,
                  raptor,
                  origin,
                  destination,
                  {ntest::to_posix_timestamp("20180309T080000")},
                  clockwise,
                  navitia::type::AccessibiliteParams(),
                  forbidden,
                  {},
                  sn_worker,
                  nt::RTLevel::Base,
                  2_min,
                  8640,
                  10,
                  0,
                  0,
                  0,
                  min_nb_journeys);

    // get the response
    auto resp = pb_creator2.get_response();
    BOOST_REQUIRE_EQUAL(resp.response_type(), pbnavitia::ITINERARY_FOUND);
    BOOST_REQUIRE_EQUAL(resp.journeys_size(), 4);

    auto journeys = sort_journeys_by(resp, JourneySectionCompare());

    // Journey 1
    auto journey = journeys[0];
    BOOST_REQUIRE_EQUAL(journey.sections_size(), 3);
    auto section = journey.sections(1);
    BOOST_CHECK_EQUAL(section.type(), pbnavitia::SectionType::PUBLIC_TRANSPORT);
    BOOST_CHECK_EQUAL(section.origin().stop_point().name(), "stop_point:sa1:s2");
    BOOST_CHECK_EQUAL(section.destination().stop_point().name(), "stop_point:sa3:s2");
    BOOST_CHECK_EQUAL(section.begin_date_time(), "20180309T080500"_pts);
    BOOST_CHECK_EQUAL(section.end_date_time(), "20180309T081500"_pts);

    // Journey 2
    journey = journeys[1];
    BOOST_REQUIRE_EQUAL(journey.sections_size(), 3);
    section = journey.sections(1);
    BOOST_CHECK_EQUAL(section.type(), pbnavitia::SectionType::PUBLIC_TRANSPORT);
    BOOST_CHECK_EQUAL(section.origin().stop_point().name(), "stop_point:sa1:s1");
    BOOST_CHECK_EQUAL(section.destination().stop_point().name(), "stop_point:sa3:s1");
    BOOST_CHECK_EQUAL(section.begin_date_time(), "20180309T080100"_pts);
    BOOST_CHECK_EQUAL(section.end_date_time(), "20180309T082000"_pts);

    // Journey 3
    journey = journeys[2];
    BOOST_REQUIRE_EQUAL(journey.sections_size(), 3);
    section = journey.sections(1);
    BOOST_CHECK_EQUAL(section.type(), pbnavitia::SectionType::PUBLIC_TRANSPORT);
    BOOST_CHECK_EQUAL(section.origin().stop_point().name(), "stop_point:sa1:s1");
    BOOST_CHECK_EQUAL(section.destination().stop_point().name(), "stop_point:sa3:s1");
    BOOST_CHECK_EQUAL(section.begin_date_time(), "20180309T080200"_pts);
    BOOST_CHECK_EQUAL(section.end_date_time(), "20180309T082100"_pts);

    // Journey 4
    journey = journeys[3];
    BOOST_REQUIRE_EQUAL(journey.sections_size(), 3);
    section = journey.sections(1);
    BOOST_CHECK_EQUAL(section.type(), pbnavitia::SectionType::PUBLIC_TRANSPORT);
    BOOST_CHECK_EQUAL(section.origin().stop_point().name(), "stop_point:sa1:s1");
    BOOST_CHECK_EQUAL(section.destination().stop_point().name(), "stop_point:sa3:s1");
    BOOST_CHECK_EQUAL(section.begin_date_time(), "20180309T080300"_pts);
    BOOST_CHECK_EQUAL(section.end_date_time(), "20180309T082200"_pts);

    //-----------------------------------
    // Case 2 : Request with min_nb_journeys = 4, with clockwise = false

    min_nb_journeys = 4;
    clockwise = false;

    // send request
    navitia::PbCreator pb_creator3(data_ptr, "20180309T083000"_dt, null_time_period);
    make_response(pb_creator3,
                  raptor,
                  origin,
                  destination,
                  {ntest::to_posix_timestamp("20180309T083000")},
                  clockwise,
                  navitia::type::AccessibiliteParams(),
                  forbidden,
                  {},
                  sn_worker,
                  nt::RTLevel::Base,
                  2_min,
                  8640,
                  10,
                  0,
                  0,
                  0,
                  min_nb_journeys);

    // get the response
    resp = pb_creator3.get_response();
    BOOST_REQUIRE_EQUAL(resp.response_type(), pbnavitia::ITINERARY_FOUND);
    BOOST_REQUIRE_EQUAL(resp.journeys_size(), 4);

    journeys = sort_journeys_by(resp, JourneySectionCompare());

    // Journey 1
    journey = journeys[0];
    BOOST_REQUIRE_EQUAL(journey.sections_size(), 3);
    section = journey.sections(1);
    BOOST_CHECK_EQUAL(section.type(), pbnavitia::SectionType::PUBLIC_TRANSPORT);
    BOOST_CHECK_EQUAL(section.origin().stop_point().name(), "stop_point:sa1:s2");
    BOOST_CHECK_EQUAL(section.destination().stop_point().name(), "stop_point:sa3:s2");
    BOOST_CHECK_EQUAL(section.begin_date_time(), "20180309T080500"_pts);
    BOOST_CHECK_EQUAL(section.end_date_time(), "20180309T081500"_pts);

    // Journey 2
    journey = journeys[1];
    BOOST_REQUIRE_EQUAL(journey.sections_size(), 3);
    section = journey.sections(1);
    BOOST_CHECK_EQUAL(section.type(), pbnavitia::SectionType::PUBLIC_TRANSPORT);
    BOOST_CHECK_EQUAL(section.origin().stop_point().name(), "stop_point:sa1:s1");
    BOOST_CHECK_EQUAL(section.destination().stop_point().name(), "stop_point:sa3:s1");
    BOOST_CHECK_EQUAL(section.begin_date_time(), "20180309T080200"_pts);
    BOOST_CHECK_EQUAL(section.end_date_time(), "20180309T082100"_pts);

    // Journey 3
    journey = journeys[2];
    BOOST_REQUIRE_EQUAL(journey.sections_size(), 3);
    section = journey.sections(1);
    BOOST_CHECK_EQUAL(section.type(), pbnavitia::SectionType::PUBLIC_TRANSPORT);
    BOOST_CHECK_EQUAL(section.origin().stop_point().name(), "stop_point:sa1:s1");
    BOOST_CHECK_EQUAL(section.destination().stop_point().name(), "stop_point:sa3:s1");
    BOOST_CHECK_EQUAL(section.begin_date_time(), "20180309T080300"_pts);
    BOOST_CHECK_EQUAL(section.end_date_time(), "20180309T082200"_pts);

    // Journey 4
    journey = journeys[3];
    BOOST_REQUIRE_EQUAL(journey.sections_size(), 3);
    section = journey.sections(1);
    BOOST_CHECK_EQUAL(section.type(), pbnavitia::SectionType::PUBLIC_TRANSPORT);
    BOOST_CHECK_EQUAL(section.origin().stop_point().name(), "stop_point:sa1:s1");
    BOOST_CHECK_EQUAL(section.destination().stop_point().name(), "stop_point:sa3:s1");
    BOOST_CHECK_EQUAL(section.begin_date_time(), "20180309T080400"_pts);
    BOOST_CHECK_EQUAL(section.end_date_time(), "20180309T082300"_pts);
}

namespace {
    nr::NightBusFilter::Params filter_params {
        navitia::DateTimeUtils::set(0, "08:00"_t),
        true,
        nr::NightBusFilter::default_max_factor,
        nr::NightBusFilter::default_base_factor,
    };
}

BOOST_AUTO_TEST_CASE(night_bus_should_treated_as_way_later) {

    ed::builder b("20120614");

    b.vj("vj1")
        ("A1", "09:00"_t, "09:00"_t)("C1", "12:00"_t, "12:00"_t);

    b.vj("vj2")
        ("B1", "22:00"_t, "22:00"_t)("C1", "23:00"_t, "23:00"_t);

    nt::PT_Data & d = *b.data->pt_data;
    auto stl1 = d.vehicle_journeys[0]->stop_time_list;
    auto stl2 = d.vehicle_journeys[1]->stop_time_list;

    nr::Journey j1;
    j1.sections.push_back(nr::Journey::Section(
        stl1[0], navitia::DateTimeUtils::set(0, "09:00"_t),
        stl1[1], navitia::DateTimeUtils::set(0, "10:00"_t)
    ));
    j1.departure_dt = navitia::DateTimeUtils::set(0, "08:30"_t);
    j1.arrival_dt = navitia::DateTimeUtils::set(0, "10:30"_t);

    nr::Journey j2;
    j2.sections.push_back(nr::Journey::Section(
        stl2[0], navitia::DateTimeUtils::set(0, "22:00"_t),
        stl2[1], navitia::DateTimeUtils::set(0, "23:00"_t)
    ));
    j2.departure_dt = navitia::DateTimeUtils::set(0, "21:55"_t);
    j2.arrival_dt = navitia::DateTimeUtils::set(0, "23:10"_t);

    BOOST_CHECK_EQUAL(nr::way_later(j1, j2, filter_params), false);
    BOOST_CHECK_EQUAL(nr::way_later(j2, j1, filter_params), true);
}

BOOST_AUTO_TEST_CASE(should_filter_night_bus_when_too_late) {

    ed::builder b("20120614");

    b.vj("vj1")
        ("A1", "09:00"_t, "09:00"_t)("C1", "12:00"_t, "12:00"_t);

    b.vj("vj2")
        ("B1", "22:00"_t, "22:00"_t)("C1", "23:00"_t, "23:00"_t);

    nt::PT_Data & d = *b.data->pt_data;
    auto stl1 = d.vehicle_journeys[0]->stop_time_list;
    auto stl2 = d.vehicle_journeys[1]->stop_time_list;

    nr::Journey j1;
    j1.sections.push_back(nr::Journey::Section(
        stl1[0], navitia::DateTimeUtils::set(0, "09:00"_t),
        stl1[1], navitia::DateTimeUtils::set(0, "10:00"_t)
    ));
    j1.departure_dt = navitia::DateTimeUtils::set(0, "08:30"_t);
    j1.arrival_dt = navitia::DateTimeUtils::set(0, "10:30"_t);

    nr::Journey j2;
    j2.sections.push_back(nr::Journey::Section(
        stl2[0], navitia::DateTimeUtils::set(0, "22:00"_t),
        stl2[1], navitia::DateTimeUtils::set(0, "23:00"_t)
    ));
    j2.departure_dt = navitia::DateTimeUtils::set(0, "21:55"_t);
    j2.arrival_dt = navitia::DateTimeUtils::set(0, "23:10"_t);

    {
        nr::RAPTOR::Journeys journeys = {j1, j2};
        nr::filter_late_journeys(journeys, filter_params);

        BOOST_REQUIRE_EQUAL(journeys.size(), 1);

        auto vj = journeys.begin()->sections[0].get_in_st->vehicle_journey;
        BOOST_CHECK_EQUAL(vj->uri, "vj:vj1:0");
    }
    {
        nr::RAPTOR::Journeys journeys = {j2, j1};
        nr::filter_late_journeys(journeys, filter_params);

        BOOST_REQUIRE_EQUAL(journeys.size(), 1);

        auto vj = journeys.begin()->sections[0].get_in_st->vehicle_journey;
        BOOST_CHECK_EQUAL(vj->uri, "vj:vj1:0");
    }
}

BOOST_AUTO_TEST_CASE(should_filter_late_journeys_with_empty_list) {
    nr::RAPTOR::Journeys journeys;
    BOOST_CHECK_NO_THROW(
        nr::filter_late_journeys(journeys, filter_params)
    );
}<|MERGE_RESOLUTION|>--- conflicted
+++ resolved
@@ -2568,45 +2568,28 @@
     BOOST_REQUIRE_EQUAL(resp.response_type(), pbnavitia::ITINERARY_FOUND);
     BOOST_REQUIRE_EQUAL(resp.journeys_size(), 4);
 
-<<<<<<< HEAD
     auto journeys = sort_journeys(resp);
 
     // Journey 1
     pbnavitia::Journey journey = journeys[0];
-=======
-    // Journey 1
-    pbnavitia::Journey journey = resp.journeys(0);
->>>>>>> ed76905e
     BOOST_REQUIRE_EQUAL(journey.sections_size(), 3);
     pbnavitia::Section section = journey.sections(0);
     BOOST_CHECK(section.duration() > 0);
 
     // Journey 2
-<<<<<<< HEAD
     journey = journeys[1];
-=======
-    journey = resp.journeys(1);
->>>>>>> ed76905e
     BOOST_REQUIRE_EQUAL(journey.sections_size(), 3);
     section = journey.sections(0);
     BOOST_CHECK(section.duration() > 0);
 
     // Journey 3
-<<<<<<< HEAD
     journey = journeys[2];
-=======
-    journey = resp.journeys(2);
->>>>>>> ed76905e
     BOOST_REQUIRE_EQUAL(journey.sections_size(), 3);
     section = journey.sections(0);
     BOOST_CHECK(section.duration() > 0);
 
     // Journey 4
-<<<<<<< HEAD
     journey = journeys[3];
-=======
-    journey = resp.journeys(3);
->>>>>>> ed76905e
     BOOST_REQUIRE_EQUAL(journey.sections_size(), 3);
     section = journey.sections(0);
     BOOST_CHECK(section.duration() > 0);
@@ -2643,46 +2626,29 @@
     BOOST_REQUIRE_EQUAL(resp.response_type(), pbnavitia::ITINERARY_FOUND);
     BOOST_REQUIRE_EQUAL(resp.journeys_size(), 4);
 
-<<<<<<< HEAD
     journeys = sort_journeys(resp);
 
     // Journey 1
     journey = journeys[0];
-=======
-    // Journey 1
-    journey = resp.journeys(0);
->>>>>>> ed76905e
     BOOST_REQUIRE_EQUAL(journey.sections_size(), 3);
     section = journey.sections(0);
     BOOST_CHECK_EQUAL(section.duration(), 0);
     BOOST_CHECK_EQUAL(section.type(), pbnavitia::CROW_FLY);
 
     // Journey 2
-<<<<<<< HEAD
     journey = journeys[1];
-=======
-    journey = resp.journeys(1);
->>>>>>> ed76905e
     BOOST_REQUIRE_EQUAL(journey.sections_size(), 3);
     section = journey.sections(0);
     BOOST_CHECK_EQUAL(section.duration(), 0);
 
     // Journey 3
-<<<<<<< HEAD
     journey = journeys[2];
-=======
-    journey = resp.journeys(2);
->>>>>>> ed76905e
     BOOST_REQUIRE_EQUAL(journey.sections_size(), 3);
     section = journey.sections(0);
     BOOST_CHECK_EQUAL(section.duration(), 0);
 
     // Journey 4
-<<<<<<< HEAD
     journey = journeys[3];
-=======
-    journey = resp.journeys(3);
->>>>>>> ed76905e
     BOOST_REQUIRE_EQUAL(journey.sections_size(), 3);
     section = journey.sections(0);
     BOOST_CHECK_EQUAL(section.duration(), 0);
@@ -2719,7 +2685,6 @@
     BOOST_REQUIRE_EQUAL(resp.response_type(), pbnavitia::ITINERARY_FOUND);
     BOOST_REQUIRE_EQUAL(resp.journeys_size(), 4);
 
-<<<<<<< HEAD
     journeys = sort_journeys(resp);
 
     // Journey 1
@@ -2745,31 +2710,6 @@
     BOOST_REQUIRE_EQUAL(journey.sections_size(), 3);
     section = journey.sections(0);
     BOOST_CHECK_EQUAL(section.duration(), 0);
-=======
-    // Journey 1
-    journey = resp.journeys(0);
-    BOOST_REQUIRE_EQUAL(journey.sections_size(), 3);
-    section = journey.sections(0);
-    BOOST_CHECK_EQUAL(section.duration(), 0);
-
-    // Journey 2
-    journey = resp.journeys(1);
-    BOOST_REQUIRE_EQUAL(journey.sections_size(), 3);
-    section = journey.sections(0);
-    BOOST_CHECK_EQUAL(section.duration(), 0);
-
-    // Journey 3
-    journey = resp.journeys(2);
-    BOOST_REQUIRE_EQUAL(journey.sections_size(), 3);
-    section = journey.sections(0);
-    BOOST_CHECK(section.duration() > 0);
-
-    // Journey 4
-    journey = resp.journeys(3);
-    BOOST_REQUIRE_EQUAL(journey.sections_size(), 3);
-    section = journey.sections(0);
-    BOOST_CHECK(section.duration() > 0);
->>>>>>> ed76905e
 }
 
 /*
