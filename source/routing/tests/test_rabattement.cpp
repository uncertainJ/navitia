--- conflicted
+++ resolved
@@ -25,7 +25,7 @@
 
     BOOST_REQUIRE_EQUAL(res.items.size(), 1);
     BOOST_CHECK_EQUAL(res.items[0].stop_points[0], 0);
-    BOOST_CHECK_EQUAL(res.items[1].stop_points[1], 1);
+    BOOST_CHECK_EQUAL(res.items[0].stop_points[1], 1);
     BOOST_CHECK_EQUAL(res.items[0].departure.hour(), 8050);
     BOOST_CHECK_EQUAL(res.items[0].arrival.hour(), 8100);
     BOOST_CHECK_EQUAL(res.items[0].departure.date(), 0);
@@ -60,11 +60,7 @@
     BOOST_CHECK_EQUAL(res.items[0].arrival.date(), 0);
     BOOST_CHECK_EQUAL(res.items[0].arrival.date(), 0);
     BOOST_CHECK_EQUAL(res.items[1].arrival.date(), 0);
-<<<<<<< HEAD
     BOOST_CHECK_EQUAL(res.items[1].arrival.date(), 0);
-=======
-    BOOST_CHECK_EQUAL(res.items[2].arrival.date(), 0);
-    BOOST_CHECK_EQUAL(res.items[3].arrival.date(), 0);
 }
 
 BOOST_AUTO_TEST_CASE(marche_a_pied_debut) {
@@ -78,33 +74,25 @@
     type::Data data;
     data.pt_data = b.build();
     RAPTOR raptor(data);
-
-    type::PT_Data d = data.pt_data;
-
+    type::PT_Data d = data.pt_data;
 
     auto res = raptor.compute(d.stop_areas.at(0).idx, d.stop_areas.at(3).idx, 7000, 0, routing::partirapresrab);
 
-    std::cout << res << std::endl;
-
-    BOOST_REQUIRE_EQUAL(res.items.size(), 3);
-    BOOST_CHECK_EQUAL(res.items[2].said, 3);
-    BOOST_CHECK_EQUAL(res.items[2].arrival.hour(), 8000);
+    BOOST_REQUIRE_EQUAL(res.items.size(), 2);
+    BOOST_CHECK_EQUAL(res.items[1].stop_points[1], 3);
+    BOOST_CHECK_EQUAL(res.items[1].arrival.hour(), 8000);
 
     res = raptor.compute(d.stop_areas.at(0).idx, d.stop_areas.at(3).idx, 7300, 0, routing::partirapresrab);
 
-    std::cout << res << std::endl;
-
-    BOOST_REQUIRE_EQUAL(res.items.size(), 3);
-    BOOST_CHECK_EQUAL(res.items[2].said, 3);
-    BOOST_CHECK_EQUAL(res.items[2].arrival.hour(), 8000);
+    BOOST_REQUIRE_EQUAL(res.items.size(), 2);
+    BOOST_CHECK_EQUAL(res.items[1].stop_points[1], 3);
+    BOOST_CHECK_EQUAL(res.items[1].arrival.hour(), 8000);
 
     res = raptor.compute(d.stop_areas.at(0).idx, d.stop_areas.at(3).idx, 29400, 0, routing::partirapresrab);
 
-    std::cout << res << std::endl;
-
-    BOOST_REQUIRE_EQUAL(res.items.size(), 3);
-    BOOST_CHECK_EQUAL(res.items[2].said, 3);
-    BOOST_CHECK_EQUAL(res.items[2].arrival.hour(), 40000);
+    BOOST_REQUIRE_EQUAL(res.items.size(), 2);
+    BOOST_CHECK_EQUAL(res.items[1].stop_points[1], 3);
+    BOOST_CHECK_EQUAL(res.items[1].arrival.hour(), 40000);
 }
 
 BOOST_AUTO_TEST_CASE(passe_minuit){
@@ -118,15 +106,14 @@
     type::PT_Data d = data.pt_data;
 
     auto res = raptor.compute(d.stop_areas[0].idx, d.stop_areas[2].idx, 22*3600, 0, routing::partirapresrab);
-    std::cout <<"Resultat passe minuit : " << std::endl <<  res << std::endl;
-
-    BOOST_REQUIRE_EQUAL(res.items.size(), 4);
-    BOOST_CHECK_EQUAL(res.items[0].said, 0);
-    BOOST_CHECK_EQUAL(res.items[1].said, 1);
-    BOOST_CHECK_EQUAL(res.items[2].said, 1);
-    BOOST_CHECK_EQUAL(res.items[3].said, 2);
-    BOOST_CHECK_EQUAL(res.items[0].departure.date(), 0);
-    BOOST_CHECK_EQUAL(res.items[3].arrival.date(), 1);
+
+    BOOST_REQUIRE_EQUAL(res.items.size(), 2);
+    BOOST_CHECK_EQUAL(res.items[0].stop_points[0], 0);
+    BOOST_CHECK_EQUAL(res.items[0].stop_points[1], 1);
+    BOOST_CHECK_EQUAL(res.items[1].stop_points[0], 1);
+    BOOST_CHECK_EQUAL(res.items[1].stop_points[1], 2);
+    BOOST_CHECK_EQUAL(res.items[0].departure.date(), 0);
+    BOOST_CHECK_EQUAL(res.items[1].arrival.date(), 1);
 }
 
 
@@ -142,15 +129,13 @@
 
     auto res = raptor.compute(d.stop_areas[0].idx, d.stop_areas[2].idx, 22*3600, 0, routing::partirapresrab);
 
-    std::cout << res << std::endl;
-
-    BOOST_REQUIRE_EQUAL(res.items.size(), 4);
-    BOOST_CHECK_EQUAL(res.items[0].said, 0);
-    BOOST_CHECK_EQUAL(res.items[1].said, 1);
-    BOOST_CHECK_EQUAL(res.items[2].said, 1);
-    BOOST_CHECK_EQUAL(res.items[3].said, 2);
-    BOOST_CHECK_EQUAL(res.items[0].departure.date(), 0);
-    BOOST_CHECK_EQUAL(res.items[3].arrival.date(), 1);
+    BOOST_REQUIRE_EQUAL(res.items.size(), 2);
+    BOOST_CHECK_EQUAL(res.items[0].stop_points[0], 0);
+    BOOST_CHECK_EQUAL(res.items[0].stop_points[1], 1);
+    BOOST_CHECK_EQUAL(res.items[1].stop_points[0], 1);
+    BOOST_CHECK_EQUAL(res.items[1].stop_points[1], 2);
+    BOOST_CHECK_EQUAL(res.items[0].departure.date(), 0);
+    BOOST_CHECK_EQUAL(res.items[1].arrival.date(), 1);
 }
 
 
@@ -167,14 +152,15 @@
 
     auto res = raptor.compute(d.stop_areas[0].idx, d.stop_areas[2].idx, 22*3600, 0, routing::partirapresrab);
 
-    BOOST_REQUIRE_EQUAL(res.items.size(), 4);
-    BOOST_CHECK_EQUAL(res.items[0].said, 0);
-    BOOST_CHECK_EQUAL(res.items[1].said, 1);
-    BOOST_CHECK_EQUAL(res.items[2].said, 1);
-    BOOST_CHECK_EQUAL(res.items[3].said, 2);
+    BOOST_REQUIRE_EQUAL(res.items.size(), 2);
+    BOOST_CHECK_EQUAL(res.items[0].stop_points[0], 0);
+    BOOST_CHECK_EQUAL(res.items[0].stop_points[1], 1);
+    BOOST_CHECK_EQUAL(res.items[1].stop_points[0], 1);
+    BOOST_CHECK_EQUAL(res.items[1].stop_points[1], 2);
+    BOOST_CHECK_EQUAL(res.items[0].departure.date(), 1);
     BOOST_CHECK_EQUAL(res.items[0].departure.hour(), 0);
-    BOOST_CHECK_EQUAL(res.items[0].departure.date(), 1);
-    BOOST_CHECK_EQUAL(res.items[3].arrival.date(), 1);
+    BOOST_CHECK_EQUAL(res.items[0].arrival.hour(), 7);
+    BOOST_CHECK_EQUAL(res.items[1].arrival.date(), 1);
 }
 
 BOOST_AUTO_TEST_CASE(passe_minuit_interne){
@@ -188,13 +174,12 @@
 
     auto res = raptor.compute(d.stop_areas[0].idx, d.stop_areas[2].idx, 22*3600, 0, routing::partirapresrab);
 
-    BOOST_REQUIRE_EQUAL(res.items.size(), 3);
-    BOOST_CHECK_EQUAL(res.items[0].said, 0);
-    BOOST_CHECK_EQUAL(res.items[1].said, 1);
-    BOOST_CHECK_EQUAL(res.items[2].said, 2);
-    BOOST_CHECK_EQUAL(res.items[0].arrival.date(), 0);
-    BOOST_CHECK_EQUAL(res.items[1].departure.date(), 0);
-    BOOST_CHECK_EQUAL(res.items[2].arrival.date(), 1);
+    BOOST_REQUIRE_EQUAL(res.items.size(), 1);
+    BOOST_CHECK_EQUAL(res.items[0].stop_points[0], 0);
+    BOOST_CHECK_EQUAL(res.items[0].stop_points[1], 1);
+    BOOST_CHECK_EQUAL(res.items[0].stop_points[2], 2);
+    BOOST_CHECK_EQUAL(res.items[0].arrival.date(), 1);
+    BOOST_CHECK_EQUAL(res.items[0].departure.date(), 0);
 }
 
 BOOST_AUTO_TEST_CASE(validity_pattern){
@@ -208,13 +193,12 @@
     type::PT_Data d = data.pt_data;
 
     auto res = raptor.compute(d.stop_areas[0].idx, d.stop_areas[1].idx, 7900, 0, routing::partirapresrab);
-    std::cout << res << std::endl;
-    BOOST_REQUIRE_EQUAL(res.items.size(), 2);
-    BOOST_CHECK_EQUAL(res.items[1].arrival.hour(), 9200);
+
+    BOOST_REQUIRE_EQUAL(res.items.size(), 1);
+    BOOST_CHECK_EQUAL(res.items[0].arrival.hour(), 9200);
 
     res = raptor.compute(d.stop_areas[0].idx, d.stop_areas[1].idx, 7900, 1, routing::partirapresrab);
     BOOST_REQUIRE_EQUAL(res.items.size(), 0);
-    std::cout << res << std::endl;
 }
 
 
@@ -230,32 +214,9 @@
 
     type::PT_Data d = data.pt_data;
 
-
-
     auto res = raptor.compute(d.stop_areas[0].idx, d.stop_areas[3].idx, 7900, 0, routing::partirapresrab);
-    BOOST_REQUIRE_EQUAL(res.items.size(), 5);
-    BOOST_CHECK_EQUAL(res.items[4].arrival.hour(), 9200);
-}
-
-
-
-BOOST_AUTO_TEST_CASE(marche_a_pied_trcky){
-    navimake::builder b("20120614");
-    b.vj("A")("stop1", 8000,8050)("stop2", 8200,8250);
-    b.vj("B")("stop3",8900,8950)("stop2", 9000,9050)("stop4", 9200,9250);
-    b.connection("stop2", "stop3", 1*60);
-    b.connection("stop3", "stop2", 1*60);
-    type::Data data;
-    data.pt_data = b.build();
-    RAPTOR raptor(data);
-
-    type::PT_Data d = data.pt_data;
-
-
-    auto res = raptor.compute(d.stop_areas[0].idx, d.stop_areas[3].idx, 7900, 0, routing::partirapresrab);
-
-    BOOST_REQUIRE_EQUAL(res.items.size(), 4);
-    BOOST_CHECK_EQUAL(res.items[3].arrival.hour(), 9200);
+    BOOST_REQUIRE_EQUAL(res.items.size(), 3);
+    BOOST_CHECK_EQUAL(res.items[2].arrival.hour(), 9200);
 }
 
 
@@ -271,12 +232,11 @@
 
     type::PT_Data d = data.pt_data;
 
-
-    auto res = raptor.compute(d.stop_areas.at(0).idx, d.stop_areas.at(2).idx, 7900, 0, routing::partirapresrab);
-//    std::cout << res << std::endl;
-//    BOOST_REQUIRE_EQUAL(res.items.size(), 3);
-//    BOOST_CHECK_EQUAL(res.items[2].said, 2);
-//    BOOST_CHECK_EQUAL(res.items[2].arrival.hour(), 8200+10*60);
+//    TODO : ça ne passe pas…
+//    auto res = raptor.compute(d.stop_areas.at(0).idx, d.stop_areas.at(2).idx, 7900, 0, routing::partirapresrab);
+//    BOOST_REQUIRE_EQUAL(res.items.size(), 2);
+//    BOOST_CHECK_EQUAL(res.items[1].stop_points[1], 2);
+//    BOOST_CHECK_EQUAL(res.items[1].arrival.hour(), 8200+10*60);
 }
 
 BOOST_AUTO_TEST_CASE(marche_a_pied_pam){
@@ -291,16 +251,13 @@
 
     type::PT_Data d = data.pt_data;
 
-
     auto res = raptor.compute(d.stop_areas.at(0).idx, d.stop_areas.at(3).idx, 7900, 0, routing::partirapresrab);
 
-    BOOST_REQUIRE_EQUAL(res.items.size(), 5);
-    BOOST_CHECK_EQUAL(res.items[4].said, 3);
-    BOOST_CHECK_EQUAL(res.items[4].arrival.hour(), 2*3600+20);
-    BOOST_CHECK_EQUAL(res.items[4].arrival.date(), 1);
-}
-
-
+    BOOST_REQUIRE_EQUAL(res.items.size(), 3);
+    BOOST_CHECK_EQUAL(res.items[2].stop_points[1], 3);
+    BOOST_CHECK_EQUAL(res.items[2].arrival.hour(), 2*3600+20);
+    BOOST_CHECK_EQUAL(res.items[2].arrival.date(), 1);
+}
 
 
 BOOST_AUTO_TEST_CASE(test_rattrapage) {
@@ -315,9 +272,8 @@
     type::PT_Data d = data.pt_data;
     auto res = raptor.compute(d.stop_areas.at(0).idx, d.stop_areas.at(3).idx, 1900, 0, routing::partirapresrab);
 
-    BOOST_REQUIRE_EQUAL(res.items.size(), 7);
-    BOOST_CHECK_EQUAL(res.items[6].said, 3);
-    BOOST_CHECK_EQUAL(res.items[6].arrival.hour(), 4500);
-
->>>>>>> 0a94d65a
+    BOOST_REQUIRE_EQUAL(res.items.size(), 3);
+    BOOST_CHECK_EQUAL(res.items[2].stop_points[1], 3);
+    BOOST_CHECK_EQUAL(res.items[2].arrival.hour(), 4500);
+
 }