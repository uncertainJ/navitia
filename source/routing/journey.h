--- conflicted
+++ resolved
@@ -85,12 +85,12 @@
 
 typedef std::unordered_set<Journey, JourneyHash> JourneySet;
 
-<<<<<<< HEAD
+
 struct JourneyCmp {
     bool operator()(const Journey& l, const Journey& r) const;
     bool clockwise;
 };
-=======
+
 /**
  * @brief Get the best journey
  *
@@ -120,7 +120,7 @@
 
     return *best;
 }
->>>>>>> 8f3be065
+
 
 } // namespace routing
 } // namespace navitia