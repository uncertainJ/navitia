#include "best_stoptime.h"

namespace navitia { namespace routing {

std::pair<const type::StopTime*, uint32_t>
best_stop_time(const type::JourneyPatternPoint* jpp,
               const DateTime &dt,
               /*const type::Properties &required_properties*/
               const type::AccessibiliteParams & accessibilite_params,
               const bool clockwise, const type::Data &data, bool reconstructing_path) {
    if(clockwise)
        return earliest_stop_time(jpp, dt, data, reconstructing_path, accessibilite_params/*required_properties*/);
    else
        return tardiest_stop_time(jpp, dt, data, reconstructing_path, accessibilite_params/*required_properties*/);
}



/** Which is the first valid stop_time in this range ?
 *  Returns invalid_idx is none is
 */
const type::StopTime*
valid_pick_up(type::idx_t idx, type::idx_t end, uint32_t date,
              uint32_t hour, const type::Data &data, bool reconstructing_path,
              const type::VehicleProperties &required_vehicle_properties){
    for(; idx < end; ++idx) {
        const type::StopTime* st = data.dataRaptor.st_idx_forward[idx];
        if (st->departure_validity_pattern->check(date)) {
            if( st->valid_end(reconstructing_path) && st->valid_hour(hour, true)
                    && st->vehicle_journey->accessible(required_vehicle_properties) ){
                return st;
            }
        }
    }
    return nullptr;
}

const type::StopTime*
valid_drop_off(type::idx_t idx, type::idx_t end, uint32_t date,
               uint32_t hour, const type::Data &data,
               bool reconstructing_path, const type::VehicleProperties &required_vehicle_properties){
    for(; idx < end; ++idx) {
        const type::StopTime* st = data.dataRaptor.st_idx_backward[idx];
        if (st->arrival_validity_pattern->check(date)) {
            if( st->valid_end(!reconstructing_path) && st->valid_hour(hour, false)
                    && st->vehicle_journey->accessible(required_vehicle_properties) ){
                return st;
            }
        }
    }
    return nullptr;
}

std::pair<const type::StopTime*, uint32_t>
earliest_stop_time(const type::JourneyPatternPoint* jpp,
                   const DateTime &dt, const type::Data &data,
                   bool reconstructing_path,
                   const type::AccessibiliteParams & accessibilite_params
                   /*const type::Properties &required_properties*/) {

    // If the stop_point doesn’t match the required properties, we don’t bother looking further
    if(!jpp->stop_point->accessible(accessibilite_params.properties/*required_properties*/))
        return std::make_pair(nullptr, 0);


    //On cherche le plus petit stop time de la journey_pattern >= dt.hour()
    std::vector<uint32_t>::const_iterator begin = data.dataRaptor.departure_times.begin() +
            data.dataRaptor.first_stop_time[jpp->journey_pattern->idx] +
            jpp->order * data.dataRaptor.nb_trips[jpp->journey_pattern->idx];
    std::vector<uint32_t>::const_iterator end = begin + data.dataRaptor.nb_trips[jpp->journey_pattern->idx];

    auto it = std::lower_bound(begin, end, DateTimeUtils::hour(dt),
                               [](uint32_t departure_time, uint32_t hour){
                               return departure_time < hour;});

    type::idx_t idx = it - data.dataRaptor.departure_times.begin();
    type::idx_t end_idx = (begin - data.dataRaptor.departure_times.begin()) +  data.dataRaptor.nb_trips[jpp->journey_pattern->idx];

    //On renvoie le premier trip valide
    const type::StopTime* first_st = valid_pick_up(idx, end_idx, DateTimeUtils::date(dt), DateTimeUtils::hour(dt), data, reconstructing_path, accessibilite_params.vehicle_properties/*required_properties*/);

    // If no trip was found, we look for the next day
    if(first_st == nullptr){
        idx = begin - data.dataRaptor.departure_times.begin();
        first_st = valid_pick_up(idx, end_idx, DateTimeUtils::date(dt) + 1, 0, data, reconstructing_path, accessibilite_params.vehicle_properties/*required_properties*/);
    }

    if(first_st != nullptr){
<<<<<<< HEAD
        return std::make_pair(first_st, !first_st->is_frequency() ? 0 : compute_gap(DateTimeUtils::hour(dt), first_st->start_time, first_st->headway_secs));
=======
        return std::make_pair(first_st, !first_st->is_frequency() ? 0 : compute_gap(dt.hour(), first_st->start_time, first_st->headway_secs, true));
>>>>>>> 1c0777e9
    }

    //Cette journey_pattern ne comporte aucun trip compatible
    return std::make_pair(nullptr, 0);
}


std::pair<const type::StopTime*, uint32_t>
tardiest_stop_time(const type::JourneyPatternPoint* jpp,
                   const DateTime &dt, const type::Data &data,
                   bool reconstructing_path,
                   const type::AccessibiliteParams & accessibilite_params
                   /*const type::Properties &required_properties*/) {
    if(!jpp->stop_point->accessible(accessibilite_params.properties/*required_properties*/))
        return std::make_pair(nullptr, 0);
    //On cherche le plus grand stop time de la journey_pattern <= dt.hour()
    const auto begin = data.dataRaptor.arrival_times.begin() +
                       data.dataRaptor.first_stop_time[jpp->journey_pattern->idx] +
                       jpp->order * data.dataRaptor.nb_trips[jpp->journey_pattern->idx];
    const auto end = begin + data.dataRaptor.nb_trips[jpp->journey_pattern->idx];
<<<<<<< HEAD

    auto it = std::lower_bound(begin, end, DateTimeUtils::hour(dt),
=======
    auto tmp_vec = std::vector<uint32_t>(begin, end);
    auto it = std::lower_bound(begin, end, dt.hour(),
>>>>>>> 1c0777e9
                               [](uint32_t arrival_time, uint32_t hour){
                                  return arrival_time > hour;}
                              );

    type::idx_t idx = it - data.dataRaptor.arrival_times.begin();
    type::idx_t end_idx = (begin - data.dataRaptor.arrival_times.begin()) +  data.dataRaptor.nb_trips[jpp->journey_pattern->idx];

    const type::StopTime* first_st = valid_drop_off(idx, end_idx, DateTimeUtils::date(dt), DateTimeUtils::hour(dt), data, reconstructing_path, accessibilite_params.vehicle_properties/*required_properties*/);

    // If no trip was found, we look for the next day
    if(first_st == nullptr && DateTimeUtils::date(dt) > 0){
        idx = begin - data.dataRaptor.arrival_times.begin();
        first_st = valid_drop_off(idx, end_idx, DateTimeUtils::date(dt) -1, DateTimeUtils::SECONDS_PER_DAY, data, reconstructing_path, accessibilite_params.vehicle_properties/*required_properties*/);
    }

    if(first_st != nullptr){
<<<<<<< HEAD
        return std::make_pair(first_st, !first_st->is_frequency() ? 0 : compute_gap(DateTimeUtils::hour(dt), first_st->start_time, first_st->headway_secs));
=======
        return std::make_pair(first_st, !first_st->is_frequency() ? 0 : compute_gap(dt.hour(), first_st->start_time, first_st->headway_secs, false));
>>>>>>> 1c0777e9
    }

    //Cette journey_pattern ne comporte aucun trip compatible
    return std::make_pair(nullptr, 0);
}
}}
<|MERGE_RESOLUTION|>--- conflicted
+++ resolved
@@ -86,11 +86,7 @@
     }
 
     if(first_st != nullptr){
-<<<<<<< HEAD
-        return std::make_pair(first_st, !first_st->is_frequency() ? 0 : compute_gap(DateTimeUtils::hour(dt), first_st->start_time, first_st->headway_secs));
-=======
-        return std::make_pair(first_st, !first_st->is_frequency() ? 0 : compute_gap(dt.hour(), first_st->start_time, first_st->headway_secs, true));
->>>>>>> 1c0777e9
+        return std::make_pair(first_st, !first_st->is_frequency() ? 0 : compute_gap(DateTimeUtils::hour(dt), first_st->start_time, first_st->headway_secs, true));
     }
 
     //Cette journey_pattern ne comporte aucun trip compatible
@@ -111,13 +107,8 @@
                        data.dataRaptor.first_stop_time[jpp->journey_pattern->idx] +
                        jpp->order * data.dataRaptor.nb_trips[jpp->journey_pattern->idx];
     const auto end = begin + data.dataRaptor.nb_trips[jpp->journey_pattern->idx];
-<<<<<<< HEAD
-
+    auto tmp_vec = std::vector<uint32_t>(begin, end);
     auto it = std::lower_bound(begin, end, DateTimeUtils::hour(dt),
-=======
-    auto tmp_vec = std::vector<uint32_t>(begin, end);
-    auto it = std::lower_bound(begin, end, dt.hour(),
->>>>>>> 1c0777e9
                                [](uint32_t arrival_time, uint32_t hour){
                                   return arrival_time > hour;}
                               );
@@ -134,11 +125,7 @@
     }
 
     if(first_st != nullptr){
-<<<<<<< HEAD
-        return std::make_pair(first_st, !first_st->is_frequency() ? 0 : compute_gap(DateTimeUtils::hour(dt), first_st->start_time, first_st->headway_secs));
-=======
-        return std::make_pair(first_st, !first_st->is_frequency() ? 0 : compute_gap(dt.hour(), first_st->start_time, first_st->headway_secs, false));
->>>>>>> 1c0777e9
+        return std::make_pair(first_st, !first_st->is_frequency() ? 0 : compute_gap(DateTimeUtils::hour(dt), first_st->start_time, first_st->headway_secs, false));
     }
 
     //Cette journey_pattern ne comporte aucun trip compatible
