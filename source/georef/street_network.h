/* Copyright © 2001-2014, Canal TP and/or its affiliates. All rights reserved.
  
This file is part of Navitia,
    the software to build cool stuff with public transport.
 
Hope you'll enjoy and contribute to this project,
    powered by Canal TP (www.canaltp.fr).
Help us simplify mobility and open public transport:
    a non ending quest to the responsive locomotion way of traveling!
  
LICENCE: This program is free software; you can redistribute it and/or modify
it under the terms of the GNU Affero General Public License as published by
the Free Software Foundation, either version 3 of the License, or
(at your option) any later version.
   
This program is distributed in the hope that it will be useful,
but WITHOUT ANY WARRANTY; without even the implied warranty of
MERCHANTABILITY or FITNESS FOR A PARTICULAR PURPOSE. See the
GNU Affero General Public License for more details.
   
You should have received a copy of the GNU Affero General Public License
along with this program. If not, see <http://www.gnu.org/licenses/>.
  
Stay tuned using
twitter @navitia 
IRC #navitia on freenode
https://groups.google.com/d/forum/navitia
www.navitia.io
*/

#pragma once
#include "georef.h"
#include "routing/raptor_utils.h"
#include "type/time_duration.h"
#include <boost/graph/filtered_graph.hpp>
#include <boost/graph/two_bit_color_map.hpp>
#include <boost/graph/dijkstra_shortest_paths.hpp>
#include <boost/format.hpp>

namespace bt = boost::posix_time;

namespace navitia { namespace georef {

struct SpeedDistanceCombiner : public std::binary_function<navitia::time_duration, navitia::time_duration, navitia::time_duration> {
    /// speed factor compared to the default speed of the transportation mode
    /// speed_factor = 2 means the speed is twice the default speed of the given transportation mode
    float speed_factor;
    SpeedDistanceCombiner(float speed_) : speed_factor(speed_) {}
    inline navitia::time_duration operator()(navitia::time_duration a, navitia::time_duration b) const {
        if (a == bt::pos_infin || b == bt::pos_infin)
            return bt::pos_infin;
        return a + b / speed_factor;
    }
};
template <typename T>
using map_by_mode = flat_enum_map<type::Mode_e, T>;
/**
 * create a map of map of boolean from a map of map of allowed mode
 * (because it's simpler to define with only the allowed mode, but  more efficient with the boolean masks)
 */
inline map_by_mode<map_by_mode<bool>> create_from_allowedlist(map_by_mode<std::vector<nt::Mode_e>> allowed_modes) {
    map_by_mode<map_by_mode<bool>> res;
    for (auto modes_pair : allowed_modes) {
        res[modes_pair.first] = {{{}}}; //force false initialization of all members
        for (auto mode : modes_pair.second) {
            res[modes_pair.first][mode] = true;
        }
    }
    return res;
}

const auto allowed_transportation_mode = create_from_allowedlist({{{
                                                                {type::Mode_e::Walking}, //for walking, only walking is allowed
                                                                {type::Mode_e::Bike}, //for biking, only bike
                                                                {type::Mode_e::Car, type::Mode_e::Walking}, //for car, only car and walking is allowed
                                                                {type::Mode_e::Walking, type::Mode_e::Bike} //for vls, walking and bike is allowed
                                                          }}});

struct TransportationModeFilter {
    flat_enum_map<type::Mode_e, bool> acceptable_modes; //map associating a boolean to a mode,
    type::idx_t nb_vertex_by_mode;
    TransportationModeFilter() = default;
    TransportationModeFilter(type::Mode_e mode, const georef::GeoRef& geo_ref) :
        acceptable_modes(allowed_transportation_mode[mode]),
        nb_vertex_by_mode(geo_ref.nb_vertex_by_mode) //the second elt in the offset array is the number of edge by mode
    {
        BOOST_ASSERT_MSG(nb_vertex_by_mode != 0, "there should be vertexes in the graph");
    }

    template <typename vertex_t>
    bool operator()(const vertex_t& e) const {
        int graph_number = e / nb_vertex_by_mode;

//        std::cout << "for node " << e << " in graph " << graph_number << " we can " << (acceptable_modes[graph_number] ? " " : "not ") << "go" << std::endl;
        return acceptable_modes[graph_number];
    }
};

struct PathFinder {
    const GeoRef & geo_ref;

    bool computation_launch = false;

    /// starting point
    type::GeographicalCoord start_coord;
    ProjectionData starting_edge;

    /// Transportation mode
    nt::Mode_e mode;
    float speed_factor = 0.;

    /// Distance map between entry point and stop point
    std::map<routing::SpIdx, navitia::time_duration> distance_to_entry_point;

    /// Distance array for the Dijkstra
    std::vector<navitia::time_duration> distances;

    /// Predecessors array for the Dijkstra
    std::vector<vertex_t> predecessors;

    PathFinder(const GeoRef& geo_ref);

    /**
     *  Update the structure for a given starting point and transportation mode
     *  The init HAS to be called before any other methods
     */
    void init(const type::GeographicalCoord& start_coord, nt::Mode_e mode, const float speed_factor);

<<<<<<< HEAD
    void start_distance_dijkstra(navitia::time_duration radius);
    void start_target_all_dijkstra(const std::vector<vertex_t>& targets);
=======
    void start_distance_dijkstra(const navitia::time_duration& radius);
>>>>>>> 3f99eb07

    /// compute the reachable stop points within the radius
    routing::map_stop_point_duration
    find_nearest_stop_points(const navitia::time_duration& radius,
                             const proximitylist::ProximityList<type::idx_t>& pl);

    using coord_uri = std::string;
    boost::container::flat_map<coord_uri, navitia::time_duration>
    get_duration_with_dijkstra(const navitia::time_duration& radius,
                               const std::vector<type::GeographicalCoord>& entry_points);


    /// compute the distance from the starting point to the target stop point
    navitia::time_duration get_distance(type::idx_t target_idx);

    /// return the path from the starting point to the target. the target has to have been previously visited.
    Path get_path(type::idx_t idx);

    /// Add the starting point projection the the path. Add a new way if needed
    void add_projections_to_path(Path& p, bool append_to_begin) const;

    /**
     * Launch a dijkstra without initializing the data structure
     * Warning, it modifies the distances and the predecessors
     **/
    template<class Visitor>
    void dijkstra(vertex_t start, Visitor visitor) {
        // Note: the predecessors have been updated in init
        boost::two_bit_color_map<> color(boost::num_vertices(geo_ref.graph));

        //we filter the graph to only use certain mean of transport
        using filtered_graph = boost::filtered_graph<georef::Graph, boost::keep_all, TransportationModeFilter>;
        boost::dijkstra_shortest_paths_no_init(filtered_graph(geo_ref.graph, {}, TransportationModeFilter(mode, geo_ref)),
                                               start, &predecessors[0], &distances[0],
                                               boost::get(&Edge::duration, geo_ref.graph), // weigth map
                                               boost::identity_property_map(),
                                               std::less<navitia::time_duration>(),
                                               SpeedDistanceCombiner(speed_factor), //we multiply the edge duration by a speed factor
                                               navitia::seconds(0),
                                               visitor,
                                               color
                                               );
    }

    //shouldn't be used outside of class apart from tests
    Path get_path(const ProjectionData& target,
                  const std::pair<navitia::time_duration, ProjectionData::Direction>& nearest_edge);

    //shouldn't be used outside of class apart from tests
    /** compute the path to the target and update the distances/pred
     *  return a pair with the edge corresponding to the target and the distance
     */
    std::pair<navitia::time_duration, ProjectionData::Direction> update_path(const ProjectionData& target);

    /// find the nearest vertex from the projection. return the distance to this vertex and the vertex
    std::pair<navitia::time_duration, ProjectionData::Direction> find_nearest_vertex(const ProjectionData& target, bool handle_on_node = false) const;

    //return the duration between two projection on the same edge
    navitia::time_duration path_duration_on_same_edge(const ProjectionData& p1, const ProjectionData& p2);

private:
    ///return the time the travel the distance at the current speed (used for projections)
    navitia::time_duration crow_fly_duration(const double val) const;

    void add_custom_projections_to_path(Path& p, bool append_to_begin, const ProjectionData& projection, ProjectionData::Direction d) const;

    /// Build a path with a destination and the predecessors list
    Path build_path(vertex_t best_destination) const;

    /// compute the reachable stop points within the radius with a simple crow fly
    std::vector<std::pair<type::idx_t, type::GeographicalCoord>>
    crow_fly_find_nearest_stop_points(const navitia::time_duration& radius,
                                      const proximitylist::ProximityList<type::idx_t>& pl);

    enum class Dijkastra_Type{
        Distance, // stop dijkastra when distance is reached
        Target_All // stop disjkastra when all targets are reached
    };

    template<typename K, typename U, typename G>
    boost::container::flat_map<K, navitia::time_duration>
    start_dijkstra_and_fill_duration_map(const navitia::time_duration& radius,
            const std::vector<U>& destinations,
            const G& projection_getter,
            Dijkastra_Type dijkastra_type);

#ifdef _DEBUG_DIJKSTRA_QUANTUM_
    void dump_dijkstra_for_quantum(const ProjectionData& target);
#endif
};

/** Structure managing the computation on the streetnetwork */
struct StreetNetwork {
    StreetNetwork(const GeoRef& geo_ref);

    void init(const type::EntryPoint& start_coord, boost::optional<const type::EntryPoint&> end_coord = {});

    bool departure_launched() const;
    bool arrival_launched() const;

    routing::map_stop_point_duration
    find_nearest_stop_points(const navitia::time_duration& radius,
                             const proximitylist::ProximityList<type::idx_t>& pl, bool use_second);

    navitia::time_duration get_distance(type::idx_t target_idx, bool use_second = false);

    Path get_path(type::idx_t idx, bool use_second = false);

    /**
     * Build the direct path between the start and the end
     **/
    Path get_direct_path(const type::EntryPoint& origin, const type::EntryPoint& destination);

    const GeoRef & geo_ref;
    PathFinder departure_path_finder;
    PathFinder arrival_path_finder;
    PathFinder direct_path_finder;
};

/// Build a path from a reverse path list
Path create_path(const GeoRef& georef,
                 const std::vector<vertex_t>& reverse_path,
                 bool add_one_elt,
                 double speed_factor);

/// Compute the angle between the last segment of the path and the next point
int compute_directions(const navitia::georef::Path& path, const nt::GeographicalCoord& c_coord);

// Exception thrown when a destination is found in the djisktra
struct DestinationFound{};
struct DestinationNotFound{};

// Visitor who stops (throw a DestinationFound exception) when one of the targets have been reached
struct target_visitor : public boost::dijkstra_visitor<> {
    const std::vector<vertex_t> & destinations;
    target_visitor(const std::vector<vertex_t> & destinations) : destinations(destinations){}
    template <typename graph_type>
    void finish_vertex(vertex_t u, const graph_type&){
        if(std::find(destinations.begin(), destinations.end(), u) != destinations.end())
            throw DestinationFound();
    }
};

// Visitor who stops (throw a DestinationFound exception) when a certain distance is reached
struct distance_visitor : public boost::dijkstra_visitor<> {
    navitia::time_duration max_duration;
    const std::vector<navitia::time_duration>& durations;

    distance_visitor(const time_duration& max_dur, const std::vector<time_duration>& dur):
        max_duration(max_dur), durations(dur) {}

    /*
     * stop when we can't find any vertex such that distances[v] <= max_duration
     */
    template<typename G>
    void examine_vertex(typename boost::graph_traits<G>::vertex_descriptor u, const G&) {

        if (durations[u] > max_duration)
            throw DestinationFound();
    }

};


#ifdef _DEBUG_DIJKSTRA_QUANTUM_

struct printer_distance_visitor : public distance_visitor {
    std::ofstream file_vertex, file_edge;
    size_t cpt_v = 0, cpt_e = 0;
    std::string name;

    void init_files() {
        file_vertex.open((boost::format("vertexes_%s.csv") % name).str());
        file_vertex << std::setprecision(16) << "idx; lat; lon; vertex_id" << std::endl;
        file_edge.open((boost::format("edges_%s.csv") % name).str());
        file_edge << std::setprecision(16) << "idx; lat from; lon from; lat to; long to; wkt; duration; edge" << std::endl;
    }

    printer_distance_visitor(time_duration max_dur, const std::vector<time_duration>& dur, const std::string& name) :
        distance_visitor(max_dur, dur), name(name) {
        init_files();
    }

    ~printer_distance_visitor() {
        file_vertex.close();
        file_edge.close();
    }

    printer_distance_visitor(const printer_distance_visitor& o) : distance_visitor(o), name(o.name) {
        init_files();
    }

    template <typename graph_type>
    void finish_vertex(vertex_t u, const graph_type& g) {
        file_vertex << cpt_v++ << ";" << g[u].coord << ";" << u << std::endl;
        distance_visitor::finish_vertex(u, g);
    }

    template <typename graph_type>
    void examine_edge(edge_t e, graph_type& g) {
        distance_visitor::examine_edge(e, g);
        file_edge << cpt_e++ << ";" << g[boost::source(e, g)].coord << ";" << g[boost::target(e, g)].coord
                  << "; LINESTRING(" << g[boost::source(e, g)].coord.lon() << " " << g[boost::source(e, g)].coord.lat()
                  << ", " << g[boost::target(e, g)].coord.lon() << " " << g[boost::target(e, g)].coord.lat() << ")"
                  << ";" << this->durations[boost::source(e, g)].total_seconds() << ";" << e
                  << std::endl;
    }
};
#endif

//Visitor who stops (throw a DestinationFound exception) when all targets has been visited
struct target_all_visitor : public boost::dijkstra_visitor<> {
    std::set<vertex_t> destinations;
    size_t nbFound = 0;
    target_all_visitor(const std::vector<vertex_t>& destinations) : destinations(destinations.begin(), destinations.end()){}
    template <typename graph_type>
    void finish_vertex(vertex_t u, const graph_type&){
        if (std::find(destinations.begin(), destinations.end(), u) != destinations.end()) {
            nbFound++;
            if (nbFound == destinations.size()) {
                throw DestinationFound();
            }
        }
    }
};

//Visitor who stops (throw a DestinationFound exception) when a target has been visited
struct target_unique_visitor : public boost::dijkstra_visitor<> {
    const vertex_t & destination;

    target_unique_visitor(const vertex_t & destination) :
        destination(destination){}

    template <typename graph_type>
    void finish_vertex(vertex_t u, const graph_type&){
        if(u == destination)
            throw DestinationFound();
    }
};


}}//namespace navitia::georef<|MERGE_RESOLUTION|>--- conflicted
+++ resolved
@@ -126,23 +126,17 @@
      */
     void init(const type::GeographicalCoord& start_coord, nt::Mode_e mode, const float speed_factor);
 
-<<<<<<< HEAD
-    void start_distance_dijkstra(navitia::time_duration radius);
+    void start_distance_dijkstra(const navitia::time_duration& radius);
     void start_target_all_dijkstra(const std::vector<vertex_t>& targets);
-=======
-    void start_distance_dijkstra(const navitia::time_duration& radius);
->>>>>>> 3f99eb07
 
     /// compute the reachable stop points within the radius
     routing::map_stop_point_duration
     find_nearest_stop_points(const navitia::time_duration& radius,
                              const proximitylist::ProximityList<type::idx_t>& pl);
-
     using coord_uri = std::string;
     boost::container::flat_map<coord_uri, navitia::time_duration>
     get_duration_with_dijkstra(const navitia::time_duration& radius,
                                const std::vector<type::GeographicalCoord>& entry_points);
-
 
     /// compute the distance from the starting point to the target stop point
     navitia::time_duration get_distance(type::idx_t target_idx);
@@ -205,7 +199,6 @@
     std::vector<std::pair<type::idx_t, type::GeographicalCoord>>
     crow_fly_find_nearest_stop_points(const navitia::time_duration& radius,
                                       const proximitylist::ProximityList<type::idx_t>& pl);
-
     enum class Dijkastra_Type{
         Distance, // stop dijkastra when distance is reached
         Target_All // stop disjkastra when all targets are reached
@@ -288,13 +281,10 @@
      */
     template<typename G>
     void examine_vertex(typename boost::graph_traits<G>::vertex_descriptor u, const G&) {
-
         if (durations[u] > max_duration)
             throw DestinationFound();
     }
-
-};
-
+};
 
 #ifdef _DEBUG_DIJKSTRA_QUANTUM_
 
