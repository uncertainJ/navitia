--- conflicted
+++ resolved
@@ -124,14 +124,11 @@
     'max_extra_second_pass': fields.Raw,
     'max_nb_crowfly_by_mode': fields.Raw,
     'autocomplete_backend': fields.Raw,
-<<<<<<< HEAD
     'additional_time_after_first_section_taxi': fields.Raw,
     'additional_time_before_last_section_taxi': fields.Raw,
-=======
     'max_additional_connections': fields.Raw,
     'successive_physical_mode_to_limit_id': fields.Raw,
     'car_park_provider': fields.Raw,
->>>>>>> 75ece1bd
 }
 
 api_fields = {'id': fields.Raw, 'name': fields.Raw}
