# coding: utf-8

# Copyright (c) 2001-2014, Canal TP and/or its affiliates. All rights reserved.
#
# This file is part of Navitia,
#     the software to build cool stuff with public transport.
#
# Hope you'll enjoy and contribute to this project,
#     powered by Canal TP (www.canaltp.fr).
# Help us simplify mobility and open public transport:
#     a non ending quest to the responsive locomotion way of traveling!
#
# LICENCE: This program is free software; you can redistribute it and/or modify
# it under the terms of the GNU Affero General Public License as published by
# the Free Software Foundation, either version 3 of the License, or
# (at your option) any later version.
#
# This program is distributed in the hope that it will be useful,
# but WITHOUT ANY WARRANTY; without even the implied warranty of
# MERCHANTABILITY or FITNESS FOR A PARTICULAR PURPOSE. See the
# GNU Affero General Public License for more details.
#
# You should have received a copy of the GNU Affero General Public License
# along with this program. If not, see <http://www.gnu.org/licenses/>.
#
# Stay tuned using
# twitter @navitia
# IRC #navitia on freenode
# https://groups.google.com/d/forum/navitia
# www.navitia.io

from __future__ import absolute_import, print_function, division
from flask import current_app, url_for, request
import flask_restful
from flask_restful import marshal_with, marshal, reqparse, inputs, abort

import sqlalchemy
from validate_email import validate_email
from datetime import datetime
from tyr.tyr_user_event import TyrUserEvent
from tyr.tyr_end_point_event import EndPointEventMessage, TyrEventsRabbitMq
from tyr.helper import load_instance_config
import logging
import os
import shutil
import json
from jsonschema import validate, ValidationError
from tyr.formats import poi_type_conf_format, parse_error
from navitiacommon.default_traveler_profile_params import (
    default_traveler_profile_params,
    acceptable_traveler_types,
)
from navitiacommon import models, utils
from navitiacommon.models import db
from navitiacommon.parser_args_type import CoordFormat, PositiveFloat, BooleanType, OptionValue, geojson_argument
from functools import wraps
from tyr.validations import datetime_format
from tyr.tasks import create_autocomplete_depot, remove_autocomplete_depot, import_autocomplete, cities
from tyr.helper import get_instance_logger, save_in_tmp
from tyr.fields import *
from werkzeug.exceptions import BadRequest

import werkzeug

__ALL__ = ['Api', 'Instance', 'User', 'Key']


class Api(flask_restful.Resource):
    def __init__(self):
        pass

    def get(self):
        return marshal(models.Api.query.all(), api_fields)


class Index(flask_restful.Resource):
    def get(self):
        return {'jobs': {'href': url_for('jobs', _external=True)}}


class Job(flask_restful.Resource):
    @marshal_with(jobs_fields)
    def get(self, instance_name=None):
        query = models.Job.query
        if instance_name:
            query = query.join(models.Instance)
            query = query.filter(models.Instance.name == instance_name)
        return {'jobs': query.order_by(models.Job.created_at.desc()).limit(30)}

    def post(self, instance_name):
        instance = models.Instance.query_existing().filter_by(name=instance_name).first_or_404()

        if not request.files:
            return {'message': 'the Data file is missing'}, 400
        content = request.files['file']
        logger = get_instance_logger(instance)
        logger.info('content received: %s', content)

        instance = load_instance_config(instance_name)
        if not os.path.exists(instance.source_directory):
            return ({'error': 'input folder unavailable'}, 500)

        full_file_name = os.path.join(os.path.realpath(instance.source_directory), content.filename)
        content.save(full_file_name + ".tmp")
        shutil.move(full_file_name + ".tmp", full_file_name)

        return {'message': 'OK'}, 200


class PoiType(flask_restful.Resource):
    def get(self, instance_name):
        instance = models.Instance.query_existing().filter_by(name=instance_name).first_or_404()
        poi_types = '{}'
        if instance.poi_type_json and instance.poi_type_json.poi_types_json:
            poi_types = instance.poi_type_json.poi_types_json
        return json.loads(poi_types)

    def post(self, instance_name):
        instance = models.Instance.query_existing().filter_by(name=instance_name).first_or_404()
        try:
            poi_types_json = request.get_json(silent=False)
        except:
            abort(400, status="error", message='Incorrect json provided')

        try:
            try:
                validate(poi_types_json, poi_type_conf_format)
            except ValidationError as e:
                abort(400, status="error", message='{}'.format(parse_error(e)))

            poi_types_map = {}
            for p in poi_types_json.get('poi_types', []):
                if p.get('id') in poi_types_map:
                    abort(
                        400,
                        status="error",
                        message='POI type id {} is defined multiple times'.format(p.get('id')),
                    )
                poi_types_map[p.get('id')] = p.get('name')

            if not 'amenity:parking' in poi_types_map or not 'amenity:bicycle_rental' in poi_types_map:
                abort(
                    400,
                    status="error",
                    message='The 2 POI types id=amenity:parking and id=amenity:bicycle_rental must be defined',
                )

            for r in poi_types_json.get('rules', []):
                pt_id = r.get('poi_type_id')
                if not pt_id in poi_types_map:
                    abort(
                        400,
                        status="error",
                        message='Using an undefined POI type id ({}) forbidden in rules'.format(pt_id),
                    )

            poi_types = models.PoiTypeJson(
                json.dumps(poi_types_json, ensure_ascii=False).encode('utf-8', 'backslashreplace'), instance
            )
            db.session.add(poi_types)
            db.session.commit()
        except Exception:
            logging.exception("fail")
            raise

        return json.loads(instance.poi_type_json.poi_types_json), 200

    def delete(self, instance_name):
        instance = models.Instance.query_existing().filter_by(name=instance_name).first_or_404()
        poi_types = instance.poi_type_json
        try:
            if poi_types:
                db.session.delete(poi_types)
                db.session.commit()
        except Exception:
            logging.exception("fail")
            raise

        return '', 204


class Instance(flask_restful.Resource):
    def __init__(self):
        pass

    @marshal_with(instance_fields)
    def get(self, id=None, name=None):
        parser = reqparse.RequestParser()
        parser.add_argument(
            'is_free',
            type=inputs.boolean,
            required=False,
            case_sensitive=False,
            help='boolean for returning only free or private instances',
        )
        args = parser.parse_args()
        args.update({'id': id, 'name': name})
        if any(v is not None for v in args.values()):
            return (
                models.Instance.query_existing()
                .filter_by(**{k: v for k, v in args.items() if v is not None})
                .all()
            )
        else:
            return models.Instance.query_existing().all()

    def delete(self, id=None, name=None):
        instance = models.Instance.get_from_id_or_name(id, name)

        try:
            instance.discarded = True
            db.session.commit()
        except Exception:
            logging.exception("fail")
            raise

        return marshal(instance, instance_fields)

    def put(self, id=None, name=None):
        instance = models.Instance.get_from_id_or_name(id, name)

        parser = reqparse.RequestParser()
        parser.add_argument(
            'scenario',
            type=str,
            case_sensitive=False,
            help='the name of the scenario used by jormungandr',
            choices=['default', 'keolis', 'destineo', 'new_default', 'distributed'],
            location=('json', 'values'),
            default=instance.scenario,
        )
        parser.add_argument(
            'journey_order',
            type=str,
            case_sensitive=False,
            help='the sort order of the journeys in jormungandr',
            choices=['arrival_time', 'departure_time'],
            location=('json', 'values'),
            default=instance.journey_order,
        )
        parser.add_argument(
            'max_walking_duration_to_pt',
            type=int,
            help='the maximum duration of walking in fallback section',
            location=('json', 'values'),
            default=instance.max_walking_duration_to_pt,
        )
        parser.add_argument(
            'max_bike_duration_to_pt',
            type=int,
            help='the maximum duration of bike in fallback section',
            location=('json', 'values'),
            default=instance.max_bike_duration_to_pt,
        )
        parser.add_argument(
            'max_bss_duration_to_pt',
            type=int,
            help='the maximum duration of bss in fallback section',
            location=('json', 'values'),
            default=instance.max_bss_duration_to_pt,
        )
        parser.add_argument(
            'max_car_duration_to_pt',
            type=int,
            help='the maximum duration of car in fallback section',
            location=('json', 'values'),
            default=instance.max_car_duration_to_pt,
        )
        parser.add_argument(
            'max_car_no_park_duration_to_pt',
            type=int,
            help='the maximum duration of car in fallback section when parking aren\'t used',
            location=('json', 'values'),
            default=instance.max_car_no_park_duration_to_pt,
        )
        parser.add_argument(
            'max_nb_transfers',
            type=int,
            help='the maximum number of transfers in a journey',
            location=('json', 'values'),
            default=instance.max_nb_transfers,
        )
        parser.add_argument(
            'walking_speed',
            type=float,
            help='the walking speed',
            location=('json', 'values'),
            default=instance.walking_speed,
        )
        parser.add_argument(
            'bike_speed',
            type=float,
            help='the biking speed',
            location=('json', 'values'),
            default=instance.bike_speed,
        )
        parser.add_argument(
            'bss_speed',
            type=float,
            help='the speed of bss',
            location=('json', 'values'),
            default=instance.bss_speed,
        )
        parser.add_argument(
            'car_speed',
            type=float,
            help='the speed of car',
            location=('json', 'values'),
            default=instance.car_speed,
        )
        parser.add_argument(
            'car_no_park_speed',
            type=float,
            help='the speed of car when parking aren\'t used',
            location=('json', 'values'),
            default=instance.car_no_park_speed,
        )
        parser.add_argument(
            'min_tc_with_car',
            type=int,
            help='minimum duration of tc when a car fallback is used',
            location=('json', 'values'),
            default=instance.min_tc_with_car,
        )
        parser.add_argument(
            'min_tc_with_bike',
            type=int,
            help='minimum duration of tc when a bike fallback is used',
            location=('json', 'values'),
            default=instance.min_tc_with_bike,
        )
        parser.add_argument(
            'min_tc_with_bss',
            type=int,
            help='minimum duration of tc when a bss fallback is used',
            location=('json', 'values'),
            default=instance.min_tc_with_bss,
        )
        parser.add_argument(
            'min_bike',
            type=int,
            help='minimum duration of bike fallback',
            location=('json', 'values'),
            default=instance.min_bike,
        )
        parser.add_argument(
            'min_bss',
            type=int,
            help='minimum duration of bss fallback',
            location=('json', 'values'),
            default=instance.min_bss,
        )
        parser.add_argument(
            'min_car',
            type=int,
            help='minimum duration of car fallback',
            location=('json', 'values'),
            default=instance.min_car,
        )
        parser.add_argument(
            'factor_too_long_journey',
            type=float,
            help='if a journey is X time longer than the earliest one we remove it',
            location=('json', 'values'),
            default=instance.factor_too_long_journey,
        )
        parser.add_argument(
            'min_duration_too_long_journey',
            type=int,
            help='all journeys with a duration fewer than this value will be kept no matter what even if they '
            'are 20 times slower than the earliest one',
            location=('json', 'values'),
            default=instance.min_duration_too_long_journey,
        )
        parser.add_argument(
            'successive_physical_mode_to_limit_id',
            type=str,
            help='the id of physical_mode to limit succession, as sent by kraken to jormungandr,'
            ' used by _max_successive_physical_mode rule',
            location=('json', 'values'),
            default=instance.successive_physical_mode_to_limit_id,
        )
        parser.add_argument(
            'max_duration_criteria',
            type=str,
            choices=['time', 'duration'],
            help='',
            location=('json', 'values'),
            default=instance.max_duration_criteria,
        )

        parser.add_argument(
            'max_duration_fallback_mode',
            type=str,
            choices=['walking', 'bss', 'bike', 'car'],
            help='',
            location=('json', 'values'),
            default=instance.max_duration_fallback_mode,
        )

        parser.add_argument(
            'max_duration',
            type=int,
            help='latest time point of research, in second',
            location=('json', 'values'),
            default=instance.max_duration,
        )

        parser.add_argument(
            'walking_transfer_penalty',
            type=int,
            help='transfer penalty, in second',
            location=('json', 'values'),
            default=instance.walking_transfer_penalty,
        )

        parser.add_argument(
            'night_bus_filter_max_factor',
            type=float,
            help='night bus filter param',
            location=('json', 'values'),
            default=instance.night_bus_filter_max_factor,
        )

        parser.add_argument(
            'night_bus_filter_base_factor',
            type=int,
            help='night bus filter param',
            location=('json', 'values'),
            default=instance.night_bus_filter_base_factor,
        )
        parser.add_argument(
            'priority',
            type=int,
            help='instance priority',
            location=('json', 'values'),
            default=instance.priority,
        )
        parser.add_argument(
            'bss_provider',
            type=inputs.boolean,
            help='bss provider activation',
            location=('json', 'values'),
            default=instance.bss_provider,
        )
        parser.add_argument(
            'full_sn_geometries',
            type=inputs.boolean,
            help='activation of full geometries',
            location=('json', 'values'),
            default=instance.full_sn_geometries,
        )
        parser.add_argument(
            'is_free',
            type=inputs.boolean,
            help='instance doesn\'t require authorization to be used',
            location=('json', 'values'),
            default=instance.is_free,
        )
        parser.add_argument(
            'is_open_data',
            type=inputs.boolean,
            help='instance only use open data',
            location=('json', 'values'),
            default=instance.is_open_data,
        )
        parser.add_argument(
            'import_stops_in_mimir',
            type=inputs.boolean,
            help='import stops in global autocomplete',
            location=('json', 'values'),
            default=instance.import_stops_in_mimir,
        )
        parser.add_argument(
            'import_ntfs_in_mimir',
            type=inputs.boolean,
            help='import ntfs data in global autocomplete',
            location=('json', 'values'),
            default=instance.import_ntfs_in_mimir,
        )
        parser.add_argument(
            'min_nb_journeys',
            type=int,
            help='minimum number of different suggested journeys',
            location=('json', 'values'),
            default=instance.min_nb_journeys,
        )
        parser.add_argument(
            'max_nb_journeys',
            type=int,
            required=False,
            help='maximum number of different suggested journeys',
            location=('json', 'values'),
        )
        parser.add_argument(
            'min_journeys_calls',
            type=int,
            help='minimum number of calls to kraken',
            location=('json', 'values'),
            default=instance.min_journeys_calls,
        )
        parser.add_argument(
            'max_successive_physical_mode',
            type=int,
            required=False,
            help='maximum number of successive physical modes in an itinerary',
            location=('json', 'values'),
        )
        parser.add_argument(
            'final_line_filter',
            type=inputs.boolean,
            help='filter on vj using same lines and same stops',
            location=('json', 'values'),
            default=instance.final_line_filter,
        )
        parser.add_argument(
            'max_extra_second_pass',
            type=int,
            help='maximum number of second pass to get more itineraries',
            location=('json', 'values'),
            default=instance.max_extra_second_pass,
        )

        parser.add_argument(
            'max_nb_crowfly_by_mode',
            type=dict,
            help='maximum nb of crowfly, used before computing the fallback matrix,' ' in distributed scenario',
            location=('json', 'values'),
            default=instance.max_nb_crowfly_by_mode,
        )

        parser.add_argument(
            'autocomplete_backend',
            type=str,
            case_sensitive=False,
            help='the name of the backend used by jormungandr for the autocompletion',
            choices=['kraken', 'bragi'],
            location=('json', 'values'),
            default=instance.autocomplete_backend,
        )

        args = parser.parse_args()

        try:

            def map_args_to_instance(attr_name):
                setattr(instance, attr_name, args[attr_name])

            map(
                map_args_to_instance,
                [
                    'scenario',
                    'journey_order',
                    'max_walking_duration_to_pt',
                    'max_bike_duration_to_pt',
                    'max_bss_duration_to_pt',
                    'max_car_duration_to_pt',
                    'max_car_no_park_duration_to_pt',
                    'max_nb_transfers',
                    'walking_speed',
                    'bike_speed',
                    'bss_speed',
                    'car_speed',
                    'car_no_park_speed',
                    'min_tc_with_car',
                    'min_tc_with_bike',
                    'min_tc_with_bss',
                    'min_bike',
                    'min_bss',
                    'min_car',
                    'min_duration_too_long_journey',
                    'factor_too_long_journey',
                    'max_duration_criteria',
                    'max_duration_fallback_mode',
                    'max_duration',
                    'walking_transfer_penalty',
                    'night_bus_filter_max_factor',
                    'night_bus_filter_base_factor',
                    'successive_physical_mode_to_limit_id',
                    'priority',
                    'bss_provider',
                    'full_sn_geometries',
                    'is_free',
                    'is_open_data',
                    'import_stops_in_mimir',
                    'import_ntfs_in_mimir',
                    'min_nb_journeys',
                    'max_nb_journeys',
                    'min_journeys_calls',
                    'max_successive_physical_mode',
                    'final_line_filter',
                    'max_extra_second_pass',
                    'autocomplete_backend',
                ],
            )
            max_nb_crowfly_by_mode = args.get('max_nb_crowfly_by_mode')
            import copy

            new = copy.deepcopy(instance.max_nb_crowfly_by_mode)
            new.update(max_nb_crowfly_by_mode)
            instance.max_nb_crowfly_by_mode = new
            db.session.commit()
        except Exception:
            logging.exception("fail")
            raise
        return marshal(instance, instance_fields)


class User(flask_restful.Resource):
    def get(self, user_id=None):
        parser = reqparse.RequestParser()
        parser.add_argument(
            'disable_geojson', type=inputs.boolean, default=True, help='remove geojson from the response'
        )
        if user_id:
            args = parser.parse_args()
            g.disable_geojson = args['disable_geojson']
            user = models.User.query.get_or_404(user_id)

            return marshal(user, user_fields_full)
        else:
            parser.add_argument('login', type=unicode, required=False, case_sensitive=False, help='login')
            parser.add_argument('email', type=unicode, required=False, case_sensitive=False, help='email')
            parser.add_argument('key', type=unicode, required=False, case_sensitive=False, help='key')
            parser.add_argument('end_point_id', type=int)
            parser.add_argument('block_until', type=datetime_format, required=False, case_sensitive=False)

            args = parser.parse_args()
            g.disable_geojson = args['disable_geojson']

            if args['key']:
                logging.debug(args['key'])
                users = models.User.get_from_token(args['key'], datetime.now())
                return marshal(users, user_fields)
            else:
                del args['disable_geojson']
                # dict comprehension would be better, but it's not in python 2.6
                filter_params = dict((k, v) for k, v in args.items() if v)

                if filter_params:
                    users = models.User.query.filter_by(**filter_params).all()
                    return marshal(users, user_fields)
                else:
                    users = models.User.query.all()
                    return marshal(users, user_fields)

    def post(self):
        user = None
        parser = reqparse.RequestParser()
        parser.add_argument(
            'login',
            type=unicode,
            required=True,
            case_sensitive=False,
            help='login is required',
            location=('json', 'values'),
        )
        parser.add_argument(
            'email',
            type=unicode,
            required=True,
            case_sensitive=False,
            help='email is required',
            location=('json', 'values'),
        )
        parser.add_argument(
            'block_until',
            type=datetime_format,
            required=False,
            help='end block date access',
            location=('json', 'values'),
        )
        parser.add_argument(
            'end_point_id', type=int, required=False, help='id of the end_point', location=('json', 'values')
        )
        parser.add_argument(
            'billing_plan_id',
            type=int,
            required=False,
            help='id of the billing_plan',
            location=('json', 'values'),
        )
        parser.add_argument(
            'type',
            type=str,
            required=False,
            default='with_free_instances',
            help='type of user: [with_free_instances, without_free_instances, super_user]',
            location=('json', 'values'),
            choices=['with_free_instances', 'without_free_instances', 'super_user'],
        )
        parser.add_argument('shape', type=geojson_argument, required=False, location=('json', 'values'))
        parser.add_argument('default_coord', type=CoordFormat(), required=False, location=('json', 'values'))
        args = parser.parse_args()

        if not validate_email(
            args['email'],
            check_mx=current_app.config['EMAIL_CHECK_MX'],
            verify=current_app.config['EMAIL_CHECK_SMTP'],
        ):
            return ({'error': 'email invalid'}, 400)

        end_point = None
        if args['end_point_id']:
            end_point = models.EndPoint.query.get(args['end_point_id'])
        else:
            end_point = models.EndPoint.get_default()

        if not end_point:
            return ({'error': 'end_point doesn\'t exist'}, 400)

        if args['billing_plan_id']:
            billing_plan = models.BillingPlan.query.get(args['billing_plan_id'])
        else:
            billing_plan = models.BillingPlan.get_default(end_point)

        if not billing_plan:
            return ({'error': 'billing plan doesn\'t exist'}, 400)

        try:
            user = models.User(login=args['login'], email=args['email'], block_until=args['block_until'])
            user.type = args['type']
            user.end_point = end_point
            user.billing_plan = billing_plan
            user.shape = ujson.dumps(args['shape'])
            user.default_coord = args['default_coord']
            db.session.add(user)
            db.session.commit()

            tyr_user_event = TyrUserEvent()
            tyr_user_event.request(user, "create_user")

            return marshal(user, user_fields_full)
        except (sqlalchemy.exc.IntegrityError, sqlalchemy.orm.exc.FlushError):
            return ({'error': 'duplicate user'}, 409)
        except Exception:
            logging.exception("fail")
            raise

    def put(self, user_id):
        user = models.User.query.get_or_404(user_id)
        parser = reqparse.RequestParser()
        parser.add_argument(
            'login',
            type=unicode,
            required=False,
            default=user.login,
            case_sensitive=False,
            help='user identifier',
            location=('json', 'values'),
        )
        parser.add_argument(
            'email',
            type=unicode,
            required=False,
            default=user.email,
            case_sensitive=False,
            help='email is required',
            location=('json', 'values'),
        )
        parser.add_argument(
            'type',
            type=str,
            required=False,
            default=user.type,
            location=('json', 'values'),
            help='type of user: [with_free_instances, without_free_instances, super_user]',
            choices=['with_free_instances', 'without_free_instances', 'super_user'],
        )
        parser.add_argument(
            'end_point_id',
            type=int,
            default=user.end_point_id,
            help='id of the end_point',
            location=('json', 'values'),
        )
        parser.add_argument(
            'block_until',
            type=datetime_format,
            required=False,
            help='block until argument is not correct',
            location=('json', 'values'),
        )
        parser.add_argument(
            'billing_plan_id',
            type=int,
            default=user.billing_plan_id,
            help='billing id of the end_point',
            location=('json', 'values'),
        )
        parser.add_argument(
            'shape',
            type=geojson_argument,
            default=ujson.loads(user.shape),
            required=False,
            location=('json', 'values'),
        )
        parser.add_argument('default_coord', type=CoordFormat(), required=False, location=('json', 'values'))
        args = parser.parse_args()

        if not validate_email(
            args['email'],
            check_mx=current_app.config['EMAIL_CHECK_MX'],
            verify=current_app.config['EMAIL_CHECK_SMTP'],
        ):
            return ({'error': 'email invalid'}, 400)

        end_point = models.EndPoint.query.get(args['end_point_id'])
        billing_plan = models.BillingPlan.query.get_or_404(args['billing_plan_id'])

        if not end_point:
            return ({'error': 'end_point doesn\'t exist'}, 400)

        if not billing_plan:
            return ({'error': 'billing_plan doesn\'t exist'}, 400)

        # If the user gives the empty object, we don't change the
        # shape. This is because the empty object can be outputed by
        # GET to express "there is a shape, but I don't show it to you
        # as you don't care". We want that giving the result of GET to
        # PUT doesn't change anything. That explain this strangeness.
        if args['shape'] == {}:
            args['shape'] = ujson.loads(user.shape)

        try:
            last_login = user.login
            user.email = args['email']
            user.login = args['login']
            user.type = args['type']
            user.block_until = args['block_until']
            user.end_point = end_point
            user.billing_plan = billing_plan
            user.shape = ujson.dumps(args['shape'])
            user.default_coord = args['default_coord']
            db.session.commit()

            tyr_user_event = TyrUserEvent()
            tyr_user_event.request(user, "update_user", last_login)

            return marshal(user, user_fields_full)
        except (sqlalchemy.exc.IntegrityError, sqlalchemy.orm.exc.FlushError):
            return ({'error': 'duplicate user'}, 409)  # Conflict
        except Exception:
            logging.exception("fail")
            raise

    def delete(self, user_id):
        user = models.User.query.get_or_404(user_id)
        try:
            db.session.delete(user)
            db.session.commit()

            tyr_user_event = TyrUserEvent()
            tyr_user_event.request(user, "delete_user")

        except Exception:
            logging.exception("fail")
            raise
        return ({}, 204)


class Key(flask_restful.Resource):
    def __init__(self):
        pass

    @marshal_with(key_fields)
    def get(self, user_id, key_id=None):
        try:
            return models.User.query.get_or_404(user_id).keys.all()
        except Exception:
            logging.exception("fail")
            raise

    @marshal_with(user_fields_full)
    def post(self, user_id):
        parser = reqparse.RequestParser()
        parser.add_argument(
            'valid_until',
            type=inputs.date,
            required=False,
            help='end validity date of the key',
            location=('json', 'values'),
        )
        parser.add_argument(
            'app_name',
            type=str,
            required=True,
            help='app name associated to this key',
            location=('json', 'values'),
        )
        args = parser.parse_args()
        user = models.User.query.get_or_404(user_id)
        try:
            user.add_key(args['app_name'], valid_until=args['valid_until'])
            db.session.commit()
        except Exception:
            logging.exception("fail")
            raise
        return user

    @marshal_with(user_fields_full)
    def delete(self, user_id, key_id):
        user = models.User.query.get_or_404(user_id)
        try:
            key = user.keys.filter_by(id=key_id).first()
            if not key:
                abort(404)
            db.session.delete(key)
            db.session.commit()
        except Exception:
            logging.exception("fail")
            raise
        return user

    @marshal_with(user_fields_full)
    def put(self, user_id, key_id):
        parser = reqparse.RequestParser()
        parser.add_argument(
            'valid_until',
            type=inputs.date,
            required=False,
            help='end validity date of the key',
            location=('json', 'values'),
        )
        parser.add_argument(
            'app_name',
            type=str,
            required=True,
            help='app name associated to this key',
            location=('json', 'values'),
        )
        args = parser.parse_args()
        user = models.User.query.get_or_404(user_id)
        try:
            key = user.keys.filter_by(id=key_id).first()
            if not key:
                abort(404)
            if args['valid_until']:
                key.valid_until = args['valid_until']
            key.app_name = args['app_name']
            db.session.commit()
        except Exception:
            logging.exception("fail")
            raise
        return user


class Authorization(flask_restful.Resource):
    def __init__(self):
        pass

    def delete(self, user_id):
        parser = reqparse.RequestParser()
        parser.add_argument(
            'api_id', type=int, required=True, help='api_id is required', location=('json', 'values')
        )
        parser.add_argument(
            'instance_id', type=int, required=True, help='instance_id is required', location=('json', 'values')
        )
        args = parser.parse_args()

        try:
            user = models.User.query.get_or_404(user_id)
            authorizations = [
                a
                for a in user.authorizations
                if a.api_id == args['api_id'] and a.instance_id == args['instance_id']
            ]
            if not authorizations:
                abort(404)
            for authorization in authorizations:
                db.session.delete(authorization)
            db.session.commit()
        except Exception:
            logging.exception("fail")
            raise
        return marshal(user, user_fields_full)

    def post(self, user_id):
        parser = reqparse.RequestParser()
        parser.add_argument(
            'api_id', type=int, required=True, help='api_id is required', location=('json', 'values')
        )
        parser.add_argument(
            'instance_id', type=int, required=True, help='instance_id is required', location=('json', 'values')
        )
        args = parser.parse_args()

        user = models.User.query.get_or_404(user_id)
        api = models.Api.query.get_or_404(args['api_id'])
        instance = models.Instance.query.get_or_404(args['instance_id'])

        try:
            authorization = models.Authorization()
            authorization.user = user
            authorization.api = api
            authorization.instance = instance
            user.authorizations.append(authorization)
            db.session.add(authorization)
            db.session.commit()
        except (sqlalchemy.exc.IntegrityError, sqlalchemy.orm.exc.FlushError):
            return ({'error': 'duplicate entry'}, 409)
        except Exception:
            logging.exception("fail")
            raise
        return marshal(user, user_fields_full)


class EndPoint(flask_restful.Resource):
    @marshal_with(end_point_fields)
    def get(self):
        return models.EndPoint.query.all()

    def post(self):
        parser = reqparse.RequestParser()
        parser.add_argument('name', type=unicode, required=True, help='name of the endpoint', location=('json'))
        args = parser.parse_args()

        try:
            end_point = models.EndPoint()
            end_point.name = args['name']
            if 'hostnames' in request.json:
                for host in request.json['hostnames']:
                    end_point.hosts.append(models.Host(host))

            db.session.add(end_point)
            db.session.commit()

            tyr_end_point_event = EndPointEventMessage(EndPointEventMessage.CREATE, end_point)
            tyr_events_rabbit_mq = TyrEventsRabbitMq()
            tyr_events_rabbit_mq.request(tyr_end_point_event)

        except (sqlalchemy.exc.IntegrityError, sqlalchemy.orm.exc.FlushError) as e:
            return ({'error': str(e)}, 409)
        except Exception:
            logging.exception("fail")
            raise
        return marshal(end_point, end_point_fields)

    def put(self, id):
        end_point = models.EndPoint.query.get_or_404(id)
        parser = reqparse.RequestParser()
        parser.add_argument(
            'name', type=unicode, default=end_point.name, help='name of the endpoint', location=('json')
        )
        args = parser.parse_args()

        try:
            old_name = end_point.name
            end_point.name = args['name']
            if 'hostnames' in request.json:
                end_point.hosts = []
                for host in request.json['hostnames']:
                    end_point.hosts.append(models.Host(host))

            db.session.commit()

            tyr_end_point_event = EndPointEventMessage(EndPointEventMessage.UPDATE, end_point, old_name)
            tyr_events_rabbit_mq = TyrEventsRabbitMq()
            tyr_events_rabbit_mq.request(tyr_end_point_event)

        except (sqlalchemy.exc.IntegrityError, sqlalchemy.orm.exc.FlushError) as e:
            return ({'error': str(e)}, 409)
        except Exception:
            logging.exception("fail")
            raise
        return marshal(end_point, end_point_fields)

    def delete(self, id):
        end_point = models.EndPoint.query.get_or_404(id)
        try:
            db.session.delete(end_point)
            db.session.commit()

            tyr_end_point_event = EndPointEventMessage(EndPointEventMessage.DELETE, end_point)
            tyr_events_rabbit_mq = TyrEventsRabbitMq()
            tyr_events_rabbit_mq.request(tyr_end_point_event)

        except Exception:
            logging.exception("fail")
            raise
        return ({}, 204)


class TravelerProfile(flask_restful.Resource):
    """
    Traveler profile api for creating updating and removing
    """

    def __init__(self):
        # fallback modes
        fb_modes = ['walking', 'car', 'bss', 'bike', 'ridesharing']

        parser = reqparse.RequestParser()
        parser.add_argument('walking_speed', type=PositiveFloat(), required=False, location=('json', 'values'))
        parser.add_argument('bike_speed', type=PositiveFloat(), required=False, location=('json', 'values'))
        parser.add_argument('bss_speed', type=PositiveFloat(), required=False, location=('json', 'values'))
        parser.add_argument('car_speed', type=PositiveFloat(), required=False, location=('json', 'values'))
        parser.add_argument('wheelchair', type=BooleanType(), required=False, location=('json', 'values'))
        parser.add_argument(
            'max_walking_duration_to_pt',
            type=PositiveFloat(),
            required=False,
            help='in second',
            location=('json', 'values'),
        )
        parser.add_argument(
            'max_bike_duration_to_pt',
            type=PositiveFloat(),
            required=False,
            help='in second',
            location=('json', 'values'),
        )
        parser.add_argument(
            'max_bss_duration_to_pt',
            type=PositiveFloat(),
            required=False,
            help='in second',
            location=('json', 'values'),
        )
        parser.add_argument(
            'max_car_duration_to_pt',
            type=PositiveFloat(),
            required=False,
            help='in second',
            location=('json', 'values'),
        )
        parser.add_argument(
            'first_section_mode[]',
            type=OptionValue(fb_modes),
            case_sensitive=False,
            required=False,
            action='append',
            dest='first_section_mode',
            location='values',
        )
        parser.add_argument(
            'last_section_mode[]',
            type=OptionValue(fb_modes),
            case_sensitive=False,
            required=False,
            action='append',
            dest='last_section_mode',
            location='values',
        )

        # flask parser returns a list for first_section_mode and last_section_mode
        parser.add_argument(
            'first_section_mode', type=OptionValue(fb_modes), action='append', required=False, location='json'
        )
        parser.add_argument(
            'last_section_mode', type=OptionValue(fb_modes), action='append', required=False, location='json'
        )

        self.args = parser.parse_args()

    def check_resources(f):
        @wraps(f)
        def wrapper(*args, **kwds):
            tp = kwds.get('traveler_type')
            if tp in acceptable_traveler_types:
                return f(*args, **kwds)
            return (
                {'error': 'traveler profile: {0} is not one of in {1}'.format(tp, acceptable_traveler_types)},
                400,
            )

        return wrapper

    @marshal_with(traveler_profile)
    @check_resources
    def get(self, name=None, traveler_type=None):
        try:
            traveler_profiles = []
            # If traveler_type is not specified, we return all existent traveler profiles of this instance
            if traveler_type is None:
                traveler_profiles += models.TravelerProfile.get_all_by_coverage(coverage=name)
            else:
                profile = models.TravelerProfile.get_by_coverage_and_type(
                    coverage=name, traveler_type=traveler_type
                )
                if profile:
                    traveler_profiles.append(profile)

            if traveler_profiles:
                return traveler_profiles
            return {'error': 'No matching traveler profiles are found in db'}, 404
        except (sqlalchemy.exc.IntegrityError, sqlalchemy.orm.exc.FlushError) as e:
            return {'error': str(e)}, 409
        except Exception:
            logging.exception("fail")
            raise

    @marshal_with(traveler_profile)
    @check_resources
    def post(self, name=None, traveler_type=None):
        try:
            instance = models.Instance.get_by_name(name)
            if instance is None:
                return {'error': "Coverage: {0} doesn't exist".format(name)}
            profile = models.TravelerProfile()
            profile.coverage_id = instance.id
            for (attr, default_value) in default_traveler_profile_params[traveler_type].iteritems():
                # override hardcoded values by args if args are not None
                value = default_value if self.args.get(attr) is None else self.args.get(attr)
                setattr(profile, attr, value)
            db.session.add(profile)
            db.session.commit()
            return profile
        except (sqlalchemy.exc.IntegrityError, sqlalchemy.orm.exc.FlushError) as e:
            return {'error': str(e)}, 409
        except Exception:
            logging.exception("fail")
            raise

    @marshal_with(traveler_profile)
    @check_resources
    def put(self, name=None, traveler_type=None):
        profile = models.TravelerProfile.get_by_coverage_and_type(name, traveler_type)
        if profile is None:
            return {'error': 'Non profile is found to update'}, 404
        try:
            for (attr, args_value) in self.args.iteritems():
                # override hardcoded values by args if args are not None
                if args_value is not None:
                    setattr(profile, attr, args_value)
            db.session.commit()
            return profile
        except (sqlalchemy.exc.IntegrityError, sqlalchemy.orm.exc.FlushError) as e:
            return {'error': str(e)}, 409
        except Exception:
            logging.exception("fail")
            raise

    @check_resources
    def delete(self, name=None, traveler_type=None):
        profile = models.TravelerProfile.get_by_coverage_and_type(name, traveler_type)
        if profile is None:
            return (
                {'error': 'Instance: {0} has no such profile: {1} in db to delete'.format(name, traveler_type)},
                400,
            )
        try:
            db.session.delete(profile)
            db.session.commit()
            return '', 204
        except sqlalchemy.orm.exc.FlushError as e:
            return {'error': str(e)}, 409
        except sqlalchemy.orm.exc.UnmappedInstanceError:
            return {'error': 'no such profile in db to delete'}, 400
        except Exception:
            logging.exception("fail")
            raise


class BillingPlan(flask_restful.Resource):
    def get(self, billing_plan_id=None):
        if billing_plan_id:
            billing_plan = models.BillingPlan.query.get_or_404(billing_plan_id)
            return marshal(billing_plan, billing_plan_fields_full)
        else:
            billing_plans = models.BillingPlan.query.all()
            return marshal(billing_plans, billing_plan_fields_full)

    def post(self):
        parser = reqparse.RequestParser()
        parser.add_argument(
            'name',
            type=unicode,
            required=True,
            case_sensitive=False,
            help='name is required',
            location=('json', 'values'),
        )
        parser.add_argument(
            'max_request_count',
            type=int,
            required=False,
            help='max request count for this billing plan',
            location=('json', 'values'),
        )
        parser.add_argument(
            'max_object_count',
            type=int,
            required=False,
            help='max object count for this billing plan',
            location=('json', 'values'),
        )
        parser.add_argument(
            'default',
            type=bool,
            required=False,
            default=True,
            help='if this plan is the default one',
            location=('json', 'values'),
        )
        parser.add_argument(
            'end_point_id', type=int, required=False, help='id of the end_point', location=('json', 'values')
        )
        args = parser.parse_args()

        if args['end_point_id']:
            end_point = models.EndPoint.query.get(args['end_point_id'])
        else:
            end_point = models.EndPoint.get_default()

        if not end_point:
            return ({'error': 'end_point doesn\'t exist'}, 400)

        try:
            billing_plan = models.BillingPlan(
                name=args['name'],
                max_request_count=args['max_request_count'],
                max_object_count=args['max_object_count'],
                default=args['default'],
            )
            billing_plan.end_point = end_point
            db.session.add(billing_plan)
            db.session.commit()
            return marshal(billing_plan, billing_plan_fields_full)
        except Exception:
            logging.exception("fail")
            raise

    def put(self, billing_plan_id=None):
        billing_plan = models.BillingPlan.query.get_or_404(billing_plan_id)
        parser = reqparse.RequestParser()
        parser.add_argument(
            'name',
            type=unicode,
            required=False,
            default=billing_plan.name,
            case_sensitive=False,
            location=('json', 'values'),
        )
        parser.add_argument(
            'max_request_count',
            type=int,
            required=False,
            default=billing_plan.max_request_count,
            help='max request count for this billing plan',
            location=('json', 'values'),
        )
        parser.add_argument(
            'max_object_count',
            type=int,
            required=False,
            default=billing_plan.max_object_count,
            help='max object count for this billing plan',
            location=('json', 'values'),
        )
        parser.add_argument(
            'default',
            type=bool,
            required=False,
            default=billing_plan.default,
            help='if this plan is the default one',
            location=('json', 'values'),
        )
        parser.add_argument(
            'end_point_id',
            type=int,
            default=billing_plan.end_point_id,
            help='id of the end_point',
            location=('json', 'values'),
        )
        args = parser.parse_args()

        end_point = models.EndPoint.query.get(args['end_point_id'])
        if not end_point:
            return ({'error': 'end_point doesn\'t exist'}, 400)

        try:
            billing_plan.name = args['name']
            billing_plan.max_request_count = args['max_request_count']
            billing_plan.max_object_count = args['max_object_count']
            billing_plan.default = args['default']
            billing_plan.end_point = end_point
            db.session.commit()
            return marshal(billing_plan, billing_plan_fields_full)
        except Exception:
            logging.exception("fail")
            raise

    def delete(self, billing_plan_id=None):
        billing_plan = models.BillingPlan.query.get_or_404(billing_plan_id)
        try:
            db.session.delete(billing_plan)
            db.session.commit()
        except (sqlalchemy.exc.IntegrityError, sqlalchemy.orm.exc.FlushError):
            return ({'error': 'billing_plan used'}, 409)  # Conflict
        except Exception:
            logging.exception("fail")
            raise
        return ({}, 204)


class AutocompleteParameter(flask_restful.Resource):
    def get(self, name=None):
        if name:
            autocomplete_param = models.AutocompleteParameter.query.filter_by(name=name).first_or_404()
            return marshal(autocomplete_param, autocomplete_parameter_fields)
        else:
            autocomplete_params = models.AutocompleteParameter.query.all()
            return marshal(autocomplete_params, autocomplete_parameter_fields)

    def post(self):
        parser = reqparse.RequestParser()
        parser.add_argument(
            'name',
            type=unicode,
            required=True,
            case_sensitive=False,
            help='name is required',
            location=('json', 'values'),
        )
        parser.add_argument(
            'street',
            type=str,
            required=False,
            default='OSM',
            help='source for street: [OSM]',
            location=('json', 'values'),
            choices=utils.street_source_types,
        )
        parser.add_argument(
            'address',
            type=str,
            required=False,
            default='BANO',
            help='source for address: [BANO, OpenAddresses]',
            location=('json', 'values'),
            choices=utils.address_source_types,
        )
        parser.add_argument(
            'poi',
            type=str,
            required=False,
            default='FUSIO',
            help='source for poi: [FUSIO, OSM]',
            location=('json', 'values'),
            choices=utils.poi_source_types,
        )
        parser.add_argument(
            'admin',
            type=str,
            required=False,
            default='OSM',
            help='source for admin: [FUSIO, OSM]',
            location=('json', 'values'),
            choices=utils.admin_source_types,
        )
        parser.add_argument('admin_level', type=int, action='append', required=True)

        args = parser.parse_args()

        try:
            autocomplete_parameter = models.AutocompleteParameter()
            autocomplete_parameter.name = args['name']
            autocomplete_parameter.street = args['street']
            autocomplete_parameter.address = args['address']
            autocomplete_parameter.poi = args['poi']
            autocomplete_parameter.admin = args['admin']
            autocomplete_parameter.admin_level = args['admin_level']
            db.session.add(autocomplete_parameter)
            db.session.commit()
            create_autocomplete_depot.delay(autocomplete_parameter.name)

        except (sqlalchemy.exc.IntegrityError, sqlalchemy.orm.exc.FlushError):
            return ({'error': 'duplicate name'}, 409)
        except Exception:
            logging.exception("fail")
            raise
        return marshal(autocomplete_parameter, autocomplete_parameter_fields)

    def put(self, name=None):
        autocomplete_param = models.AutocompleteParameter.query.filter_by(name=name).first_or_404()
        parser = reqparse.RequestParser()
        parser.add_argument(
            'street',
            type=str,
            required=False,
            default=autocomplete_param.street,
            help='source for street: {}'.format(utils.street_source_types),
            location=('json', 'values'),
            choices=utils.street_source_types,
        )
        parser.add_argument(
            'address',
            type=str,
            required=False,
            default=autocomplete_param.address,
            help='source for address: {}'.format(utils.address_source_types),
            location=('json', 'values'),
            choices=utils.address_source_types,
        )
        parser.add_argument(
            'poi',
            type=str,
            required=False,
            default=autocomplete_param.poi,
            help='source for poi: {}'.format(utils.poi_source_types),
            location=('json', 'values'),
            choices=utils.poi_source_types,
        )
        parser.add_argument(
            'admin',
            type=str,
            required=False,
            default=autocomplete_param.admin,
            help='source for admin: {}'.format(utils.admin_source_types),
            location=('json', 'values'),
            choices=utils.admin_source_types,
        )
        parser.add_argument(
            'admin_level', type=int, action='append', required=False, default=autocomplete_param.admin_level
        )

        args = parser.parse_args()

        try:
            autocomplete_param.street = args['street']
            autocomplete_param.address = args['address']
            autocomplete_param.poi = args['poi']
            autocomplete_param.admin = args['admin']
            autocomplete_param.admin_level = args['admin_level']
            db.session.commit()
            create_autocomplete_depot.delay(autocomplete_param.name)

        except Exception:
            logging.exception("fail")
            raise
        return marshal(autocomplete_param, autocomplete_parameter_fields)

    def delete(self, name=None):
        autocomplete_param = models.AutocompleteParameter.query.filter_by(name=name).first_or_404()
        try:
            remove_autocomplete_depot.delay(name)
            db.session.delete(autocomplete_param)
            db.session.commit()
        except Exception:
            logging.exception("fail")
            raise
        return ({}, 204)


class InstanceDataset(flask_restful.Resource):
    def get(self, instance_name):
        parser = reqparse.RequestParser()
        parser.add_argument(
            'count',
            type=int,
            required=False,
            help='number of last dataset to dump per type',
            location=('json', 'values'),
            default=1,
        )
        args = parser.parse_args()
        instance = models.Instance.get_by_name(instance_name)
        datasets = instance.last_datasets(args['count'])

        return marshal(datasets, dataset_field)


class AutocompleteDataset(flask_restful.Resource):
    def get(self, ac_instance_name):
        parser = reqparse.RequestParser()
        parser.add_argument(
            'count',
            type=int,
            required=False,
            help='number of last dataset to dump per type',
            location=('json', 'values'),
            default=1,
        )
        args = parser.parse_args()
        instance = models.AutocompleteParameter.query.filter_by(name=ac_instance_name).first_or_404()
        datasets = instance.last_datasets(args['count'])

        return marshal(datasets, dataset_field)


class AutocompleteUpdateData(flask_restful.Resource):
    def post(self, ac_instance_name):
        instance = models.AutocompleteParameter.query.filter_by(name=ac_instance_name).first_or_404()

        if not request.files:
            return marshal({'error': {'message': 'the Data file is missing'}}, error_fields), 400

        content = request.files['file']
        logger = get_instance_logger(instance)
        logger.info('content received: %s', content)
        filename = save_in_tmp(content)
        _, job = import_autocomplete([filename], instance)
        job = models.db.session.merge(job)  # reatache the object
        return marshal({'job': job}, one_job_fields), 200


class DeleteDataset(flask_restful.Resource):
    def delete(self, instance_name, type):

        instance = models.Instance.get_by_name(instance_name)
        if instance:
            res = instance.delete_dataset(_type=type)
            if res:
                return_msg = 'All {} datasets deleted for instance {}'.format(type, instance_name)
            else:
                return_msg = 'No {} dataset to be deleted for instance {}'.format(type, instance_name)
            return_status = 200
        else:
            return_msg = "No instance found for : {}".format(instance_name)
            return_status = 404

        return {'action': return_msg}, return_status


class MigrateFromPoiToOsm(flask_restful.Resource):
    def put(self, instance_name):
        instance = models.Instance.get_by_name(instance_name)
        if instance:
            instance_conf = load_instance_config(instance_name)
            connection_string = "postgres://{u}:{pw}@{h}:{port}/{db}".format(
                u=instance_conf.pg_username,
                pw=instance_conf.pg_password,
                h=instance_conf.pg_host,
                db=instance_conf.pg_dbname,
                port=instance_conf.pg_port,
            )
            engine = sqlalchemy.create_engine(connection_string)

            engine.execute("""UPDATE navitia.parameters SET parse_pois_from_osm = TRUE""").close()

            return_msg = 'Parameter parse_pois_from_osm activated'
            return_status = 200
        else:
            return_msg = "No instance found for : {}".format(instance_name)
            return_status = 404

        return {'action': return_msg}, return_status


<<<<<<< HEAD
def check_db():
    cities_db = sqlalchemy.create_engine(current_app.config['CITIES_DATABASE_URI'])
    try:
        cities_db.connect()
        result = cities_db.execute("SELECT version_num FROM alembic_version")
        for row in result:
            return row['version_num']
    except Exception as e:
        logging.exception("cities db not created : {}".format(e.message))
        return None


class CitiesGET(flask_restful.Resource):
    def get(self):
        if not current_app.config['CITIES_DATABASE_URI']:
            return {'message': 'cities db not configured'}, 404
        msg = check_db()
        if msg:
            return {'message': 'cities db alembic version = {}'.format(msg)}, 200
        else:
            return {'message': 'cities db not reachable'}, 404


class CitiesPOST(flask_restful.Resource):
    def post(self):
        if not check_db():
            return {'message': 'cities db not reachable'}, 404

        parser = reqparse.RequestParser()
        parser.add_argument('file', type=werkzeug.FileStorage, location='files')
        args = parser.parse_args()

        if not args['file']:
            logging.info("No file provided")
            return {'message': 'No file provided'}, 400

        osm_file = args['file']
        osm_file_path = str(os.path.join(os.path.abspath(current_app.config['CITIES_OSM_FILE_PATH']), "file"))
        osm_file.save(osm_file_path)

        cities.delay(osm_file_path)

        return {'message': 'OK'}, 200
=======
class BssProvider(flask_restful.Resource):
    @marshal_with(bss_provider_list_fields)
    def get(self, id=None):
        if id:
            try:
                return {'bss_providers': [models.BssProvider.find_by_id(id)]}
            except sqlalchemy.orm.exc.NoResultFound:
                return {'bss_providers': []}, 404
        else:
            return {'bss_providers': models.BssProvider.all()}

    def post(self, id=None):
        if not id:
            abort(400, status="error", message='id is required')

        try:
            input_json = request.get_json(force=True, silent=False)
            # TODO validate input
        except BadRequest:
            abort(400, status="error", message='Incorrect json provided')

        provider = models.BssProvider(id, input_json)
        try:
            models.db.session.add(provider)
            models.db.session.commit()
        except sqlalchemy.exc.IntegrityError as ex:
            abort(400, status="error", message=str(ex))
        return marshal(provider, bss_provider_fields), 201

    def put(self, id=None):
        if not id:
            abort(400, status="error", message='id is required')

        try:
            input_json = request.get_json(force=True, silent=False)
            # TODO validate input
        except BadRequest:
            abort(400, status="error", message='Incorrect json provided')

        try:
            provider = models.BssProvider.find_by_id(id)
            status = 200
        except sqlalchemy.orm.exc.NoResultFound:
            provider = models.BssProvider(id)
            models.db.session.add(provider)
            status = 201

        provider.from_json(input_json)
        try:
            models.db.session.commit()
        except sqlalchemy.exc.IntegrityError as ex:
            abort(400, status="error", message=str(ex))
        return marshal(provider, bss_provider_fields), status

    def delete(self, id=None):
        if not id:
            abort(400, status="error", message='id is required')
        try:
            provider = models.BssProvider.find_by_id(id)
            provider.discarded = True
            models.db.session.commit()
            return None, 204
        except sqlalchemy.orm.exc.NoResultFound:
            abort(404, status="error", message='object not found')
>>>>>>> 8b153ca6
<|MERGE_RESOLUTION|>--- conflicted
+++ resolved
@@ -1639,7 +1639,6 @@
         return {'action': return_msg}, return_status
 
 
-<<<<<<< HEAD
 def check_db():
     cities_db = sqlalchemy.create_engine(current_app.config['CITIES_DATABASE_URI'])
     try:
@@ -1683,7 +1682,8 @@
         cities.delay(osm_file_path)
 
         return {'message': 'OK'}, 200
-=======
+
+
 class BssProvider(flask_restful.Resource):
     @marshal_with(bss_provider_list_fields)
     def get(self, id=None):
@@ -1747,5 +1747,4 @@
             models.db.session.commit()
             return None, 204
         except sqlalchemy.orm.exc.NoResultFound:
-            abort(404, status="error", message='object not found')
->>>>>>> 8b153ca6
+            abort(404, status="error", message='object not found')