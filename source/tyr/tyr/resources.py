# coding: utf-8

# Copyright (c) 2001-2014, Canal TP and/or its affiliates. All rights reserved.
#
# This file is part of Navitia,
#     the software to build cool stuff with public transport.
#
# Hope you'll enjoy and contribute to this project,
#     powered by Canal TP (www.canaltp.fr).
# Help us simplify mobility and open public transport:
#     a non ending quest to the responsive locomotion way of traveling!
#
# LICENCE: This program is free software; you can redistribute it and/or modify
# it under the terms of the GNU Affero General Public License as published by
# the Free Software Foundation, either version 3 of the License, or
# (at your option) any later version.
#
# This program is distributed in the hope that it will be useful,
# but WITHOUT ANY WARRANTY; without even the implied warranty of
# MERCHANTABILITY or FITNESS FOR A PARTICULAR PURPOSE. See the
# GNU Affero General Public License for more details.
#
# You should have received a copy of the GNU Affero General Public License
# along with this program. If not, see <http://www.gnu.org/licenses/>.
#
# Stay tuned using
# twitter @navitia
# IRC #navitia on freenode
# https://groups.google.com/d/forum/navitia
# www.navitia.io

from __future__ import absolute_import, print_function, division
from flask import current_app, url_for, request
import flask_restful
from flask_restful import marshal_with, marshal, reqparse, inputs, abort

import sqlalchemy
from validate_email import validate_email
from datetime import datetime
from tyr.tyr_user_event import TyrUserEvent
from tyr.tyr_end_point_event import EndPointEventMessage, TyrEventsRabbitMq
from tyr.helper import load_instance_config
import logging
import os
import shutil
import json
from jsonschema import validate, ValidationError
from tyr.formats import poi_type_conf_format, parse_error
from navitiacommon.default_traveler_profile_params import (
    default_traveler_profile_params,
    acceptable_traveler_types,
)
from navitiacommon import models, utils
from navitiacommon.models import db
from navitiacommon.parser_args_type import CoordFormat, PositiveFloat, BooleanType, OptionValue, geojson_argument
from functools import wraps
from tyr.validations import datetime_format
from tyr.tasks import (
    create_autocomplete_depot,
    remove_autocomplete_depot,
    import_autocomplete,
    cities,
    cosmogony2cities,
    COSMOGONY_REGEXP,
)
from tyr.helper import get_instance_logger, save_in_tmp
from tyr.fields import *
from werkzeug.exceptions import BadRequest

import werkzeug

__ALL__ = ['Api', 'Instance', 'User', 'Key']


class Api(flask_restful.Resource):
    def __init__(self):
        pass

    def get(self):
        return marshal(models.Api.query.all(), api_fields)


class Index(flask_restful.Resource):
    def get(self):
        return {'jobs': {'href': url_for('jobs', _external=True)}}


class Job(flask_restful.Resource):
    @marshal_with(jobs_fields)
    def get(self, instance_name=None):
        query = models.Job.query
        if instance_name:
            query = query.join(models.Instance)
            query = query.filter(models.Instance.name == instance_name)
        return {'jobs': query.order_by(models.Job.created_at.desc()).limit(30)}

    def post(self, instance_name):
        instance = models.Instance.query_existing().filter_by(name=instance_name).first_or_404()

        if not request.files:
            return {'message': 'the Data file is missing'}, 400
        content = request.files['file']
        logger = get_instance_logger(instance)
        logger.info('content received: %s', content)

        instance = load_instance_config(instance_name)
        if not os.path.exists(instance.source_directory):
            return ({'error': 'input folder unavailable'}, 500)

        full_file_name = os.path.join(os.path.realpath(instance.source_directory), content.filename)
        content.save(full_file_name + ".tmp")
        shutil.move(full_file_name + ".tmp", full_file_name)

        return {'message': 'OK'}, 200


def _validate_poi_types_json(poi_types_json):
    """
    poi_types configuration must follow some rules so that the binarisation is OK.
    It's checked at bina, but tyr must also reject broken config directly so that the user knows.
    """

    # Check that the conf is a valid json
    try:
        validate(poi_types_json, poi_type_conf_format)
    except ValidationError as e:
        abort(400, status="error", message='{}'.format(parse_error(e)))

    # Check that poi_type.id defined are unique
    poi_types_map = {}
    for p in poi_types_json.get('poi_types', []):
        if p.get('id') in poi_types_map:
            abort(400, status="error", message='POI type id {} is defined multiple times'.format(p.get('id')))
        poi_types_map[p.get('id')] = p.get('name')

    # Check that poi_type.id 'amenity:parking' and 'amenity:bicycle_rental' are defined.
    # Those are mandatory as they are used for journey processing (BSS and car).
    if not 'amenity:parking' in poi_types_map or not 'amenity:bicycle_rental' in poi_types_map:
        abort(
            400,
            status="error",
            message='The 2 POI types id=amenity:parking and id=amenity:bicycle_rental must be defined',
        )

    # Check that rules to affect poi_types to OSM object are using a poi_type.id defined in "poi_types" list.
    for r in poi_types_json.get('rules', []):
        pt_id = r.get('poi_type_id')
        if not pt_id in poi_types_map:
            abort(
                400,
                status="error",
                message='Using an undefined POI type id ({}) forbidden in rules'.format(pt_id),
            )


class InstancePoiType(flask_restful.Resource):
    def get(self, instance_name):
        instance = models.Instance.query_existing().filter_by(name=instance_name).first_or_404()
        poi_types = '{}'
        if instance.poi_type_json and instance.poi_type_json.poi_types_json:
            poi_types = instance.poi_type_json.poi_types_json
        return json.loads(poi_types)

    def post(self, instance_name):
        instance = models.Instance.query_existing().filter_by(name=instance_name).first_or_404()
        try:
            poi_types_json = request.get_json(silent=False)
        except:
            abort(400, status="error", message='Incorrect json provided')

        try:
            _validate_poi_types_json(poi_types_json)

            poi_types = models.PoiTypeJson(
                json.dumps(poi_types_json, ensure_ascii=False).encode('utf-8', 'backslashreplace'), instance
            )
            db.session.add(poi_types)
            db.session.commit()
        except Exception:
            logging.exception("fail")
            raise

        return json.loads(instance.poi_type_json.poi_types_json), 200

    def delete(self, instance_name):
        instance = models.Instance.query_existing().filter_by(name=instance_name).first_or_404()
        poi_types = instance.poi_type_json
        try:
            if poi_types:
                db.session.delete(poi_types)
                db.session.commit()
        except Exception:
            logging.exception("fail")
            raise

        return json.loads('{}'), 204


class AutocompletePoiType(flask_restful.Resource):
    def get(self, name):
        autocomplete_param = models.AutocompleteParameter.query.filter_by(name=name).first_or_404()
        poi_types = '{}'
        if autocomplete_param.poi_types_json:
            poi_types = autocomplete_param.poi_types_json
        return json.loads(poi_types)

    def post(self, name):
        autocomplete_param = models.AutocompleteParameter.query.filter_by(name=name).first_or_404()
        try:
            poi_types_json = request.get_json(silent=False)
        except:
            abort(400, status="error", message='Incorrect json provided')

        try:
            _validate_poi_types_json(poi_types_json)
            autocomplete_param.poi_types_json = json.dumps(poi_types_json, ensure_ascii=False).encode(
                'utf-8', 'backslashreplace'
            )
            db.session.commit()
        except Exception:
            logging.exception("fail")
            raise

        return json.loads(autocomplete_param.poi_types_json), 200

    def delete(self, name):
        autocomplete_param = models.AutocompleteParameter.query.filter_by(name=name).first_or_404()
        try:
            autocomplete_param.poi_types_json = None
            db.session.commit()
        except Exception:
            logging.exception("fail")
            raise

        return json.loads('{}'), 204


class Instance(flask_restful.Resource):
    def __init__(self):
        pass

    @marshal_with(instance_fields)
    def get(self, id=None, name=None):
        parser = reqparse.RequestParser()
        parser.add_argument(
            'is_free',
            type=inputs.boolean,
            required=False,
            case_sensitive=False,
            help='boolean for returning only free or private instances',
        )
        args = parser.parse_args()
        args.update({'id': id, 'name': name})
        if any(v is not None for v in args.values()):
            return (
                models.Instance.query_existing()
                .filter_by(**{k: v for k, v in args.items() if v is not None})
                .all()
            )
        else:
            return models.Instance.query_existing().all()

    def delete(self, id=None, name=None):
        instance = models.Instance.get_from_id_or_name(id, name)

        try:
            instance.discarded = True
            db.session.commit()
        except Exception:
            logging.exception("fail")
            raise

        return marshal(instance, instance_fields)

    def put(self, id=None, name=None):
        instance = models.Instance.get_from_id_or_name(id, name)

        parser = reqparse.RequestParser()
        parser.add_argument(
            'scenario',
            type=str,
            case_sensitive=False,
            help='the name of the scenario used by jormungandr',
            choices=['new_default', 'distributed'],
            location=('json', 'values'),
            default=instance.scenario,
        )
        parser.add_argument(
            'journey_order',
            type=str,
            case_sensitive=False,
            help='the sort order of the journeys in jormungandr',
            choices=['arrival_time', 'departure_time'],
            location=('json', 'values'),
            default=instance.journey_order,
        )
        parser.add_argument(
            'max_walking_duration_to_pt',
            type=int,
            help='the maximum duration of walking in fallback section',
            location=('json', 'values'),
            default=instance.max_walking_duration_to_pt,
        )
        parser.add_argument(
            'max_bike_duration_to_pt',
            type=int,
            help='the maximum duration of bike in fallback section',
            location=('json', 'values'),
            default=instance.max_bike_duration_to_pt,
        )
        parser.add_argument(
            'max_bss_duration_to_pt',
            type=int,
            help='the maximum duration of bss in fallback section',
            location=('json', 'values'),
            default=instance.max_bss_duration_to_pt,
        )
        parser.add_argument(
            'max_car_duration_to_pt',
            type=int,
            help='the maximum duration of car in fallback section',
            location=('json', 'values'),
            default=instance.max_car_duration_to_pt,
        )
        parser.add_argument(
            'max_car_no_park_duration_to_pt',
            type=int,
            help='the maximum duration of car in fallback section when parking aren\'t used',
            location=('json', 'values'),
            default=instance.max_car_no_park_duration_to_pt,
        )
        parser.add_argument(
            'max_nb_transfers',
            type=int,
            help='the maximum number of transfers in a journey',
            location=('json', 'values'),
            default=instance.max_nb_transfers,
        )
        parser.add_argument(
            'walking_speed',
            type=float,
            help='the walking speed',
            location=('json', 'values'),
            default=instance.walking_speed,
        )
        parser.add_argument(
            'bike_speed',
            type=float,
            help='the biking speed',
            location=('json', 'values'),
            default=instance.bike_speed,
        )
        parser.add_argument(
            'bss_speed',
            type=float,
            help='the speed of bss',
            location=('json', 'values'),
            default=instance.bss_speed,
        )
        parser.add_argument(
            'car_speed',
            type=float,
            help='the speed of car',
            location=('json', 'values'),
            default=instance.car_speed,
        )
        parser.add_argument(
            'car_no_park_speed',
            type=float,
            help='the speed of car when parking aren\'t used',
            location=('json', 'values'),
            default=instance.car_no_park_speed,
        )
        parser.add_argument(
            'min_bike',
            type=int,
            help='minimum duration of bike fallback',
            location=('json', 'values'),
            default=instance.min_bike,
        )
        parser.add_argument(
            'min_bss',
            type=int,
            help='minimum duration of bss fallback',
            location=('json', 'values'),
            default=instance.min_bss,
        )
        parser.add_argument(
            'min_car',
            type=int,
            help='minimum duration of car fallback',
            location=('json', 'values'),
            default=instance.min_car,
        )
        parser.add_argument(
            'successive_physical_mode_to_limit_id',
            type=str,
            help='the id of physical_mode to limit succession, as sent by kraken to jormungandr,'
            ' used by _max_successive_physical_mode rule',
            location=('json', 'values'),
            default=instance.successive_physical_mode_to_limit_id,
        )

        parser.add_argument(
            'max_duration',
            type=int,
            help='latest time point of research, in second',
            location=('json', 'values'),
            default=instance.max_duration,
        )

        parser.add_argument(
            'walking_transfer_penalty',
            type=int,
            help='transfer penalty, in second',
            location=('json', 'values'),
            default=instance.walking_transfer_penalty,
        )

        parser.add_argument(
            'night_bus_filter_max_factor',
            type=float,
            help='night bus filter param',
            location=('json', 'values'),
            default=instance.night_bus_filter_max_factor,
        )

        parser.add_argument(
            'night_bus_filter_base_factor',
            type=int,
            help='night bus filter param',
            location=('json', 'values'),
            default=instance.night_bus_filter_base_factor,
        )
        parser.add_argument(
            'priority',
            type=int,
            help='instance priority',
            location=('json', 'values'),
            default=instance.priority,
        )
        parser.add_argument(
            'bss_provider',
            type=inputs.boolean,
            help='bss provider activation',
            location=('json', 'values'),
            default=instance.bss_provider,
        )
        parser.add_argument(
            'full_sn_geometries',
            type=inputs.boolean,
            help='activation of full geometries',
            location=('json', 'values'),
            default=instance.full_sn_geometries,
        )
        parser.add_argument(
            'is_free',
            type=inputs.boolean,
            help='instance doesn\'t require authorization to be used',
            location=('json', 'values'),
            default=instance.is_free,
        )
        parser.add_argument(
            'is_open_data',
            type=inputs.boolean,
            help='instance only use open data',
            location=('json', 'values'),
            default=instance.is_open_data,
        )
        parser.add_argument(
            'import_stops_in_mimir',
            type=inputs.boolean,
            help='import stops in global autocomplete',
            location=('json', 'values'),
            default=instance.import_stops_in_mimir,
        )
        parser.add_argument(
            'import_ntfs_in_mimir',
            type=inputs.boolean,
            help='import ntfs data in global autocomplete',
            location=('json', 'values'),
            default=instance.import_ntfs_in_mimir,
        )
        parser.add_argument(
            'min_nb_journeys',
            type=int,
            help='minimum number of different suggested journeys',
            location=('json', 'values'),
            default=instance.min_nb_journeys,
        )
        parser.add_argument(
            'max_nb_journeys',
            type=int,
            required=False,
            help='maximum number of different suggested journeys',
            location=('json', 'values'),
        )
        parser.add_argument(
            'min_journeys_calls',
            type=int,
            help='minimum number of calls to kraken',
            location=('json', 'values'),
            default=instance.min_journeys_calls,
        )
        parser.add_argument(
            'max_successive_physical_mode',
            type=int,
            required=False,
            help='maximum number of successive physical modes in an itinerary',
            location=('json', 'values'),
        )
        parser.add_argument(
            'final_line_filter',
            type=inputs.boolean,
            help='filter on vj using same lines and same stops',
            location=('json', 'values'),
            default=instance.final_line_filter,
        )
        parser.add_argument(
            'max_extra_second_pass',
            type=int,
            help='maximum number of second pass to get more itineraries',
            location=('json', 'values'),
            default=instance.max_extra_second_pass,
        )

        parser.add_argument(
            'max_nb_crowfly_by_mode',
            type=dict,
            help='maximum nb of crowfly, used before computing the fallback matrix,' ' in distributed scenario',
            location=('json', 'values'),
            default=instance.max_nb_crowfly_by_mode,
        )

        parser.add_argument(
            'autocomplete_backend',
            type=str,
            case_sensitive=False,
            help='the name of the backend used by jormungandr for the autocompletion',
            choices=['kraken', 'bragi'],
            location=('json', 'values'),
            default=instance.autocomplete_backend,
        )

        parser.add_argument(
<<<<<<< HEAD
            'additional_time_after_first_section_taxi',
            type=int,
            help='additionnal time after the taxi section when used as first section mode',
            location=('json', 'values'),
            default=instance.additional_time_after_first_section_taxi,
        )

        parser.add_argument(
            'additional_time_before_last_section_taxi',
            type=int,
            help='additionnal time before the taxi section when used as last section mode',
            location=('json', 'values'),
            default=instance.additional_time_before_last_section_taxi,
=======
            'max_additional_connections',
            type=int,
            help='maximum number of connections allowed in journeys',
            location=('json', 'values'),
            default=instance.max_additional_connections,
        )

        parser.add_argument(
            'car_park_provider',
            type=inputs.boolean,
            help='boolean to activate / deactivate call to car parking provider',
            location=('json', 'values'),
            default=instance.car_park_provider,
>>>>>>> 75ece1bd
        )

        args = parser.parse_args()

        try:

            def map_args_to_instance(attr_name):
                setattr(instance, attr_name, args[attr_name])

            map(
                map_args_to_instance,
                [
                    'scenario',
                    'journey_order',
                    'max_walking_duration_to_pt',
                    'max_bike_duration_to_pt',
                    'max_bss_duration_to_pt',
                    'max_car_duration_to_pt',
                    'max_car_no_park_duration_to_pt',
                    'max_nb_transfers',
                    'walking_speed',
                    'bike_speed',
                    'bss_speed',
                    'car_speed',
                    'car_no_park_speed',
                    'min_bike',
                    'min_bss',
                    'min_car',
                    'max_duration',
                    'walking_transfer_penalty',
                    'night_bus_filter_max_factor',
                    'night_bus_filter_base_factor',
                    'successive_physical_mode_to_limit_id',
                    'priority',
                    'bss_provider',
                    'full_sn_geometries',
                    'is_free',
                    'is_open_data',
                    'import_stops_in_mimir',
                    'import_ntfs_in_mimir',
                    'min_nb_journeys',
                    'max_nb_journeys',
                    'min_journeys_calls',
                    'max_successive_physical_mode',
                    'final_line_filter',
                    'max_extra_second_pass',
                    'autocomplete_backend',
<<<<<<< HEAD
                    'additional_time_after_first_section_taxi',
                    'additional_time_before_last_section_taxi',
=======
                    'max_additional_connections',
                    'car_park_provider',
>>>>>>> 75ece1bd
                ],
            )
            max_nb_crowfly_by_mode = args.get('max_nb_crowfly_by_mode')
            import copy

            new = copy.deepcopy(instance.max_nb_crowfly_by_mode)
            new.update(max_nb_crowfly_by_mode)
            instance.max_nb_crowfly_by_mode = new
            db.session.commit()
        except Exception:
            logging.exception("fail")
            raise
        return marshal(instance, instance_fields)


class User(flask_restful.Resource):
    def get(self, user_id=None):
        parser = reqparse.RequestParser()
        parser.add_argument(
            'disable_geojson', type=inputs.boolean, default=True, help='remove geojson from the response'
        )
        if user_id:
            args = parser.parse_args()
            g.disable_geojson = args['disable_geojson']
            user = models.User.query.get_or_404(user_id)

            return marshal(user, user_fields_full)
        else:
            parser.add_argument('login', type=unicode, required=False, case_sensitive=False, help='login')
            parser.add_argument('email', type=unicode, required=False, case_sensitive=False, help='email')
            parser.add_argument('key', type=unicode, required=False, case_sensitive=False, help='key')
            parser.add_argument('end_point_id', type=int)
            parser.add_argument('block_until', type=datetime_format, required=False, case_sensitive=False)

            args = parser.parse_args()
            g.disable_geojson = args['disable_geojson']

            if args['key']:
                logging.debug(args['key'])
                users = models.User.get_from_token(args['key'], datetime.now())
                return marshal(users, user_fields)
            else:
                del args['disable_geojson']
                # dict comprehension would be better, but it's not in python 2.6
                filter_params = dict((k, v) for k, v in args.items() if v)

                if filter_params:
                    users = models.User.query.filter_by(**filter_params).all()
                    return marshal(users, user_fields)
                else:
                    users = models.User.query.all()
                    return marshal(users, user_fields)

    def post(self):
        user = None
        parser = reqparse.RequestParser()
        parser.add_argument(
            'login',
            type=unicode,
            required=True,
            case_sensitive=False,
            help='login is required',
            location=('json', 'values'),
        )
        parser.add_argument(
            'email',
            type=unicode,
            required=True,
            case_sensitive=False,
            help='email is required',
            location=('json', 'values'),
        )
        parser.add_argument(
            'block_until',
            type=datetime_format,
            required=False,
            help='end block date access',
            location=('json', 'values'),
        )
        parser.add_argument(
            'end_point_id', type=int, required=False, help='id of the end_point', location=('json', 'values')
        )
        parser.add_argument(
            'billing_plan_id',
            type=int,
            required=False,
            help='id of the billing_plan',
            location=('json', 'values'),
        )
        parser.add_argument(
            'type',
            type=str,
            required=False,
            default='with_free_instances',
            help='type of user: [with_free_instances, without_free_instances, super_user]',
            location=('json', 'values'),
            choices=['with_free_instances', 'without_free_instances', 'super_user'],
        )
        parser.add_argument('shape', type=geojson_argument, required=False, location=('json', 'values'))
        parser.add_argument('default_coord', type=CoordFormat(), required=False, location=('json', 'values'))
        args = parser.parse_args()

        if not validate_email(
            args['email'],
            check_mx=current_app.config['EMAIL_CHECK_MX'],
            verify=current_app.config['EMAIL_CHECK_SMTP'],
        ):
            return ({'error': 'email invalid'}, 400)

        end_point = None
        if args['end_point_id']:
            end_point = models.EndPoint.query.get(args['end_point_id'])
        else:
            end_point = models.EndPoint.get_default()

        if not end_point:
            return ({'error': 'end_point doesn\'t exist'}, 400)

        if args['billing_plan_id']:
            billing_plan = models.BillingPlan.query.get(args['billing_plan_id'])
        else:
            billing_plan = models.BillingPlan.get_default(end_point)

        if not billing_plan:
            return ({'error': 'billing plan doesn\'t exist'}, 400)

        try:
            user = models.User(login=args['login'], email=args['email'], block_until=args['block_until'])
            user.type = args['type']
            user.end_point = end_point
            user.billing_plan = billing_plan
            user.shape = ujson.dumps(args['shape'])
            user.default_coord = args['default_coord']
            db.session.add(user)
            db.session.commit()

            tyr_user_event = TyrUserEvent()
            tyr_user_event.request(user, "create_user")

            return marshal(user, user_fields_full)
        except (sqlalchemy.exc.IntegrityError, sqlalchemy.orm.exc.FlushError):
            return ({'error': 'duplicate user'}, 409)
        except Exception:
            logging.exception("fail")
            raise

    def put(self, user_id):
        user = models.User.query.get_or_404(user_id)
        parser = reqparse.RequestParser()
        parser.add_argument(
            'login',
            type=unicode,
            required=False,
            default=user.login,
            case_sensitive=False,
            help='user identifier',
            location=('json', 'values'),
        )
        parser.add_argument(
            'email',
            type=unicode,
            required=False,
            default=user.email,
            case_sensitive=False,
            help='email is required',
            location=('json', 'values'),
        )
        parser.add_argument(
            'type',
            type=str,
            required=False,
            default=user.type,
            location=('json', 'values'),
            help='type of user: [with_free_instances, without_free_instances, super_user]',
            choices=['with_free_instances', 'without_free_instances', 'super_user'],
        )
        parser.add_argument(
            'end_point_id',
            type=int,
            default=user.end_point_id,
            help='id of the end_point',
            location=('json', 'values'),
        )
        parser.add_argument(
            'block_until',
            type=datetime_format,
            required=False,
            help='block until argument is not correct',
            location=('json', 'values'),
        )
        parser.add_argument(
            'billing_plan_id',
            type=int,
            default=user.billing_plan_id,
            help='billing id of the end_point',
            location=('json', 'values'),
        )
        parser.add_argument(
            'shape',
            type=geojson_argument,
            default=ujson.loads(user.shape),
            required=False,
            location=('json', 'values'),
        )
        parser.add_argument('default_coord', type=CoordFormat(), required=False, location=('json', 'values'))
        args = parser.parse_args()

        if not validate_email(
            args['email'],
            check_mx=current_app.config['EMAIL_CHECK_MX'],
            verify=current_app.config['EMAIL_CHECK_SMTP'],
        ):
            return ({'error': 'email invalid'}, 400)

        end_point = models.EndPoint.query.get(args['end_point_id'])
        billing_plan = models.BillingPlan.query.get_or_404(args['billing_plan_id'])

        if not end_point:
            return ({'error': 'end_point doesn\'t exist'}, 400)

        if not billing_plan:
            return ({'error': 'billing_plan doesn\'t exist'}, 400)

        # If the user gives the empty object, we don't change the
        # shape. This is because the empty object can be outputed by
        # GET to express "there is a shape, but I don't show it to you
        # as you don't care". We want that giving the result of GET to
        # PUT doesn't change anything. That explain this strangeness.
        if args['shape'] == {}:
            args['shape'] = ujson.loads(user.shape)

        try:
            last_login = user.login
            user.email = args['email']
            user.login = args['login']
            user.type = args['type']
            user.block_until = args['block_until']
            user.end_point = end_point
            user.billing_plan = billing_plan
            user.shape = ujson.dumps(args['shape'])
            user.default_coord = args['default_coord']
            db.session.commit()

            tyr_user_event = TyrUserEvent()
            tyr_user_event.request(user, "update_user", last_login)

            return marshal(user, user_fields_full)
        except (sqlalchemy.exc.IntegrityError, sqlalchemy.orm.exc.FlushError):
            return ({'error': 'duplicate user'}, 409)  # Conflict
        except Exception:
            logging.exception("fail")
            raise

    def delete(self, user_id):
        user = models.User.query.get_or_404(user_id)
        try:
            db.session.delete(user)
            db.session.commit()

            tyr_user_event = TyrUserEvent()
            tyr_user_event.request(user, "delete_user")

        except Exception:
            logging.exception("fail")
            raise
        return ({}, 204)


class Key(flask_restful.Resource):
    def __init__(self):
        pass

    @marshal_with(key_fields)
    def get(self, user_id, key_id=None):
        try:
            return models.User.query.get_or_404(user_id).keys.all()
        except Exception:
            logging.exception("fail")
            raise

    @marshal_with(user_fields_full)
    def post(self, user_id):
        parser = reqparse.RequestParser()
        parser.add_argument(
            'valid_until',
            type=inputs.date,
            required=False,
            help='end validity date of the key',
            location=('json', 'values'),
        )
        parser.add_argument(
            'app_name',
            type=str,
            required=True,
            help='app name associated to this key',
            location=('json', 'values'),
        )
        args = parser.parse_args()
        user = models.User.query.get_or_404(user_id)
        try:
            user.add_key(args['app_name'], valid_until=args['valid_until'])
            db.session.commit()
        except Exception:
            logging.exception("fail")
            raise
        return user

    @marshal_with(user_fields_full)
    def delete(self, user_id, key_id):
        user = models.User.query.get_or_404(user_id)
        try:
            key = user.keys.filter_by(id=key_id).first()
            if not key:
                abort(404)
            db.session.delete(key)
            db.session.commit()
        except Exception:
            logging.exception("fail")
            raise
        return user

    @marshal_with(user_fields_full)
    def put(self, user_id, key_id):
        parser = reqparse.RequestParser()
        parser.add_argument(
            'valid_until',
            type=inputs.date,
            required=False,
            help='end validity date of the key',
            location=('json', 'values'),
        )
        parser.add_argument(
            'app_name',
            type=str,
            required=True,
            help='app name associated to this key',
            location=('json', 'values'),
        )
        args = parser.parse_args()
        user = models.User.query.get_or_404(user_id)
        try:
            key = user.keys.filter_by(id=key_id).first()
            if not key:
                abort(404)
            if args['valid_until']:
                key.valid_until = args['valid_until']
            key.app_name = args['app_name']
            db.session.commit()
        except Exception:
            logging.exception("fail")
            raise
        return user


class Authorization(flask_restful.Resource):
    def __init__(self):
        pass

    def delete(self, user_id):
        parser = reqparse.RequestParser()
        parser.add_argument(
            'api_id', type=int, required=True, help='api_id is required', location=('json', 'values')
        )
        parser.add_argument(
            'instance_id', type=int, required=True, help='instance_id is required', location=('json', 'values')
        )
        args = parser.parse_args()

        try:
            user = models.User.query.get_or_404(user_id)
            authorizations = [
                a
                for a in user.authorizations
                if a.api_id == args['api_id'] and a.instance_id == args['instance_id']
            ]
            if not authorizations:
                abort(404)
            for authorization in authorizations:
                db.session.delete(authorization)
            db.session.commit()
        except Exception:
            logging.exception("fail")
            raise
        return marshal(user, user_fields_full)

    def post(self, user_id):
        parser = reqparse.RequestParser()
        parser.add_argument(
            'api_id', type=int, required=True, help='api_id is required', location=('json', 'values')
        )
        parser.add_argument(
            'instance_id', type=int, required=True, help='instance_id is required', location=('json', 'values')
        )
        args = parser.parse_args()

        user = models.User.query.get_or_404(user_id)
        api = models.Api.query.get_or_404(args['api_id'])
        instance = models.Instance.query.get_or_404(args['instance_id'])

        try:
            authorization = models.Authorization()
            authorization.user = user
            authorization.api = api
            authorization.instance = instance
            user.authorizations.append(authorization)
            db.session.add(authorization)
            db.session.commit()
        except (sqlalchemy.exc.IntegrityError, sqlalchemy.orm.exc.FlushError):
            return ({'error': 'duplicate entry'}, 409)
        except Exception:
            logging.exception("fail")
            raise
        return marshal(user, user_fields_full)


class EndPoint(flask_restful.Resource):
    @marshal_with(end_point_fields)
    def get(self):
        return models.EndPoint.query.all()

    def post(self):
        parser = reqparse.RequestParser()
        parser.add_argument('name', type=unicode, required=True, help='name of the endpoint', location=('json'))
        args = parser.parse_args()

        try:
            end_point = models.EndPoint()
            end_point.name = args['name']
            if 'hostnames' in request.json:
                for host in request.json['hostnames']:
                    end_point.hosts.append(models.Host(host))

            db.session.add(end_point)
            db.session.commit()

            tyr_end_point_event = EndPointEventMessage(EndPointEventMessage.CREATE, end_point)
            tyr_events_rabbit_mq = TyrEventsRabbitMq()
            tyr_events_rabbit_mq.request(tyr_end_point_event)

        except (sqlalchemy.exc.IntegrityError, sqlalchemy.orm.exc.FlushError) as e:
            return ({'error': str(e)}, 409)
        except Exception:
            logging.exception("fail")
            raise
        return marshal(end_point, end_point_fields)

    def put(self, id):
        end_point = models.EndPoint.query.get_or_404(id)
        parser = reqparse.RequestParser()
        parser.add_argument(
            'name', type=unicode, default=end_point.name, help='name of the endpoint', location=('json')
        )
        args = parser.parse_args()

        try:
            old_name = end_point.name
            end_point.name = args['name']
            if 'hostnames' in request.json:
                end_point.hosts = []
                for host in request.json['hostnames']:
                    end_point.hosts.append(models.Host(host))

            db.session.commit()

            tyr_end_point_event = EndPointEventMessage(EndPointEventMessage.UPDATE, end_point, old_name)
            tyr_events_rabbit_mq = TyrEventsRabbitMq()
            tyr_events_rabbit_mq.request(tyr_end_point_event)

        except (sqlalchemy.exc.IntegrityError, sqlalchemy.orm.exc.FlushError) as e:
            return ({'error': str(e)}, 409)
        except Exception:
            logging.exception("fail")
            raise
        return marshal(end_point, end_point_fields)

    def delete(self, id):
        end_point = models.EndPoint.query.get_or_404(id)
        try:
            db.session.delete(end_point)
            db.session.commit()

            tyr_end_point_event = EndPointEventMessage(EndPointEventMessage.DELETE, end_point)
            tyr_events_rabbit_mq = TyrEventsRabbitMq()
            tyr_events_rabbit_mq.request(tyr_end_point_event)

        except Exception:
            logging.exception("fail")
            raise
        return ({}, 204)


class TravelerProfile(flask_restful.Resource):
    """
    Traveler profile api for creating updating and removing
    """

    def __init__(self):
        # fallback modes
        fb_modes = ['walking', 'car', 'bss', 'bike', 'ridesharing']

        parser = reqparse.RequestParser()
        parser.add_argument('walking_speed', type=PositiveFloat(), required=False, location=('json', 'values'))
        parser.add_argument('bike_speed', type=PositiveFloat(), required=False, location=('json', 'values'))
        parser.add_argument('bss_speed', type=PositiveFloat(), required=False, location=('json', 'values'))
        parser.add_argument('car_speed', type=PositiveFloat(), required=False, location=('json', 'values'))
        parser.add_argument('wheelchair', type=BooleanType(), required=False, location=('json', 'values'))
        parser.add_argument(
            'max_walking_duration_to_pt',
            type=PositiveFloat(),
            required=False,
            help='in second',
            location=('json', 'values'),
        )
        parser.add_argument(
            'max_bike_duration_to_pt',
            type=PositiveFloat(),
            required=False,
            help='in second',
            location=('json', 'values'),
        )
        parser.add_argument(
            'max_bss_duration_to_pt',
            type=PositiveFloat(),
            required=False,
            help='in second',
            location=('json', 'values'),
        )
        parser.add_argument(
            'max_car_duration_to_pt',
            type=PositiveFloat(),
            required=False,
            help='in second',
            location=('json', 'values'),
        )
        parser.add_argument(
            'first_section_mode[]',
            type=OptionValue(fb_modes),
            case_sensitive=False,
            required=False,
            action='append',
            dest='first_section_mode',
            location='values',
        )
        parser.add_argument(
            'last_section_mode[]',
            type=OptionValue(fb_modes),
            case_sensitive=False,
            required=False,
            action='append',
            dest='last_section_mode',
            location='values',
        )

        # flask parser returns a list for first_section_mode and last_section_mode
        parser.add_argument(
            'first_section_mode', type=OptionValue(fb_modes), action='append', required=False, location='json'
        )
        parser.add_argument(
            'last_section_mode', type=OptionValue(fb_modes), action='append', required=False, location='json'
        )

        self.args = parser.parse_args()

    def check_resources(f):
        @wraps(f)
        def wrapper(*args, **kwds):
            tp = kwds.get('traveler_type')
            if tp in acceptable_traveler_types:
                return f(*args, **kwds)
            return (
                {'error': 'traveler profile: {0} is not one of in {1}'.format(tp, acceptable_traveler_types)},
                400,
            )

        return wrapper

    @marshal_with(traveler_profile)
    @check_resources
    def get(self, name=None, traveler_type=None):
        try:
            traveler_profiles = []
            # If traveler_type is not specified, we return all existent traveler profiles of this instance
            if traveler_type is None:
                traveler_profiles += models.TravelerProfile.get_all_by_coverage(coverage=name)
            else:
                profile = models.TravelerProfile.get_by_coverage_and_type(
                    coverage=name, traveler_type=traveler_type
                )
                if profile:
                    traveler_profiles.append(profile)

            if traveler_profiles:
                return traveler_profiles
            return {'error': 'No matching traveler profiles are found in db'}, 404
        except (sqlalchemy.exc.IntegrityError, sqlalchemy.orm.exc.FlushError) as e:
            return {'error': str(e)}, 409
        except Exception:
            logging.exception("fail")
            raise

    @marshal_with(traveler_profile)
    @check_resources
    def post(self, name=None, traveler_type=None):
        try:
            instance = models.Instance.get_by_name(name)
            if instance is None:
                return {'error': "Coverage: {0} doesn't exist".format(name)}
            profile = models.TravelerProfile()
            profile.coverage_id = instance.id
            for (attr, default_value) in default_traveler_profile_params[traveler_type].iteritems():
                # override hardcoded values by args if args are not None
                value = default_value if self.args.get(attr) is None else self.args.get(attr)
                setattr(profile, attr, value)
            db.session.add(profile)
            db.session.commit()
            return profile
        except (sqlalchemy.exc.IntegrityError, sqlalchemy.orm.exc.FlushError) as e:
            return {'error': str(e)}, 409
        except Exception:
            logging.exception("fail")
            raise

    @marshal_with(traveler_profile)
    @check_resources
    def put(self, name=None, traveler_type=None):
        profile = models.TravelerProfile.get_by_coverage_and_type(name, traveler_type)
        if profile is None:
            return {'error': 'Non profile is found to update'}, 404
        try:
            for (attr, args_value) in self.args.iteritems():
                # override hardcoded values by args if args are not None
                if args_value is not None:
                    setattr(profile, attr, args_value)
            db.session.commit()
            return profile
        except (sqlalchemy.exc.IntegrityError, sqlalchemy.orm.exc.FlushError) as e:
            return {'error': str(e)}, 409
        except Exception:
            logging.exception("fail")
            raise

    @check_resources
    def delete(self, name=None, traveler_type=None):
        profile = models.TravelerProfile.get_by_coverage_and_type(name, traveler_type)
        if profile is None:
            return (
                {'error': 'Instance: {0} has no such profile: {1} in db to delete'.format(name, traveler_type)},
                400,
            )
        try:
            db.session.delete(profile)
            db.session.commit()
            return '', 204
        except sqlalchemy.orm.exc.FlushError as e:
            return {'error': str(e)}, 409
        except sqlalchemy.orm.exc.UnmappedInstanceError:
            return {'error': 'no such profile in db to delete'}, 400
        except Exception:
            logging.exception("fail")
            raise


class BillingPlan(flask_restful.Resource):
    def get(self, billing_plan_id=None):
        if billing_plan_id:
            billing_plan = models.BillingPlan.query.get_or_404(billing_plan_id)
            return marshal(billing_plan, billing_plan_fields_full)
        else:
            billing_plans = models.BillingPlan.query.all()
            return marshal(billing_plans, billing_plan_fields_full)

    def post(self):
        parser = reqparse.RequestParser()
        parser.add_argument(
            'name',
            type=unicode,
            required=True,
            case_sensitive=False,
            help='name is required',
            location=('json', 'values'),
        )
        parser.add_argument(
            'max_request_count',
            type=int,
            required=False,
            help='max request count for this billing plan',
            location=('json', 'values'),
        )
        parser.add_argument(
            'max_object_count',
            type=int,
            required=False,
            help='max object count for this billing plan',
            location=('json', 'values'),
        )
        parser.add_argument(
            'default',
            type=bool,
            required=False,
            default=True,
            help='if this plan is the default one',
            location=('json', 'values'),
        )
        parser.add_argument(
            'end_point_id', type=int, required=False, help='id of the end_point', location=('json', 'values')
        )
        args = parser.parse_args()

        if args['end_point_id']:
            end_point = models.EndPoint.query.get(args['end_point_id'])
        else:
            end_point = models.EndPoint.get_default()

        if not end_point:
            return ({'error': 'end_point doesn\'t exist'}, 400)

        try:
            billing_plan = models.BillingPlan(
                name=args['name'],
                max_request_count=args['max_request_count'],
                max_object_count=args['max_object_count'],
                default=args['default'],
            )
            billing_plan.end_point = end_point
            db.session.add(billing_plan)
            db.session.commit()
            return marshal(billing_plan, billing_plan_fields_full)
        except Exception:
            logging.exception("fail")
            raise

    def put(self, billing_plan_id=None):
        billing_plan = models.BillingPlan.query.get_or_404(billing_plan_id)
        parser = reqparse.RequestParser()
        parser.add_argument(
            'name',
            type=unicode,
            required=False,
            default=billing_plan.name,
            case_sensitive=False,
            location=('json', 'values'),
        )
        parser.add_argument(
            'max_request_count',
            type=int,
            required=False,
            default=billing_plan.max_request_count,
            help='max request count for this billing plan',
            location=('json', 'values'),
        )
        parser.add_argument(
            'max_object_count',
            type=int,
            required=False,
            default=billing_plan.max_object_count,
            help='max object count for this billing plan',
            location=('json', 'values'),
        )
        parser.add_argument(
            'default',
            type=bool,
            required=False,
            default=billing_plan.default,
            help='if this plan is the default one',
            location=('json', 'values'),
        )
        parser.add_argument(
            'end_point_id',
            type=int,
            default=billing_plan.end_point_id,
            help='id of the end_point',
            location=('json', 'values'),
        )
        args = parser.parse_args()

        end_point = models.EndPoint.query.get(args['end_point_id'])
        if not end_point:
            return ({'error': 'end_point doesn\'t exist'}, 400)

        try:
            billing_plan.name = args['name']
            billing_plan.max_request_count = args['max_request_count']
            billing_plan.max_object_count = args['max_object_count']
            billing_plan.default = args['default']
            billing_plan.end_point = end_point
            db.session.commit()
            return marshal(billing_plan, billing_plan_fields_full)
        except Exception:
            logging.exception("fail")
            raise

    def delete(self, billing_plan_id=None):
        billing_plan = models.BillingPlan.query.get_or_404(billing_plan_id)
        try:
            db.session.delete(billing_plan)
            db.session.commit()
        except (sqlalchemy.exc.IntegrityError, sqlalchemy.orm.exc.FlushError):
            return ({'error': 'billing_plan used'}, 409)  # Conflict
        except Exception:
            logging.exception("fail")
            raise
        return ({}, 204)


class AutocompleteParameter(flask_restful.Resource):
    def get(self, name=None):
        if name:
            autocomplete_param = models.AutocompleteParameter.query.filter_by(name=name).first_or_404()
            return marshal(autocomplete_param, autocomplete_parameter_fields)
        else:
            autocomplete_params = models.AutocompleteParameter.query.all()
            return marshal(autocomplete_params, autocomplete_parameter_fields)

    def post(self):
        parser = reqparse.RequestParser()
        parser.add_argument(
            'name',
            type=unicode,
            required=True,
            case_sensitive=False,
            help='name is required',
            location=('json', 'values'),
        )
        parser.add_argument(
            'street',
            type=str,
            required=False,
            default='OSM',
            help='source for street: [OSM]',
            location=('json', 'values'),
            choices=utils.street_source_types,
        )
        parser.add_argument(
            'address',
            type=str,
            required=False,
            default='BANO',
            help='source for address: [BANO, OpenAddresses]',
            location=('json', 'values'),
            choices=utils.address_source_types,
        )
        parser.add_argument(
            'poi',
            type=str,
            required=False,
            default='OSM',
            help='source for poi: [FUSIO, OSM]',
            location=('json', 'values'),
            choices=utils.poi_source_types,
        )
        parser.add_argument(
            'admin',
            type=str,
            required=False,
            default='OSM',
            help='source for admin: {}'.format(utils.admin_source_types),
            location=('json', 'values'),
            choices=utils.admin_source_types,
        )
        parser.add_argument('admin_level', type=int, action='append', required=False)

        args = parser.parse_args()

        try:
            autocomplete_parameter = models.AutocompleteParameter()
            autocomplete_parameter.name = args['name']
            autocomplete_parameter.street = args['street']
            autocomplete_parameter.address = args['address']
            autocomplete_parameter.poi = args['poi']
            autocomplete_parameter.admin = args['admin']
            autocomplete_parameter.admin_level = args['admin_level']
            db.session.add(autocomplete_parameter)
            db.session.commit()
            create_autocomplete_depot.delay(autocomplete_parameter.name)

        except (sqlalchemy.exc.IntegrityError, sqlalchemy.orm.exc.FlushError):
            return ({'error': 'duplicate name'}, 409)
        except Exception:
            logging.exception("fail")
            raise
        return marshal(autocomplete_parameter, autocomplete_parameter_fields)

    def put(self, name=None):
        autocomplete_param = models.AutocompleteParameter.query.filter_by(name=name).first_or_404()
        parser = reqparse.RequestParser()
        parser.add_argument(
            'street',
            type=str,
            required=False,
            default=autocomplete_param.street,
            help='source for street: {}'.format(utils.street_source_types),
            location=('json', 'values'),
            choices=utils.street_source_types,
        )
        parser.add_argument(
            'address',
            type=str,
            required=False,
            default=autocomplete_param.address,
            help='source for address: {}'.format(utils.address_source_types),
            location=('json', 'values'),
            choices=utils.address_source_types,
        )
        parser.add_argument(
            'poi',
            type=str,
            required=False,
            default=autocomplete_param.poi,
            help='source for poi: {}'.format(utils.poi_source_types),
            location=('json', 'values'),
            choices=utils.poi_source_types,
        )
        parser.add_argument(
            'admin',
            type=str,
            required=False,
            default=autocomplete_param.admin,
            help='source for admin: {}'.format(utils.admin_source_types),
            location=('json', 'values'),
            choices=utils.admin_source_types,
        )
        parser.add_argument(
            'admin_level', type=int, action='append', required=False, default=autocomplete_param.admin_level
        )

        args = parser.parse_args()

        try:
            autocomplete_param.street = args['street']
            autocomplete_param.address = args['address']
            autocomplete_param.poi = args['poi']
            autocomplete_param.admin = args['admin']
            autocomplete_param.admin_level = args['admin_level']
            db.session.commit()
            create_autocomplete_depot.delay(autocomplete_param.name)

        except Exception:
            logging.exception("fail")
            raise
        return marshal(autocomplete_param, autocomplete_parameter_fields)

    def delete(self, name=None):
        autocomplete_param = models.AutocompleteParameter.query.filter_by(name=name).first_or_404()
        try:
            remove_autocomplete_depot.delay(name)
            db.session.delete(autocomplete_param)
            db.session.commit()
        except Exception:
            logging.exception("fail")
            raise
        return ({}, 204)


class InstanceDataset(flask_restful.Resource):
    def get(self, instance_name):
        parser = reqparse.RequestParser()
        parser.add_argument(
            'count',
            type=int,
            required=False,
            help='number of last dataset to dump per type',
            location=('json', 'values'),
            default=1,
        )
        args = parser.parse_args()
        instance = models.Instance.get_by_name(instance_name)
        datasets = instance.last_datasets(args['count'])

        return marshal(datasets, dataset_field)


class AutocompleteDataset(flask_restful.Resource):
    def get(self, ac_instance_name):
        parser = reqparse.RequestParser()
        parser.add_argument(
            'count',
            type=int,
            required=False,
            help='number of last dataset to dump per type',
            location=('json', 'values'),
            default=1,
        )
        args = parser.parse_args()
        instance = models.AutocompleteParameter.query.filter_by(name=ac_instance_name).first_or_404()
        datasets = instance.last_datasets(args['count'])

        return marshal(datasets, dataset_field)


class AutocompleteUpdateData(flask_restful.Resource):
    def post(self, ac_instance_name):
        instance = models.AutocompleteParameter.query.filter_by(name=ac_instance_name).first_or_404()

        if not request.files:
            return marshal({'error': {'message': 'the Data file is missing'}}, error_fields), 400

        content = request.files['file']
        logger = get_instance_logger(instance)
        logger.info('content received: %s', content)
        filename = save_in_tmp(content)
        _, job = import_autocomplete([filename], instance)
        job = models.db.session.merge(job)  # reatache the object
        return marshal({'job': job}, one_job_fields), 200


class DeleteDataset(flask_restful.Resource):
    def delete(self, instance_name, type):

        instance = models.Instance.get_by_name(instance_name)
        if instance:
            res = instance.delete_dataset(_type=type)
            if res:
                return_msg = 'All {} datasets deleted for instance {}'.format(type, instance_name)
            else:
                return_msg = 'No {} dataset to be deleted for instance {}'.format(type, instance_name)
            return_status = 200
        else:
            return_msg = "No instance found for : {}".format(instance_name)
            return_status = 404

        return {'action': return_msg}, return_status


class MigrateFromPoiToOsm(flask_restful.Resource):
    def put(self, instance_name):
        instance = models.Instance.get_by_name(instance_name)
        if instance:
            instance_conf = load_instance_config(instance_name)
            connection_string = "postgres://{u}:{pw}@{h}:{port}/{db}".format(
                u=instance_conf.pg_username,
                pw=instance_conf.pg_password,
                h=instance_conf.pg_host,
                db=instance_conf.pg_dbname,
                port=instance_conf.pg_port,
            )
            engine = sqlalchemy.create_engine(connection_string)

            engine.execute("""UPDATE navitia.parameters SET parse_pois_from_osm = TRUE""").close()

            return_msg = 'Parameter parse_pois_from_osm activated'
            return_status = 200
        else:
            return_msg = "No instance found for : {}".format(instance_name)
            return_status = 404

        return {'action': return_msg}, return_status


def check_db():
    cities_db = sqlalchemy.create_engine(current_app.config['CITIES_DATABASE_URI'])
    try:
        cities_db.connect()
        result = cities_db.execute("SELECT version_num FROM alembic_version")
        for row in result:
            return row['version_num']
    except Exception as e:
        logging.exception("cities db not created : {}".format(e.message))
        return None


class CitiesStatus(flask_restful.Resource):
    def get(self):
        if not current_app.config['CITIES_DATABASE_URI']:
            return {'message': 'cities db not configured'}, 404
        msg = check_db()
        if msg:
            return {'message': 'cities db alembic version = {}'.format(msg)}, 200
        else:
            return {'message': 'cities db not reachable'}, 404


class Cities(flask_restful.Resource):
    def post(self):
        if not check_db():
            return {'message': 'cities db not reachable'}, 404

        parser = reqparse.RequestParser()
        parser.add_argument('file', type=werkzeug.FileStorage, location='files')
        args = parser.parse_args()

        if not args['file']:
            logging.info("No file provided")
            return {'message': 'No file provided'}, 400

        f = args['file']
        file_name = f.filename
        file_path = str(os.path.join(os.path.abspath(current_app.config['CITIES_OSM_FILE_PATH']), file_name))
        f.save(file_path)

        logging.info("file: {}".format(f))

        if COSMOGONY_REGEXP.match(file_name):
            # it's a cosmogony file, we import it with cosmogony2cities
            cosmogony2cities.delay(file_path)
        else:
            # we import it the 'old' way, with cities
            cities.delay(file_path)

        return {'message': 'OK'}, 200


class BssProvider(flask_restful.Resource):
    @marshal_with(bss_provider_list_fields)
    def get(self, id=None):
        if id:
            try:
                return {'bss_providers': [models.BssProvider.find_by_id(id)]}
            except sqlalchemy.orm.exc.NoResultFound:
                return {'bss_providers': []}, 404
        else:
            return {'bss_providers': models.BssProvider.all()}

    def post(self, id=None):
        if not id:
            abort(400, status="error", message='id is required')

        try:
            input_json = request.get_json(force=True, silent=False)
            # TODO validate input
        except BadRequest:
            abort(400, status="error", message='Incorrect json provided')

        provider = models.BssProvider(id, input_json)
        try:
            models.db.session.add(provider)
            models.db.session.commit()
        except sqlalchemy.exc.IntegrityError as ex:
            abort(400, status="error", message=str(ex))
        return marshal(provider, bss_provider_fields), 201

    def put(self, id=None):
        if not id:
            abort(400, status="error", message='id is required')

        try:
            input_json = request.get_json(force=True, silent=False)
            # TODO validate input
        except BadRequest:
            abort(400, status="error", message='Incorrect json provided')

        try:
            provider = models.BssProvider.find_by_id(id)
            status = 200
        except sqlalchemy.orm.exc.NoResultFound:
            provider = models.BssProvider(id)
            models.db.session.add(provider)
            status = 201

        provider.from_json(input_json)
        try:
            models.db.session.commit()
        except sqlalchemy.exc.IntegrityError as ex:
            abort(400, status="error", message=str(ex))
        return marshal(provider, bss_provider_fields), status

    def delete(self, id=None):
        if not id:
            abort(400, status="error", message='id is required')
        try:
            provider = models.BssProvider.find_by_id(id)
            provider.discarded = True
            models.db.session.commit()
            return None, 204
        except sqlalchemy.orm.exc.NoResultFound:
            abort(404, status="error", message='object not found')<|MERGE_RESOLUTION|>--- conflicted
+++ resolved
@@ -543,7 +543,6 @@
         )
 
         parser.add_argument(
-<<<<<<< HEAD
             'additional_time_after_first_section_taxi',
             type=int,
             help='additionnal time after the taxi section when used as first section mode',
@@ -557,7 +556,9 @@
             help='additionnal time before the taxi section when used as last section mode',
             location=('json', 'values'),
             default=instance.additional_time_before_last_section_taxi,
-=======
+        )
+
+        parser.add_argument(
             'max_additional_connections',
             type=int,
             help='maximum number of connections allowed in journeys',
@@ -571,7 +572,6 @@
             help='boolean to activate / deactivate call to car parking provider',
             location=('json', 'values'),
             default=instance.car_park_provider,
->>>>>>> 75ece1bd
         )
 
         args = parser.parse_args()
@@ -619,13 +619,10 @@
                     'final_line_filter',
                     'max_extra_second_pass',
                     'autocomplete_backend',
-<<<<<<< HEAD
                     'additional_time_after_first_section_taxi',
                     'additional_time_before_last_section_taxi',
-=======
                     'max_additional_connections',
                     'car_park_provider',
->>>>>>> 75ece1bd
                 ],
             )
             max_nb_crowfly_by_mode = args.get('max_nb_crowfly_by_mode')
