--- conflicted
+++ resolved
@@ -54,11 +54,7 @@
 
 
 SET(KRAKEN_VERSION_MAJOR 0)
-<<<<<<< HEAD
-SET(KRAKEN_VERSION_MINOR 70)
-=======
 SET(KRAKEN_VERSION_MINOR 71)
->>>>>>> c973ae4a
 SET(KRAKEN_VERSION_PATCH 0)
 
 #ajout a l'include path le repertoirre de compilation, pour géré le config.h
