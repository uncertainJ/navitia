--- conflicted
+++ resolved
@@ -11,15 +11,9 @@
     set(Boost_FIND_QUIETLY TRUE)
 endif()
 
-<<<<<<< HEAD
-SET(KRAKEN_VERSION_MAJOR 0)
-SET(KRAKEN_VERSION_MINOR 102)
-SET(KRAKEN_VERSION_PATCH 2)
-=======
 SET(KRAKEN_VERSION_MAJOR 1)
 SET(KRAKEN_VERSION_MINOR 0)
 SET(KRAKEN_VERSION_PATCH 0)
->>>>>>> 0c2c7b44
 
 IF(NOT CMAKE_BUILD_TYPE)
    SET(CMAKE_BUILD_TYPE Debug)
