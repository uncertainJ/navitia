/* Copyright © 2001-2014, Canal TP and/or its affiliates. All rights reserved.

This file is part of Navitia,
    the software to build cool stuff with public transport.

Hope you'll enjoy and contribute to this project,
    powered by Canal TP (www.canaltp.fr).
Help us simplify mobility and open public transport:
    a non ending quest to the responsive locomotion way of traveling!

LICENCE: This program is free software; you can redistribute it and/or modify
it under the terms of the GNU Affero General Public License as published by
the Free Software Foundation, either version 3 of the License, or
(at your option) any later version.

This program is distributed in the hope that it will be useful,
but WITHOUT ANY WARRANTY; without even the implied warranty of
MERCHANTABILITY or FITNESS FOR A PARTICULAR PURPOSE. See the
GNU Affero General Public License for more details.

You should have received a copy of the GNU Affero General Public License
along with this program. If not, see <http://www.gnu.org/licenses/>.

Stay tuned using
twitter @navitia
IRC #navitia on freenode
https://groups.google.com/d/forum/navitia
www.navitia.io
*/

#define BOOST_TEST_DYN_LINK
#define BOOST_TEST_MODULE ptref_ng_test

#include <boost/test/unit_test.hpp>
#include "tests/utils_test.h"
#include "ptreferential/ptreferential_ng.h"
#include "ptreferential/ptreferential.h"
#include "ed/build_helper.h"
#include "type/pt_data.h"
#include "kraken/apply_disruption.h"

#include <boost/range/algorithm/transform.hpp>
#include <memory>

using namespace navitia::ptref;
using navitia::type::disruption::Tag;
using navitia::type::Type_e;
using navitia::type::OdtLevel_e;
using navitia::type::make_indexes;
using boost::posix_time::time_period;

namespace {
    static void assert_expr(const std::string& to_parse, const std::string& expected) {
        const ast::Expr expr = parse(to_parse);
        std::stringstream ss;
        ss << expr;
        BOOST_CHECK_EQUAL(ss.str(), expected);
    }

    std::string get_disruption_name(navitia::idx_t id, const navitia::type::Data & data) {
        auto impact = data.pt_data->disruption_holder.get_impact(id);
        BOOST_REQUIRE(impact && impact->disruption);
        return impact->disruption->uri;
    }
} // namespace

BOOST_AUTO_TEST_CASE(parse_pred) {
    assert_expr("  all  ", "all");
    assert_expr("  empty  ", "empty");
    assert_expr("line . a ( ) ", "line.a()");
    assert_expr(
        R"#(vehicle_journey . has_code ( external_code , "OIF:42" ) )#",
        R"#(vehicle_journey.has_code("external_code", "OIF:42"))#"
    );
    assert_expr(R"#(stop_area . uri ( "OIF:42" ) )#", R"#(stop_area.uri("OIF:42"))#");
    assert_expr(R"#(stop_area . uri = "OIF:42" )#", R"#(stop_area.uri("OIF:42"))#");
    assert_expr(R"#(stop_area . uri = OIF:42 )#", R"#(stop_area.uri("OIF:42"))#");
    assert_expr(R"#(stop_area . uri = foo )#", R"#(stop_area.uri("foo"))#");
    assert_expr(R"#(stop_area . uri = 42 )#", R"#(stop_area.uri("42"))#");
    assert_expr(R"#(stop_area . uri = 1ee7_: )#", R"#(stop_area.uri("1ee7_:"))#");
    assert_expr(
        R"#(stop_point.within(42, -2.2;4.9e-2))#",
        R"#(stop_point.within("42", "-2.2;4.9e-2"))#"
    );
    assert_expr(
        R"#(stop_point.coord DWITHIN (-2.2, 4.9e-2, 42))#",
        R"#(stop_point.within("42", "-2.2;4.9e-2"))#"
    );
}

BOOST_AUTO_TEST_CASE(parse_expr) {
    assert_expr(" all - empty - all ", "(all - (empty - all))");
    assert_expr(" all and empty and all ", "(all AND (empty AND all))");
    assert_expr(" all or empty or all ", "(all OR (empty OR all))");
    assert_expr("all and all or empty and all", "((all AND all) OR (empty AND all))");
    assert_expr(
        "all and all or empty and all or empty and all",
        "((all AND all) OR ((empty AND all) OR (empty AND all)))"
    );
    assert_expr("all - all and empty - all", "((all - all) AND (empty - all))");
    assert_expr("all - all or empty - all", "((all - all) OR (empty - all))");
    assert_expr(
        "all - all and empty - empty or empty - all",
        "(((all - all) AND (empty - empty)) OR (empty - all))"
    );
    assert_expr(" ( all ) ", "all");
    assert_expr("( all and all ) - ( empty and all )", "((all AND all) - (empty AND all))");
    assert_expr("( all and all ) - ( empty or all ) ", "((all AND all) - (empty OR all))");
    assert_expr("get line <- all", "(GET line <- all)");
    assert_expr(
        "get line <- empty and get stop_area <- all",
        "(GET line <- (empty AND (GET stop_area <- all)))"
    );
}

BOOST_AUTO_TEST_CASE(parse_str) {
    assert_expr(R"#(a.a(""))#", R"#(a.a(""))#");
    assert_expr(R"#(a.a("foo"))#", R"#(a.a("foo"))#");
    assert_expr(R"#(a.a("\""))#", R"#(a.a("\""))#");
    assert_expr(R"#(a.a("\\"))#", R"#(a.a("\\"))#");
    assert_expr(R"#(a.a("  "))#", R"#(a.a("  "))#");
}

BOOST_AUTO_TEST_CASE(parse_legacy_tests) {
    assert_expr("stop_areas.uri=42", "stop_areas.uri(\"42\")");
    assert_expr("line.code=42", "line.code(\"42\")");
    assert_expr("  stop_areas.uri    =  42    ", "stop_areas.uri(\"42\")");
    assert_expr(
        "stop_areas.uri = 42 and  line.name=bus",
        "(stop_areas.uri(\"42\") AND line.name(\"bus\"))"
    );

    // escaped values
    assert_expr("stop_areas.uri=\"42\"", "stop_areas.uri(\"42\")");
    assert_expr("stop_areas.uri=\"4-2\"", "stop_areas.uri(\"4-2\")");
    assert_expr("stop_areas.uri=\"4|2\"", "stop_areas.uri(\"4|2\")");
    assert_expr("stop_areas.uri=\"42.\"", "stop_areas.uri(\"42.\")");
    assert_expr("stop_areas.uri=\"42 12\"", "stop_areas.uri(\"42 12\")");
    assert_expr("stop_areas.uri=\"  42  \"", "stop_areas.uri(\"  42  \")");
    assert_expr("stop_areas.uri=\"4&2\"", "stop_areas.uri(\"4&2\")");

    // exception
    BOOST_CHECK_THROW(parse(""), parsing_error);
    BOOST_CHECK_THROW(parse("mouuuhh bliiii"), parsing_error);
    BOOST_CHECK_THROW(parse("stop_areas.uri==42"), parsing_error);

    // escaped string
    assert_expr("stop_areas.uri=\"bob the coolest\"", "stop_areas.uri(\"bob the coolest\")");
    assert_expr("stop_areas.uri=\"bob the coolést\"", "stop_areas.uri(\"bob the coolést\")");
    assert_expr(R"(stop_areas.uri="bob the \"coolést\"")", R"(stop_areas.uri("bob the \"coolést\""))");
    assert_expr(R"(stop_areas.uri="bob the \\ er")", R"(stop_areas.uri("bob the \\ er"))");
    assert_expr(R"(vehicle_journey.has_headsign("john"))", R"(vehicle_journey.has_headsign("john"))");
    assert_expr(R"(vehicle_journey.has_disruption())", R"(vehicle_journey.has_disruption())");
}

BOOST_AUTO_TEST_CASE(parse_deprecated_features) {
    BOOST_CHECK_THROW(parse("stop_areas HAVING (line.uri=1)"), parsing_error);
    BOOST_CHECK_THROW(parse("line.uri>=2"), parsing_error);
    BOOST_CHECK_THROW(parse("line.uri<=2"), parsing_error);
    BOOST_CHECK_THROW(parse("line.uri<>2"), parsing_error);
    BOOST_CHECK_THROW(parse("AFTER(stop_area.uri=stop2)"), parsing_error);
}

static void assert_odt_level(const Type_e requested_type,
                             const std::string& request,
                             const OdtLevel_e odt_level,
                             const std::string& expected) {
    const auto req = make_request(requested_type, request, {}, odt_level, {}, {}, {});
    assert_expr(req, expected);
}

BOOST_AUTO_TEST_CASE(make_request_odt_level) {
    assert_odt_level(Type_e::VehicleJourney, "", OdtLevel_e::all, "all");
    assert_odt_level(Type_e::VehicleJourney, "", OdtLevel_e::zonal, "all");
    assert_odt_level(Type_e::Line, "", OdtLevel_e::all, "all");
    assert_odt_level(Type_e::Line, "", OdtLevel_e::zonal, "(all AND line.odt_level(\"zonal\"))");
    assert_odt_level(Type_e::Line, "all or all", OdtLevel_e::zonal,
                     "((all OR all) AND line.odt_level(\"zonal\"))");
}

static void assert_since_until(const Type_e requested_type,
                               const std::string& request,
                               const std::string& since_str,
                               const std::string& until_str,
                               const std::string& expected) {
    boost::optional<boost::posix_time::ptime> since, until;
    if (!since_str.empty()) { since = boost::posix_time::from_iso_string(since_str); }
    if (!until_str.empty()) { until = boost::posix_time::from_iso_string(until_str); }
    const auto req = make_request(requested_type, request, {}, OdtLevel_e::all, since, until, {});
    assert_expr(req, expected);
}

BOOST_AUTO_TEST_CASE(make_request_since_until) {
    assert_since_until(Type_e::Line, "", "", "", "all");
    assert_since_until(Type_e::Line, "", "20180714T1337", "20180714T1338", "all");
    assert_since_until(
        Type_e::VehicleJourney, "", "20180714T1337", "20180714T1338",
        R"((all AND vehicle_journey.between("20180714T133700Z", "20180714T133800Z")))"
    );
    assert_since_until(
        Type_e::VehicleJourney, "", "20180714T1337", "",
        R"((all AND vehicle_journey.since("20180714T133700Z")))"
    );
    assert_since_until(
        Type_e::VehicleJourney, "", "", "20180714T1338",
        R"((all AND vehicle_journey.until("20180714T133800Z")))"
    );
    assert_since_until(
        Type_e::Impact, "", "20180714T1337", "20180714T1338",
        R"((all AND disruption.between("20180714T133700Z", "20180714T133800Z")))"
    );
    assert_since_until(
        Type_e::Impact, "", "20180714T1337", "",
        R"((all AND disruption.since("20180714T133700Z")))"
    );
    assert_since_until(
        Type_e::Impact, "", "", "20180714T1338",
        R"((all AND disruption.until("20180714T133800Z")))"
    );
    assert_since_until(
        Type_e::Impact, "all or all", "", "20180714T1338",
        R"(((all OR all) AND disruption.until("20180714T133800Z")))"
    );
}

static void assert_forbidden(const Type_e requested_type,
                             const std::string& request,
                             const std::vector<std::string>& forbidden,
                             const std::string& expected) {
    ed::builder b("20180710");
    b.generate_dummy_basis();
    b.finish();
    const auto req = make_request(requested_type, request, forbidden, OdtLevel_e::all, {}, {}, *b.data);
    assert_expr(req, expected);
}

BOOST_AUTO_TEST_CASE(make_request_forbidden_uris) {
    assert_forbidden(Type_e::Line, "", {}, "all");
    assert_forbidden(Type_e::Line, "", {"Bus"}, R"((all - commercial_mode.id("Bus")))");
    assert_forbidden(Type_e::Line, "", {"Bus", "0x1"},
                     R"((all - (commercial_mode.id("Bus") OR commercial_mode.id("0x1"))))");
    assert_forbidden(Type_e::Line, "all or all", {"Bus", "0x1"},
                     R"(((all OR all) - (commercial_mode.id("Bus") OR commercial_mode.id("0x1"))))");
}

BOOST_AUTO_TEST_CASE(make_request_odt_level_forbidden_uris) {
    ed::builder b("20180710");
    b.generate_dummy_basis();
    b.finish();
    const auto req = make_request(Type_e::Line, "all or all", {"Bus", "0x1"}, OdtLevel_e::zonal, {}, {}, *b.data);
    assert_expr(req, R"((((all OR all) AND line.odt_level("zonal")) - (commercial_mode.id("Bus") OR commercial_mode.id("0x1"))))");
}

BOOST_AUTO_TEST_CASE(make_request_since_forbidden_uris) {
    ed::builder b("20180710");
    b.generate_dummy_basis();
    b.finish();
    const auto req = make_request(Type_e::Impact,
                                  "all or all",
                                  {"Bus", "0x1"},
                                  OdtLevel_e::all,
                                  boost::posix_time::from_iso_string("20180714T1337"),
                                  {},
                                  *b.data);
    assert_expr(req, R"((((all OR all) AND disruption.since("20180714T133700Z")) - (commercial_mode.id("Bus") OR commercial_mode.id("0x1"))))");
}

BOOST_AUTO_TEST_CASE(ng_specific_features) {
    ed::builder b("20180710");
    b.generate_dummy_basis();
    b.vj("A")("stop0", 700)("stop1", 800)("stop2", 900);
    b.vj("B")("stop2", 700)("stop3", 800)("stop4", 900);
    b.vj("C")("stop1", 700)("stop3", 800)("stop5", 900);
    b.finish();
    b.data->pt_data->build_uri();

    auto indexes = make_query_ng(Type_e::StopArea, "get vehicle_journey <- stop_area.id=stop2",
                                 {}, OdtLevel_e::all, {}, {}, *b.data);
    BOOST_CHECK_EQUAL_RANGE(indexes, make_indexes({0, 1, 2, 3, 4}));

    indexes = make_query_ng(Type_e::StopArea,
                            "(get vehicle_journey <- stop_area.id=stop2) - stop_area.id=stop2",
                            {}, OdtLevel_e::all, {}, {}, *b.data);
    BOOST_CHECK_EQUAL_RANGE(indexes, make_indexes({0, 1, 3, 4}));

    indexes = make_query_ng(Type_e::StopArea, "all", {}, OdtLevel_e::all, {}, {}, *b.data);
    BOOST_CHECK_EQUAL_RANGE(indexes, make_indexes({0, 1, 2, 3, 4, 5}));

    indexes = make_query_ng(Type_e::StopArea, "empty", {}, OdtLevel_e::all, {}, {}, *b.data);
    BOOST_CHECK_EQUAL_RANGE(indexes, make_indexes({}));

    indexes = make_query_ng(Type_e::StopArea, "all and empty", {}, OdtLevel_e::all, {}, {}, *b.data);
    BOOST_CHECK_EQUAL_RANGE(indexes, make_indexes({}));

    indexes = make_query_ng(Type_e::StopArea, "stop_area.id=stop2 or stop_area.id=stop5",
                            {}, OdtLevel_e::all, {}, {}, *b.data);
    BOOST_CHECK_EQUAL_RANGE(indexes, make_indexes({2, 5}));
}

BOOST_AUTO_TEST_CASE(get_connection) {
    ed::builder b("20180710");
    b.generate_dummy_basis();
    b.vj("A")("stop0", 700)("stop1", 800);
    b.vj("B")("stop2", 900)("stop3", 1000);
    b.connection("stop1", "stop2", 50);
    b.connection("stop2", "stop1", 50);
    b.data->pt_data->build_uri();
    b.data->pt_data->sort_and_index();
    b.finish();
    b.data->build_raptor();

    auto indexes = make_query_ng(Type_e::Line, "(get connection <- line.id=A) - line.id=A",
                                 {}, OdtLevel_e::all, {}, {}, *b.data);
    BOOST_REQUIRE_EQUAL(indexes.size(), 1);
    BOOST_REQUIRE_EQUAL(b.data->pt_data->lines.at(*indexes.begin())->uri, "B");
}

BOOST_AUTO_TEST_CASE(get_disruption_by_tag) {
    ed::builder b("20180710");
    b.generate_dummy_basis();

    navitia::apply_disruption(
        b.disrupt(nt::RTLevel::RealTime, "disrupt_0")
        .tag("my_tag")
        .impact()
        .severity(nt::disruption::Effect::NO_SERVICE)
        .get_disruption(), *b.data->pt_data, *b.data->meta);

    b.finish();
    b.data->pt_data->sort_and_index();
    b.data->pt_data->build_uri();
    b.data->build_raptor();

    auto indexes = make_query_ng(Type_e::Impact, "disruption.tag=\"my_tag name\"",
                                  {}, OdtLevel_e::all, {}, {}, *b.data);

    BOOST_REQUIRE_EQUAL(indexes.size(), 1);

    auto idx = *indexes.begin();
    BOOST_CHECK_EQUAL( get_disruption_name(idx, *b.data), "disrupt_0");
}

BOOST_AUTO_TEST_CASE(get_disruptions_with_multiple_tags) {
    ed::builder b("20180710");
    b.generate_dummy_basis();

    navitia::apply_disruption(
        b.disrupt(nt::RTLevel::RealTime, "disrupt_0")
        .tag("tag_0")
        .impact()
        .severity(nt::disruption::Effect::NO_SERVICE)
        .get_disruption(), *b.data->pt_data, *b.data->meta);
    navitia::apply_disruption(
        b.disrupt(nt::RTLevel::RealTime, "disrupt_1")
        .tag("tag_1")
        .impact()
        .severity(nt::disruption::Effect::NO_SERVICE)
        .get_disruption(), *b.data->pt_data, *b.data->meta);
    navitia::apply_disruption(
        b.disrupt(nt::RTLevel::RealTime, "disrupt_2")
        .tag("tag_2")
        .impact()
        .severity(nt::disruption::Effect::NO_SERVICE)
        .get_disruption(), *b.data->pt_data, *b.data->meta);

    b.finish();
    b.data->pt_data->sort_and_index();
    b.data->pt_data->build_uri();
    b.data->build_raptor();

<<<<<<< HEAD
    auto indexes = make_query_ng(Type_e::Impact,
                                "disruption.tags(\"tag_0 name\", \"tag_2 name\")",
                                {}, OdtLevel_e::all, {}, {}, *b.data);
=======
    auto indexes = make_query_ng(Type_e::Impact, "disruption.tags(\"tag_0 name\",\"tag_2 name\")",
                                  {}, OdtLevel_e::all, {}, {}, *b.data);
>>>>>>> 1951ece6
    BOOST_CHECK_EQUAL(indexes.size(), 2);

    std::vector<std::string> disruption_names;
    boost::range::transform(indexes, std::back_inserter(disruption_names),
                            [&b](const navitia::idx_t id) {
        return get_disruption_name(id, *b.data);
    });

    auto expected_disruption_names = {"disrupt_0", "disrupt_2"};
    BOOST_CHECK_EQUAL_RANGE(disruption_names, expected_disruption_names);

}<|MERGE_RESOLUTION|>--- conflicted
+++ resolved
@@ -368,14 +368,9 @@
     b.data->pt_data->build_uri();
     b.data->build_raptor();
 
-<<<<<<< HEAD
     auto indexes = make_query_ng(Type_e::Impact,
                                 "disruption.tags(\"tag_0 name\", \"tag_2 name\")",
                                 {}, OdtLevel_e::all, {}, {}, *b.data);
-=======
-    auto indexes = make_query_ng(Type_e::Impact, "disruption.tags(\"tag_0 name\",\"tag_2 name\")",
-                                  {}, OdtLevel_e::all, {}, {}, *b.data);
->>>>>>> 1951ece6
     BOOST_CHECK_EQUAL(indexes.size(), 2);
 
     std::vector<std::string> disruption_names;
