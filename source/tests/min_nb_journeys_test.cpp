--- conflicted
+++ resolved
@@ -107,8 +107,6 @@
 	b.lines["B"]->color = "5AC8BC";
 	b.lines["B"]->text_color = "FFFFFF";
 
-<<<<<<< HEAD
-
     // journey 3
     // adding new vjs to test timeframe_duration and max_nb_journeys
 	// All those vj start their service on 20180315
@@ -128,7 +126,7 @@
     b.lines["C"]->code = "C";
 	b.lines["C"]->color = "AAC2B1";
 	b.lines["C"]->text_color = "FFFFFF";
-=======
+
     // journey 3
     b.vj("N", "111111", "", false, "vj6")("stop_point:sa1:s1", "15:00"_t, "15:01"_t)("stop_point:sa3:s1", "15:04"_t, "15:05"_t);
 
@@ -136,7 +134,7 @@
     b.lines["N"]->code = "N";
 	b.lines["N"]->color = "BC5AC8";
 	b.lines["N"]->text_color = "FFFFFF";
->>>>>>> 8f3be065
+
 
     // build data
     b.data->complete();
