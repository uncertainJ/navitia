--- conflicted
+++ resolved
@@ -169,12 +169,14 @@
 struct SP {
     using StopPointCodes = std::map<std::string, std::vector<std::string>>;
 
-    static navitia::type::StopPoint* create_stop_point(
-            builder& b, navitia::type::StopArea* sa,
-            const std::string& name,
-            const StopPointCodes& codes = {},
-            double x = 0, double y = 0, bool wheelchair_boarding = true,
-            bool bike_accepted = true);
+    static navitia::type::StopPoint* create_stop_point(builder& b,
+                                                       navitia::type::StopArea* sa,
+                                                       const std::string& name,
+                                                       const StopPointCodes& codes = {},
+                                                       double x = 0,
+                                                       double y = 0,
+                                                       bool wheelchair_boarding = true,
+                                                       bool bike_accepted = true);
 };
 
 struct SA {
@@ -191,19 +193,13 @@
        bool bike_accepted = true);
 
     /// Create a stopPoint in the current stopArea
-<<<<<<< HEAD
-    SA & operator()(const std::string & sp_name, double x = 0, double y = 0, bool wheelchair_boarding = true,
-                    bool bike_accepted = true);
-
-    SA & operator()(const std::string& sp_name,
-                    const SP::StopPointCodes& codes);
-=======
     SA& operator()(const std::string& sp_name,
                    double x = 0,
                    double y = 0,
                    bool wheelchair_boarding = true,
                    bool bike_accepted = true);
->>>>>>> a56c572b
+
+    SA& operator()(const std::string& sp_name, const SP::StopPointCodes& codes);
 };
 
 struct DisruptionCreator;
