#include "ed_persistor.h"

namespace bg = boost::gregorian;

namespace ed{

void EdPersistor::persist(const ed::Data& data, const navitia::type::MetaData& meta){

    this->lotus.start_transaction();

    std::cout << "début : vider toutes les tables (TRUNCATE)!" << std::endl;
    this->clean_db();

    std::cout << "début : block insert!" << std::endl;
    this->insert_metadata(meta);
    this->insert_networks(data.networks);
    this->insert_commercial_modes(data.commercial_modes);
    this->insert_physical_modes(data.physical_modes);
    this->insert_companies(data.companies);
    this->insert_contributors(data.contributors);

    this->insert_sa_sp_properties(data);
    this->insert_stop_areas(data.stop_areas);
    this->insert_stop_points(data.stop_points);

    this->insert_lines(data.lines);
    this->insert_routes(data.routes);
    this->insert_journey_patterns(data.journey_patterns);

    this->insert_validity_patterns(data.validity_patterns);
    this->insert_vehicle_properties(data.vehicle_journeys);
    this->insert_vehicle_journeys(data.vehicle_journeys);

    this->insert_journey_pattern_point(data.journey_pattern_points);

    this->insert_stop_times(data.stops);

    //@TODO: les connections ont des doublons, en attendant que ce soit corrigé, on ne les enregistre pas
    this->insert_stop_point_connections(data.stop_point_connections);
    //this->insert_journey_pattern_point_connections(data.journey_pattern_point_connections);
    this->insert_alias(data.alias);
    this->insert_synonyms(data.synonymes);
    std::cout << "fin : block insert!" << std::endl;
    this->build_relation();
    this->lotus.commit();
    std::cout << "fin : commit!" << std::endl;


}

void EdPersistor::insert_metadata(const navitia::type::MetaData& meta){
    std::string request = "insert into navitia.parameters (beginning_date, end_date) VALUES ('" + bg::to_iso_extended_string(meta.production_date.begin()) +
        "', '" + bg::to_iso_extended_string(meta.production_date.end()) + "');";
    PQclear(this->lotus.exec(request));
}

void EdPersistor::build_relation(){
    PQclear(this->lotus.exec("SELECT georef.match_stop_area_to_admin()", "", PGRES_TUPLES_OK));
    PQclear(this->lotus.exec("SELECT georef.match_stop_point_to_admin();", "", PGRES_TUPLES_OK));
}

void EdPersistor::clean_db(){
    PQclear(this->lotus.exec("TRUNCATE navitia.stop_area, navitia.line, navitia.company, navitia.physical_mode, navitia.contributor, navitia.alias,navitia.synonym,"
                "navitia.commercial_mode, navitia.vehicle_properties, navitia.properties, navitia.validity_pattern, navitia.network, navitia.parameters, navitia.connection CASCADE"));
}

void EdPersistor::insert_networks(const std::vector<types::Network*>& networks){
    this->lotus.prepare_bulk_insert("navitia.network", {"id", "uri", "name", "comment"});
    for(types::Network* net : networks){
        std::vector<std::string> values;
        values.push_back(std::to_string(net->idx));
        values.push_back(net->uri);
        values.push_back(net->name);
        values.push_back(net->comment);
        this->lotus.insert(values);
    }
    this->lotus.finish_bulk_insert();
}

void EdPersistor::insert_commercial_modes(const std::vector<types::CommercialMode*>& commercial_modes){
    this->lotus.prepare_bulk_insert("navitia.commercial_mode", {"id", "uri", "name"});
    for(types::CommercialMode* mode : commercial_modes){
        std::vector<std::string> values;
        values.push_back(std::to_string(mode->idx));
        values.push_back(mode->uri);
        values.push_back(mode->name);
        this->lotus.insert(values);
    }
    this->lotus.finish_bulk_insert();
}

void EdPersistor::insert_physical_modes(const std::vector<types::PhysicalMode*>& physical_modes){
    this->lotus.prepare_bulk_insert("navitia.physical_mode", {"id", "uri", "name"});
    for(types::PhysicalMode* mode : physical_modes){
        std::vector<std::string> values;
        values.push_back(std::to_string(mode->idx));
        values.push_back(mode->uri);
        values.push_back(mode->name);
        this->lotus.insert(values);
    }
    this->lotus.finish_bulk_insert();
}

void EdPersistor::insert_companies(const std::vector<types::Company*>& companies){
    this->lotus.prepare_bulk_insert("navitia.company", {"id", "uri", "name", "comment", "address_name", "address_number",
                                    "address_type_name", "phone_number","mail", "website", "fax"});
    for(types::Company* company : companies){
        std::vector<std::string> values;
        values.push_back(std::to_string(company->idx));
        values.push_back(company->uri);
        values.push_back(company->name);
        values.push_back(company->comment);
        values.push_back(company->address_name);
        values.push_back(company->address_number);
        values.push_back(company->address_type_name);
        values.push_back(company->phone_number);
        values.push_back(company->mail);
        values.push_back(company->website);
        values.push_back(company->fax);
        this->lotus.insert(values);
    }
    this->lotus.finish_bulk_insert();
}

void EdPersistor::insert_contributors(const std::vector<types::Contributor*>& contributors){
    this->lotus.prepare_bulk_insert("navitia.contributor", {"id", "uri", "name"});
    for(types::Contributor* contributor : contributors){
        std::vector<std::string> values;
        values.push_back(std::to_string(contributor->idx));
        values.push_back(contributor->uri);
        values.push_back(contributor->name);
        this->lotus.insert(values);
    }
    this->lotus.finish_bulk_insert();
}

void EdPersistor::insert_sa_sp_properties(const ed::Data& data){
    this->lotus.prepare_bulk_insert("navitia.properties", {"id", "wheelchair_boarding", "sheltered", "elevator", "escalator",
                                    "bike_accepted","bike_depot", "visual_announcement", "audible_announcement",
                                    "appropriate_escort", "appropriate_signage"});
    std::vector<navitia::type::idx_t> to_insert;
    for(types::StopArea* sa : data.stop_areas){
        navitia::type::idx_t idx = sa->to_ulog();
        if(!binary_search(to_insert.begin(), to_insert.end(), idx)){
            std::vector<std::string> values;
            values.push_back(std::to_string(idx));
            values.push_back(std::to_string(sa->wheelchair_boarding()));
            values.push_back(std::to_string(sa->sheltered()));
            values.push_back(std::to_string(sa->elevator()));
            values.push_back(std::to_string(sa->escalator()));
            values.push_back(std::to_string(sa->bike_accepted()));
            values.push_back(std::to_string(sa->bike_depot()));
            values.push_back(std::to_string(sa->visual_announcement()));
            values.push_back(std::to_string(sa->audible_announcement()));
            values.push_back(std::to_string(sa->appropriate_escort()));
            values.push_back(std::to_string(sa->appropriate_signage()));
            this->lotus.insert(values);
            to_insert.push_back(idx);
            std::sort(to_insert.begin(), to_insert.end());
        }
    }
    for(types::StopPoint* sp : data.stop_points){
        navitia::type::idx_t idx = sp->to_ulog();
        if(!binary_search(to_insert.begin(), to_insert.end(), idx)){
            std::vector<std::string> values;
            values.push_back(std::to_string(idx));
            values.push_back(std::to_string(sp->wheelchair_boarding()));
            values.push_back(std::to_string(sp->sheltered()));
            values.push_back(std::to_string(sp->elevator()));
            values.push_back(std::to_string(sp->escalator()));
            values.push_back(std::to_string(sp->bike_accepted()));
            values.push_back(std::to_string(sp->bike_depot()));
            values.push_back(std::to_string(sp->visual_announcement()));
            values.push_back(std::to_string(sp->audible_announcement()));
            values.push_back(std::to_string(sp->appropriate_escort()));
            values.push_back(std::to_string(sp->appropriate_signage()));
            this->lotus.insert(values);
            to_insert.push_back(idx);
            std::sort(to_insert.begin(), to_insert.end());
        }
    }
    for(types::StopPointConnection* connection : data.stop_point_connections){
        navitia::type::idx_t idx = connection->to_ulog();
        if(!binary_search(to_insert.begin(), to_insert.end(), idx)){
            std::vector<std::string> values;
            values.push_back(std::to_string(idx));
            values.push_back(std::to_string(connection->wheelchair_boarding()));
            values.push_back(std::to_string(connection->sheltered()));
            values.push_back(std::to_string(connection->elevator()));
            values.push_back(std::to_string(connection->escalator()));
            values.push_back(std::to_string(connection->bike_accepted()));
            values.push_back(std::to_string(connection->bike_depot()));
            values.push_back(std::to_string(connection->visual_announcement()));
            values.push_back(std::to_string(connection->audible_announcement()));
            values.push_back(std::to_string(connection->appropriate_escort()));
            values.push_back(std::to_string(connection->appropriate_signage()));
            this->lotus.insert(values);
            to_insert.push_back(idx);
            std::sort(to_insert.begin(), to_insert.end());
        }
    }
    this->lotus.finish_bulk_insert();
}

void EdPersistor::insert_stop_areas(const std::vector<types::StopArea*>& stop_areas){
    this->lotus.prepare_bulk_insert("navitia.stop_area", {"id", "uri", "name", "coord", "comment", "properties_id"});

    for(types::StopArea* sa : stop_areas){
        std::vector<std::string> values;
        values.push_back(std::to_string(sa->idx));
        values.push_back(sa->uri);
        values.push_back(sa->name);
        values.push_back("POINT(" + std::to_string(sa->coord.lon()) + " " + std::to_string(sa->coord.lat()) + ")");
        values.push_back(sa->comment);
        values.push_back(std::to_string(sa->to_ulog()));
        this->lotus.insert(values);
    }

    this->lotus.finish_bulk_insert();
}

void EdPersistor::insert_stop_points(const std::vector<types::StopPoint*>& stop_points){
    this->lotus.prepare_bulk_insert("navitia.stop_point", {"id", "uri", "name", "coord", "comment", "fare_zone", "stop_area_id","properties_id"});

    for(types::StopPoint* sp : stop_points){
        std::vector<std::string> values;
        values.push_back(std::to_string(sp->idx));
        values.push_back(sp->uri);
        values.push_back(sp->name);
        values.push_back("POINT(" + std::to_string(sp->coord.lon()) + " " + std::to_string(sp->coord.lat()) + ")");
        values.push_back(sp->comment);
        values.push_back(std::to_string(sp->fare_zone));
        if(sp->stop_area != NULL){
            values.push_back(std::to_string(sp->stop_area->idx));
        }else{
            values.push_back(lotus.null_value);
        }
        values.push_back(std::to_string(sp->to_ulog()));
        this->lotus.insert(values);
    }

    this->lotus.finish_bulk_insert();

}
void EdPersistor::insert_lines(const std::vector<types::Line*>& lines){
    this->lotus.prepare_bulk_insert("navitia.line", {"id", "uri", "name", "comment", "color", "code", "commercial_mode_id", "network_id"});

    for(types::Line* line : lines){
        std::vector<std::string> values;
        values.push_back(std::to_string(line->idx));
        values.push_back(line->uri);
        values.push_back(line->name);
        values.push_back(line->comment);
        values.push_back(line->color);
        values.push_back(line->code);
        if(line->commercial_mode != NULL){
            values.push_back(std::to_string(line->commercial_mode->idx));
        }else{
            values.push_back(lotus.null_value);
        }

        if(line->network != NULL){
            values.push_back(std::to_string(line->network->idx));
        }else{
            values.push_back(lotus.null_value);
        }
        this->lotus.insert(values);
    }

    this->lotus.finish_bulk_insert();

}

void EdPersistor::insert_stop_point_connections(const std::vector<types::StopPointConnection*>& connections){
    this->lotus.prepare_bulk_insert("navitia.connection", {"departure_stop_point_id", "destination_stop_point_id", "connection_type_id",
                                    "duration", "max_duration", "properties_id"});

    //@TODO properties!!
    for(types::StopPointConnection* co : connections){
        std::vector<std::string> values;
        values.push_back(std::to_string(co->departure->idx));
        values.push_back(std::to_string(co->destination->idx));
        values.push_back(std::to_string(static_cast<int>(co->connection_kind)));
        values.push_back(std::to_string(co->duration));
        values.push_back(std::to_string(co->max_duration));
        values.push_back(std::to_string(co->to_ulog()));
        this->lotus.insert(values);
    }
    this->lotus.finish_bulk_insert();
}

void EdPersistor::insert_journey_pattern_point_connections(const std::vector<types::JourneyPatternPointConnection*>& connections){
    this->lotus.prepare_bulk_insert("navitia.journey_pattern_point_connection", {"departure_journey_pattern_point_id",
            "destination_journey_pattern_point_id", "connection_kind_id", "length"});

    //@TODO properties!!
    for(types::JourneyPatternPointConnection* co : connections){
        std::vector<std::string> values;
        values.push_back(std::to_string(co->departure->idx));
        values.push_back(std::to_string(co->destination->idx));
        values.push_back(std::to_string(static_cast<int>(co->connection_kind)));
        values.push_back(std::to_string(co->length));
        this->lotus.insert(values);
    }

    this->lotus.finish_bulk_insert();
}

void EdPersistor::insert_routes(const std::vector<types::Route*>& routes){
    this->lotus.prepare_bulk_insert("navitia.route", {"id", "uri", "name", "comment", "line_id"});

    for(types::Route* route : routes){
        std::vector<std::string> values;
        values.push_back(std::to_string(route->idx));
        values.push_back(route->uri);
        values.push_back(route->name);
        values.push_back(route->comment);
        if(route->line != NULL){
            values.push_back(std::to_string(route->line->idx));
        }else{
            values.push_back(lotus.null_value);
        }
        this->lotus.insert(values);
    }

    this->lotus.finish_bulk_insert();

}

void EdPersistor::insert_journey_patterns(const std::vector<types::JourneyPattern*>& journey_patterns){
    this->lotus.prepare_bulk_insert("navitia.journey_pattern", {"id", "uri", "name", "comment", "physical_mode_id", "is_frequence", "route_id"});

    for(types::JourneyPattern* jp : journey_patterns){
        std::vector<std::string> values;
        values.push_back(std::to_string(jp->idx));
        values.push_back(jp->uri);
        values.push_back(jp->name);
        values.push_back(jp->comment);
        if (jp->physical_mode != NULL){
            values.push_back(std::to_string(jp->physical_mode->idx));
        }else{
            values.push_back(lotus.null_value);
        }
        values.push_back(std::to_string(jp->is_frequence));
        if(jp->route != NULL){
            values.push_back(std::to_string(jp->route->idx));
        }else{
            values.push_back(lotus.null_value);
        }
        this->lotus.insert(values);
    }

    this->lotus.finish_bulk_insert();
}

void EdPersistor::insert_validity_patterns(const std::vector<types::ValidityPattern*>& validity_patterns){
    this->lotus.prepare_bulk_insert("navitia.validity_pattern", {"id", "days"});

    for(types::ValidityPattern* vp : validity_patterns){
        std::vector<std::string> values;
        values.push_back(std::to_string(vp->idx));
        values.push_back(vp->days.to_string());
        this->lotus.insert(values);
    }

    this->lotus.finish_bulk_insert();
}

void EdPersistor::insert_stop_times(const std::vector<types::StopTime*>& stop_times){
    this->lotus.prepare_bulk_insert("navitia.stop_time", {"arrival_time", "departure_time", "local_traffic_zone", "start_time",
                                    "end_time", "headway_sec", "odt", "pick_up_allowed", "drop_off_allowed",
                                    "is_frequency", "journey_pattern_point_id", "vehicle_journey_id", "comment", "date_time_estimated"});

    for(types::StopTime* stop : stop_times){
        std::vector<std::string> values;
        values.push_back(std::to_string(stop->arrival_time));
        values.push_back(std::to_string(stop->departure_time));
        if(stop->local_traffic_zone != navitia::type::invalid_idx){
            values.push_back(std::to_string(stop->local_traffic_zone));
        }else{
            values.push_back(lotus.null_value);
        }
        values.push_back(std::to_string(stop->start_time));
        values.push_back(std::to_string(stop->end_time));
        values.push_back(std::to_string(stop->headway_secs));
        values.push_back(std::to_string(stop->ODT));
        values.push_back(std::to_string(stop->pick_up_allowed));
        values.push_back(std::to_string(stop->drop_off_allowed));        
        values.push_back(std::to_string(stop->is_frequency));

        if(stop->journey_pattern_point != NULL){
            values.push_back(std::to_string(stop->journey_pattern_point->idx));
        }else{
            values.push_back(lotus.null_value);
        }
        if(stop->vehicle_journey != NULL){
            values.push_back(std::to_string(stop->vehicle_journey->idx));
        }else{
            values.push_back(lotus.null_value);
        }
        values.push_back(stop->comment);        
        values.push_back(std::to_string(stop->date_time_estimated));
        this->lotus.insert(values);
    }

    this->lotus.finish_bulk_insert();
}

void EdPersistor::insert_journey_pattern_point(const std::vector<types::JourneyPatternPoint*>& journey_pattern_points){
    this->lotus.prepare_bulk_insert("navitia.journey_pattern_point", {"id", "uri", "name", "comment", "\"order\"", "stop_point_id", "journey_pattern_id"});

    for(types::JourneyPatternPoint* jpp : journey_pattern_points){
        std::vector<std::string> values;
        values.push_back(std::to_string(jpp->idx));
        values.push_back(jpp->uri);
        values.push_back(jpp->name);
        values.push_back(jpp->comment);
        values.push_back(std::to_string(jpp->order));

        if(jpp->stop_point != NULL){
            values.push_back(std::to_string(jpp->stop_point->idx));
        }else{
            values.push_back(lotus.null_value);
        }

        if(jpp->journey_pattern != NULL){
            values.push_back(std::to_string(jpp->journey_pattern->idx));
        }else{
            values.push_back(lotus.null_value);
        }
        this->lotus.insert(values);
    }

    this->lotus.finish_bulk_insert();
}

void EdPersistor::insert_vehicle_properties(const std::vector<types::VehicleJourney*>& vehicle_journeys){
    this->lotus.prepare_bulk_insert("navitia.vehicle_properties", {"id", "wheelchair_accessible",
                                    "bike_accepted", "air_conditioned", "visual_announcement",
                                    "audible_announcement", "appropriate_escort", "appropriate_signage",
                                    "school_vehicle"});

    std::vector<navitia::type::idx_t> to_insert;
    for(types::VehicleJourney* vj : vehicle_journeys){

        navitia::type::idx_t idx = vj->to_ulog();
        if(!binary_search(to_insert.begin(), to_insert.end(), idx)){
            std::vector<std::string> values;
            values.push_back(std::to_string(idx));
            values.push_back(std::to_string(vj->wheelchair_accessible()));
            values.push_back(std::to_string(vj->bike_accepted()));
            values.push_back(std::to_string(vj->air_conditioned()));
            values.push_back(std::to_string(vj->visual_announcement()));
            values.push_back(std::to_string(vj->audible_announcement()));
            values.push_back(std::to_string(vj->appropriate_escort()));
            values.push_back(std::to_string(vj->appropriate_signage()));
            values.push_back(std::to_string(vj->school_vehicle()));
            this->lotus.insert(values);
            to_insert.push_back(idx);
            std::sort(to_insert.begin(), to_insert.end());
        }
    }
    this->lotus.finish_bulk_insert();
}

void EdPersistor::insert_vehicle_journeys(const std::vector<types::VehicleJourney*>& vehicle_journeys){
    this->lotus.prepare_bulk_insert("navitia.vehicle_journey", {"id", "uri", "name", "comment", "validity_pattern_id",
<<<<<<< HEAD
                                    "adapted_validity_pattern_id", "company_id", "journey_pattern_id", "theoric_vehicle_journey_id", "odt_type_id", "odt_message"});
=======
                                    "adapted_validity_pattern_id", "company_id", "physical_mode_id", "journey_pattern_id", "theoric_vehicle_journey_id",
                                    "vehicle_properties_id","odt_type_id", "odt_message"});
>>>>>>> e2857d6f

    for(types::VehicleJourney* vj : vehicle_journeys){
        std::vector<std::string> values;
        values.push_back(std::to_string(vj->idx));
        values.push_back(vj->uri);
        values.push_back(vj->name);
        values.push_back(vj->comment);
        if(vj->validity_pattern != NULL){
            values.push_back(std::to_string(vj->validity_pattern->idx));
        }else{
            values.push_back(lotus.null_value);
        }
        if(vj->adapted_validity_pattern != NULL){
            values.push_back(std::to_string(vj->adapted_validity_pattern->idx));
        }else{
            values.push_back(std::to_string(vj->validity_pattern->idx));
        }
        if(vj->company != NULL){
            values.push_back(std::to_string(vj->company->idx));
        }else{
            values.push_back(lotus.null_value);
        }
        if(vj->journey_pattern != NULL){
            values.push_back(std::to_string(vj->journey_pattern->idx));
        }else{
            values.push_back(lotus.null_value);
        }
        if(vj->theoric_vehicle_journey != NULL){
            values.push_back(std::to_string(vj->theoric_vehicle_journey->idx));
        }else{
            //@TODO WTF??
            values.push_back(lotus.null_value);        
        }
        values.push_back(std::to_string(vj->to_ulog()));
        values.push_back(std::to_string(static_cast<int>(vj->odt_type)));        
        values.push_back(vj->odt_message);
        this->lotus.insert(values);
    }

    this->lotus.finish_bulk_insert();
}

void EdPersistor::insert_alias(const std::map<std::string, std::string>& alias){
    this->lotus.prepare_bulk_insert("navitia.alias", {"id", "key", "value"});
    int count=1;
    std::map <std::string, std::string> ::const_iterator it = alias.begin();
    while(it != alias.end()){
        std::vector<std::string> values;
        values.push_back(std::to_string(count));
        values.push_back(it->first);
        values.push_back(it->second);
        this->lotus.insert(values);
        count++;
        ++it;
    }
    this->lotus.finish_bulk_insert();

}

void EdPersistor::insert_synonyms(const std::map<std::string, std::string>& synonyms){
    this->lotus.prepare_bulk_insert("navitia.synonym", {"id", "key", "value"});
    int count = 1;
        std::map <std::string, std::string>::const_iterator it = synonyms.begin();
    while(it != synonyms.end()){
        std::vector<std::string> values;
        values.push_back(std::to_string(count));
        values.push_back(it->first);
        values.push_back(it->second);
        this->lotus.insert(values);
        count++;
        ++it;
    }
    this->lotus.finish_bulk_insert();
}

}//namespace<|MERGE_RESOLUTION|>--- conflicted
+++ resolved
@@ -465,12 +465,8 @@
 
 void EdPersistor::insert_vehicle_journeys(const std::vector<types::VehicleJourney*>& vehicle_journeys){
     this->lotus.prepare_bulk_insert("navitia.vehicle_journey", {"id", "uri", "name", "comment", "validity_pattern_id",
-<<<<<<< HEAD
-                                    "adapted_validity_pattern_id", "company_id", "journey_pattern_id", "theoric_vehicle_journey_id", "odt_type_id", "odt_message"});
-=======
-                                    "adapted_validity_pattern_id", "company_id", "physical_mode_id", "journey_pattern_id", "theoric_vehicle_journey_id",
+                                    "adapted_validity_pattern_id", "company_id", "journey_pattern_id", "theoric_vehicle_journey_id",
                                     "vehicle_properties_id","odt_type_id", "odt_message"});
->>>>>>> e2857d6f
 
     for(types::VehicleJourney* vj : vehicle_journeys){
         std::vector<std::string> values;
