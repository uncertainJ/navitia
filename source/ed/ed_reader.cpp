--- conflicted
+++ resolved
@@ -607,16 +607,9 @@
         "vj.theoric_vehicle_journey_id as theoric_vehicle_journey_id ,"
         "vj.odt_type_id as odt_type_id, vj.odt_message as odt_message,"
         "vj.external_code as external_code,"
-<<<<<<< HEAD
-        "vj.next_vehicle_journey_id as prev_vj_id,"
-        "vj.previous_vehicle_journey_id as next_vj_id,"
         "vj.start_time as start_time,"
         "vj.end_time as end_time,"
         "vj.headway_sec as headway_sec,"
-=======
-        "vj.next_vehicle_journey_id as next_vj_id,"
-        "vj.previous_vehicle_journey_id as prev_vj_id,"
->>>>>>> 865a8714
         "vp.wheelchair_accessible as wheelchair_accessible,"
         "vp.bike_accepted as bike_accepted,"
         "vp.air_conditioned as air_conditioned,"
