#include "ed_reader.h"

namespace ed{

namespace bg = boost::gregorian;
namespace nt = navitia::type;

void EdReader::fill(navitia::type::Data& data){

    pqxx::work work(*conn, "loading ED");

    this->fill_vector_to_ignore(data, work);
    this->fill_meta(data, work);

    this->fill_networks(data, work);
    this->fill_commercial_modes(data, work);
    this->fill_physical_modes(data, work);
    this->fill_companies(data, work);
    this->fill_contributors(data, work);

    this->fill_stop_areas(data, work);
    this->fill_stop_points(data, work);

    this->fill_lines(data, work);
    this->fill_routes(data, work);

    this->fill_journey_patterns(data, work);
    this->fill_journey_pattern_points(data, work);

    this->fill_validity_patterns(data, work);
    this->fill_vehicle_journeys(data, work);


    this->fill_stop_times(data, work);

    this->fill_admins(data, work);

    //@TODO: les connections ont des doublons, en attendant que ce soit corrigé, on ne les enregistre pas
    this->fill_stop_point_connections(data, work);
    this->fill_journey_pattern_point_connections(data, work);
    this->fill_poi_types(data, work);
    this->fill_pois(data, work);
    this->fill_ways(data, work);
    this->fill_house_numbers(data, work);
    this->fill_vertex(data, work);
    this->fill_graph(data, work);
//    this->clean_graph(data, work);
    this->fill_graph_vls(data, work);

    //Charger les alias et les synonymes
    this->fill_alias(data, work);
    this->fill_synonyms(data, work);

    /// les relations admin et les autres objets
    this->build_rel_stop_point_admin(data, work);
    this->build_rel_stop_area_admin(data, work);
    this->build_rel_way_admin(data, work);
    this->build_rel_poi_admin(data, work);
    this->build_rel_admin_admin(data, work);
}



void EdReader::fill_admins(navitia::type::Data& nav_data, pqxx::work& work){
    std::string request = "SELECT id, name, uri, comment, post_code, insee, level, ST_X(coord::geometry) as lon, "
        "ST_Y(coord::geometry) as lat "
        "FROM navitia.admin";

    pqxx::result result = work.exec(request);
    for(auto const_it = result.begin(); const_it != result.end(); ++const_it){
        navitia::georef::Admin * admin = new navitia::georef::Admin;
        const_it["comment"].to(admin->comment);
        const_it["uri"].to(admin->uri);
        const_it["name"].to(admin->name);
        const_it["insee"].to(admin->insee);
        const_it["level"].to(admin->level);
        const_it["post_code"].to(admin->post_code);
        admin->coord.set_lon(const_it["lon"].as<double>());
        admin->coord.set_lat(const_it["lat"].as<double>());

        admin->idx = nav_data.geo_ref.admins.size();

        nav_data.geo_ref.admins.push_back(admin);
        this->admin_map[const_it["id"].as<idx_t>()] = admin;
    }

}

void EdReader::fill_meta(navitia::type::Data& nav_data, pqxx::work& work){
    std::string request = "SELECT beginning_date, end_date FROM navitia.parameters";
    pqxx::result result = work.exec(request);
    auto const_it = result.begin();
    bg::date begin = bg::from_string(const_it["beginning_date"].as<std::string>());
    //on ajoute un jour car "end" n'est pas inclus dans la période
    bg::date end = bg::from_string(const_it["end_date"].as<std::string>()) + bg::days(1);

    nav_data.meta.production_date = bg::date_period(begin, end);
    request = "SELECT ST_AsText(ST_MakeEnvelope("
              "(select min(ST_X(coord::geometry)) from georef.node),"
              "(select min(ST_Y(coord::geometry)) from georef.node),"
              "(select max(ST_X(coord::geometry)) from georef.node),"
              "(select max(ST_Y(coord::geometry)) from georef.node),"
              "4326)) as shape;";
    result = work.exec(request);
    const_it = result.begin();
    const_it["shape"].to(nav_data.meta.shape);
}

void EdReader::fill_networks(nt::Data& data, pqxx::work& work){
    std::string request = "SELECT id, name, uri, comment FROM navitia.network";

    pqxx::result result = work.exec(request);
    for(auto const_it = result.begin(); const_it != result.end(); ++const_it){
        nt::Network* network = new nt::Network();
        const_it["comment"].to(network->comment);
        const_it["uri"].to(network->uri);
        const_it["name"].to(network->name);

        network->idx = data.pt_data.networks.size();

        data.pt_data.networks.push_back(network);
        this->network_map[const_it["id"].as<idx_t>()] = network;
    }
}

void EdReader::fill_commercial_modes(nt::Data& data, pqxx::work& work){
    std::string request = "SELECT id, name, uri FROM navitia.commercial_mode";

    pqxx::result result = work.exec(request);
    for(auto const_it = result.begin(); const_it != result.end(); ++const_it){
        nt::CommercialMode* mode = new nt::CommercialMode();
        const_it["uri"].to(mode->uri);
        const_it["name"].to(mode->name);

        mode->idx = data.pt_data.commercial_modes.size();

        data.pt_data.commercial_modes.push_back(mode);
        this->commercial_mode_map[const_it["id"].as<idx_t>()] = mode;
    }
}

void EdReader::fill_physical_modes(nt::Data& data, pqxx::work& work){
    std::string request = "SELECT id, name, uri FROM navitia.physical_mode";

    pqxx::result result = work.exec(request);
    for(auto const_it = result.begin(); const_it != result.end(); ++const_it){
        nt::PhysicalMode* mode = new nt::PhysicalMode();
        const_it["uri"].to(mode->uri);
        const_it["name"].to(mode->name);

        mode->idx = data.pt_data.physical_modes.size();

        data.pt_data.physical_modes.push_back(mode);
        this->physical_mode_map[const_it["id"].as<idx_t>()] = mode;
    }
}

void EdReader::fill_contributors(nt::Data& data, pqxx::work& work){
    std::string request = "SELECT id, name, uri FROM navitia.contributor";

    pqxx::result result = work.exec(request);
    for(auto const_it = result.begin(); const_it != result.end(); ++const_it){
        nt::Contributor* contributor = new nt::Contributor();
        const_it["uri"].to(contributor->uri);
        const_it["name"].to(contributor->name);

        contributor->idx = data.pt_data.contributors.size();

        data.pt_data.contributors.push_back(contributor);
        this->contributor_map[const_it["id"].as<idx_t>()] = contributor;
    }
}

void EdReader::fill_companies(nt::Data& data, pqxx::work& work){
    std::string request = "SELECT id, name, uri, comment FROM navitia.company";

    pqxx::result result = work.exec(request);
    for(auto const_it = result.begin(); const_it != result.end(); ++const_it){
        nt::Company* company = new nt::Company();
        const_it["uri"].to(company->uri);
        const_it["name"].to(company->name);
        const_it["comment"].to(company->comment);

        company->idx = data.pt_data.companies.size();

        data.pt_data.companies.push_back(company);
        this->company_map[const_it["id"].as<idx_t>()] = company;
    }
}

void EdReader::fill_stop_areas(nt::Data& data, pqxx::work& work){
    std::string request = "SELECT sa.id as id, sa.name as name, sa.uri as uri, sa.comment as comment,";
    request += "ST_X(sa.coord::geometry) as lon,";
    request += "ST_Y(sa.coord::geometry) as lat,";
    request += "pr.wheelchair_boarding as wheelchair_boarding,";
    request += "pr.sheltered as sheltered,";
    request += "pr.elevator as elevator,";
    request += "pr.escalator as escalator,";
    request += "pr.bike_accepted as bike_accepted,";
    request += "pr.bike_depot as bike_depot,";
    request += "pr.visual_announcement as visual_announcement,";
    request += "pr.audible_announcement as audible_announcement,";
    request += "pr.appropriate_escort as appropriate_escort,";
    request += "pr.appropriate_signage as appropriate_signage ";
    request += "FROM navitia.stop_area as sa, navitia.properties  as pr ";
    request += "where sa.properties_id=pr.id ";

    pqxx::result result = work.exec(request);
    for(auto const_it = result.begin(); const_it != result.end(); ++const_it){
        nt::StopArea* sa = new nt::StopArea();
        const_it["uri"].to(sa->uri);
        const_it["name"].to(sa->name);
        const_it["comment"].to(sa->comment);
        sa->coord.set_lon(const_it["lon"].as<double>());
        sa->coord.set_lat(const_it["lat"].as<double>());
        if (const_it["wheelchair_boarding"].as<bool>()){
            sa->set_property(navitia::type::hasProperties::WHEELCHAIR_BOARDING);
        }
        if (const_it["sheltered"].as<bool>()){
            sa->set_property(navitia::type::hasProperties::SHELTERED);
        }
        if (const_it["elevator"].as<bool>()){
            sa->set_property(navitia::type::hasProperties::ELEVATOR);
        }
        if (const_it["escalator"].as<bool>()){
            sa->set_property(navitia::type::hasProperties::ESCALATOR);
        }
        if (const_it["bike_accepted"].as<bool>()){
            sa->set_property(navitia::type::hasProperties::BIKE_ACCEPTED);
        }
        if (const_it["bike_depot"].as<bool>()){
            sa->set_property(navitia::type::hasProperties::BIKE_DEPOT);
        }
        if (const_it["visual_announcement"].as<bool>()){
            sa->set_property(navitia::type::hasProperties::VISUAL_ANNOUNCEMENT);
        }
        if (const_it["audible_announcement"].as<bool>()){
            sa->set_property(navitia::type::hasProperties::AUDIBLE_ANNOUNVEMENT);
        }
        if (const_it["appropriate_escort"].as<bool>()){
            sa->set_property(navitia::type::hasProperties::APPOPRIATE_ESCORT);
        }
        if (const_it["appropriate_signage"].as<bool>()){
            sa->set_property(navitia::type::hasProperties::APPOPRIATE_SIGNAGE);
        }

        sa->idx = data.pt_data.stop_areas.size();

        data.pt_data.stop_areas.push_back(sa);
        this->stop_area_map[const_it["id"].as<idx_t>()] = sa;
    }
}

void EdReader::fill_stop_points(nt::Data& data, pqxx::work& work){
    std::string request = "SELECT sp.id as id, sp.name as name, sp.uri as uri,";
    request += "sp.comment as comment, ST_X(sp.coord::geometry) as lon, ST_Y(sp.coord::geometry) as lat,";
    request += "sp.fare_zone as fare_zone, sp.stop_area_id as stop_area_id,";
    request += "pr.wheelchair_boarding as wheelchair_boarding,";
    request += "pr.sheltered as sheltered,";
    request += "pr.elevator as elevator,";
    request += "pr.escalator as escalator,";
    request += "pr.bike_accepted as bike_accepted,";
    request += "pr.bike_depot as bike_depot,";
    request += "pr.visual_announcement as visual_announcement,";
    request += "pr.audible_announcement as audible_announcement,";
    request += "pr.appropriate_escort as appropriate_escort,";
    request += "pr.appropriate_signage as appropriate_signage ";
    request += "FROM navitia.stop_point as sp, navitia.properties  as pr ";
    request += "where sp.properties_id=pr.id";

    pqxx::result result = work.exec(request);
    for(auto const_it = result.begin(); const_it != result.end(); ++const_it){
        nt::StopPoint* sp = new nt::StopPoint();
        const_it["uri"].to(sp->uri);
        const_it["name"].to(sp->name);
        const_it["comment"].to(sp->comment);
        const_it["fare_zone"].to(sp->fare_zone);
        sp->coord.set_lon(const_it["lon"].as<double>());
        sp->coord.set_lat(const_it["lat"].as<double>());
        if (const_it["wheelchair_boarding"].as<bool>()){
            sp->set_property(navitia::type::hasProperties::WHEELCHAIR_BOARDING);
        }
        if (const_it["sheltered"].as<bool>()){
            sp->set_property(navitia::type::hasProperties::SHELTERED);
        }
        if (const_it["elevator"].as<bool>()){
            sp->set_property(navitia::type::hasProperties::ELEVATOR);
        }
        if (const_it["escalator"].as<bool>()){
            sp->set_property(navitia::type::hasProperties::ESCALATOR);
        }
        if (const_it["bike_accepted"].as<bool>()){
            sp->set_property(navitia::type::hasProperties::BIKE_ACCEPTED);
        }
        if (const_it["bike_depot"].as<bool>()){
            sp->set_property(navitia::type::hasProperties::BIKE_DEPOT);
        }
        if (const_it["visual_announcement"].as<bool>()){
            sp->set_property(navitia::type::hasProperties::VISUAL_ANNOUNCEMENT);
        }
        if (const_it["audible_announcement"].as<bool>()){
            sp->set_property(navitia::type::hasProperties::AUDIBLE_ANNOUNVEMENT);
        }
        if (const_it["appropriate_escort"].as<bool>()){
            sp->set_property(navitia::type::hasProperties::APPOPRIATE_ESCORT);
        }
        if (const_it["appropriate_signage"].as<bool>()){
            sp->set_property(navitia::type::hasProperties::APPOPRIATE_SIGNAGE);
        }
        sp->stop_area = stop_area_map[const_it["stop_area_id"].as<idx_t>()];
        sp->stop_area->stop_point_list.push_back(sp);

        data.pt_data.stop_points.push_back(sp);
        this->stop_point_map[const_it["id"].as<idx_t>()] = sp;
    }
}

void EdReader::fill_lines(nt::Data& data, pqxx::work& work){
    std::string request = "SELECT id, name, uri, comment, code, color, network_id, commercial_mode_id "
        "FROM navitia.line";

    pqxx::result result = work.exec(request);
    for(auto const_it = result.begin(); const_it != result.end(); ++const_it){
        nt::Line* line = new nt::Line();
        const_it["uri"].to(line->uri);
        const_it["name"].to(line->name);
        const_it["comment"].to(line->comment);
        const_it["code"].to(line->code);
        const_it["color"].to(line->color);

        line->network = network_map[const_it["network_id"].as<idx_t>()];
        line->network->line_list.push_back(line);

        line->commercial_mode = commercial_mode_map[const_it["commercial_mode_id"].as<idx_t>()];
        line->commercial_mode->line_list.push_back(line);

        data.pt_data.lines.push_back(line);
        this->line_map[const_it["id"].as<idx_t>()] = line;
    }
}

void EdReader::fill_routes(nt::Data& data, pqxx::work& work){
    std::string request = "SELECT id, name, uri, comment, line_id "
        "FROM navitia.route";

    pqxx::result result = work.exec(request);
    for(auto const_it = result.begin(); const_it != result.end(); ++const_it){
        nt::Route* route = new nt::Route();
        const_it["uri"].to(route->uri);
        const_it["name"].to(route->name);
        const_it["comment"].to(route->comment);

        route->line = line_map[const_it["line_id"].as<idx_t>()];
        route->line->route_list.push_back(route);

        data.pt_data.routes.push_back(route);
        this->route_map[const_it["id"].as<idx_t>()] = route;
    }
}

void EdReader::fill_journey_patterns(nt::Data& data, pqxx::work& work){
    std::string request = "SELECT id, name, uri, comment, route_id, is_frequence, physical_mode_id "
        "FROM navitia.journey_pattern";

    pqxx::result result = work.exec(request);
    for(auto const_it = result.begin(); const_it != result.end(); ++const_it){
        nt::JourneyPattern* journey_pattern = new nt::JourneyPattern();
        const_it["uri"].to(journey_pattern->uri);
        const_it["name"].to(journey_pattern->name);
        const_it["comment"].to(journey_pattern->comment);
        const_it["is_frequence"].to(journey_pattern->is_frequence);

        journey_pattern->route = route_map[const_it["route_id"].as<idx_t>()];
        journey_pattern->route->journey_pattern_list.push_back(journey_pattern);

        // attach the physical mode with database values
        journey_pattern->physical_mode = physical_mode_map[const_it["physical_mode_id"].as<idx_t>()];
        journey_pattern->physical_mode->journey_pattern_list.push_back(journey_pattern);

        // get commercial mode from the line of the route of the journey_pattern
        journey_pattern->commercial_mode = journey_pattern->route->line->commercial_mode;

        data.pt_data.journey_patterns.push_back(journey_pattern);
        this->journey_pattern_map[const_it["id"].as<idx_t>()] = journey_pattern;
    }
}


void EdReader::fill_journey_pattern_points(nt::Data& data, pqxx::work& work){
    std::string request = "SELECT id, name, uri, comment, \"order\", stop_point_id, journey_pattern_id FROM navitia.journey_pattern_point";

    pqxx::result result = work.exec(request);
    for(auto const_it = result.begin(); const_it != result.end(); ++const_it){
        nt::JourneyPatternPoint* jpp = new nt::JourneyPatternPoint();

        const_it["uri"].to(jpp->uri);
        //const_it["name"].to(jpp->name);
        //const_it["comment"].to(jpp->comment);
        const_it["\"order\""].to(jpp->order);

        jpp->journey_pattern = journey_pattern_map[const_it["journey_pattern_id"].as<idx_t>()];
        jpp->journey_pattern->journey_pattern_point_list.push_back(jpp);

        jpp->stop_point = stop_point_map[const_it["stop_point_id"].as<idx_t>()];

        jpp->idx = data.pt_data.journey_pattern_points.size();

        data.pt_data.journey_pattern_points.push_back(jpp);
        this->journey_pattern_point_map[const_it["id"].as<idx_t>()] = jpp;
    }
}


void EdReader::fill_validity_patterns(nt::Data& data, pqxx::work& work){
    std::string request = "SELECT id, days FROM navitia.validity_pattern";

    pqxx::result result = work.exec(request);
    for(auto const_it = result.begin(); const_it != result.end(); ++const_it){
        nt::ValidityPattern* validity_pattern = NULL;
        validity_pattern = new nt::ValidityPattern(data.meta.production_date.begin(), const_it["days"].as<std::string>());

        validity_pattern->idx = data.pt_data.validity_patterns.size();

        data.pt_data.validity_patterns.push_back(validity_pattern);
        this->validity_pattern_map[const_it["id"].as<idx_t>()] = validity_pattern;
    }
}



void EdReader::fill_stop_point_connections(nt::Data& data, pqxx::work& work){
//    std::string request = "SELECT departure_stop_point_id, destination_stop_point_id, connection_type_id, "
//                          "duration, max_duration FROM navitia.connection";
    std::string request = "SELECT conn.departure_stop_point_id as departure_stop_point_id,";
                request += "conn.destination_stop_point_id as destination_stop_point_id,";
                request += "conn.connection_type_id as connection_type_id,";
                request += "conn.duration as duration, conn.max_duration as max_duration,";
                request += "pr.wheelchair_boarding as wheelchair_boarding,";
                request += "pr.sheltered as sheltered,";
                request += "pr.elevator as elevator,";
                request += "pr.escalator as escalator,";
                request += "pr.bike_accepted as bike_accepted,";
                request += "pr.bike_depot as bike_depot,";
                request += "pr.visual_announcement as visual_announcement,";
                request += "pr.audible_announcement as audible_announcement,";
                request += "pr.appropriate_escort as appropriate_escort,";
                request += "pr.appropriate_signage as appropriate_signage ";
                request += "FROM navitia.connection as conn, navitia.properties  as pr ";
                request += "where conn.properties_id=pr.id ";

    pqxx::result result = work.exec(request);
    for(auto const_it = result.begin(); const_it != result.end(); ++const_it){
        auto it_departure = stop_point_map.find(const_it["departure_stop_point_id"].as<idx_t>());
        auto it_destination = stop_point_map.find(const_it["destination_stop_point_id"].as<idx_t>());
        if(it_departure!=stop_point_map.end() && it_destination!=stop_point_map.end()) {
            auto* stop_point_connection = new nt::StopPointConnection();
            stop_point_connection->departure = it_departure->second;
            stop_point_connection->destination = it_destination->second;
            stop_point_connection->connection_type = static_cast<nt::ConnectionType>(const_it["connection_type_id"].as<int>());
            stop_point_connection->duration = const_it["duration"].as<int>();
            stop_point_connection->max_duration = const_it["max_duration"].as<int>();

            if (const_it["wheelchair_boarding"].as<bool>()){
                stop_point_connection->set_property(navitia::type::hasProperties::WHEELCHAIR_BOARDING);
            }
            if (const_it["sheltered"].as<bool>()){
                stop_point_connection->set_property(navitia::type::hasProperties::SHELTERED);
            }
            if (const_it["elevator"].as<bool>()){
                stop_point_connection->set_property(navitia::type::hasProperties::ELEVATOR);
            }
            if (const_it["escalator"].as<bool>()){
                stop_point_connection->set_property(navitia::type::hasProperties::ESCALATOR);
            }
            if (const_it["bike_accepted"].as<bool>()){
                stop_point_connection->set_property(navitia::type::hasProperties::BIKE_ACCEPTED);
            }
            if (const_it["bike_depot"].as<bool>()){
                stop_point_connection->set_property(navitia::type::hasProperties::BIKE_DEPOT);
            }
            if (const_it["visual_announcement"].as<bool>()){
                stop_point_connection->set_property(navitia::type::hasProperties::VISUAL_ANNOUNCEMENT);
            }
            if (const_it["audible_announcement"].as<bool>()){
                stop_point_connection->set_property(navitia::type::hasProperties::AUDIBLE_ANNOUNVEMENT);
            }
            if (const_it["appropriate_escort"].as<bool>()){
                stop_point_connection->set_property(navitia::type::hasProperties::APPOPRIATE_ESCORT);
            }
            if (const_it["appropriate_signage"].as<bool>()){
                stop_point_connection->set_property(navitia::type::hasProperties::APPOPRIATE_SIGNAGE);
            }

            data.pt_data.stop_point_connections.push_back(stop_point_connection);
        }
    }
}

void EdReader::fill_journey_pattern_point_connections(nt::Data& data, pqxx::work& work){
    std::string request = "select departure_journey_pattern_point_id,";
                request += "destination_journey_pattern_point_id,";
                request += "connection_kind_id,";
                request += "length ";
                request += "from navitia.journey_pattern_point_connection";

    pqxx::result result = work.exec(request);
    for(auto const_it = result.begin(); const_it != result.end(); ++const_it){
        auto it_departure = journey_pattern_point_map.find(const_it["departure_journey_pattern_point_id"].as<idx_t>());
        auto it_destination = journey_pattern_point_map.find(const_it["destination_journey_pattern_point_id"].as<idx_t>());
        if(it_departure!=journey_pattern_point_map.end() && it_destination!=journey_pattern_point_map.end()) {
            auto* jppc= new nt::JourneyPatternPointConnection();
            jppc->departure = it_departure->second;
            jppc->destination = it_destination->second;
            jppc->connection_type = static_cast<nt::ConnectionType>(const_it["connection_kind_id"].as<int>());
            jppc->duration = const_it["length"].as<int>();
            data.pt_data.journey_pattern_point_connections.push_back(jppc);
        }
    }
}


void EdReader::fill_vehicle_journeys(nt::Data& data, pqxx::work& work){
    std::string request = "SELECT vj.id as id, vj.name as name, vj.uri as uri, vj.comment as comment,";
                request += "vj.company_id as company_id, ";
                request += "vj.journey_pattern_id as journey_pattern_id, vj.validity_pattern_id as validity_pattern_id,";
                request += "vj.adapted_validity_pattern_id as adapted_validity_pattern_id,";
                request += "vj.theoric_vehicle_journey_id as theoric_vehicle_journey_id ,";
                request += "vj.odt_type_id as odt_type_id, vj.odt_message as odt_message,";
                request += "vp.wheelchair_accessible as wheelchair_accessible,";
                request += "vp.bike_accepted as bike_accepted,";
                request += "vp.air_conditioned as air_conditioned,";
                request += "vp.visual_announcement as visual_announcement,";
                request += "vp.audible_announcement as audible_announcement,";
                request += "vp.appropriate_escort as appropriate_escort,";
                request += "vp.appropriate_signage as appropriate_signage,";
                request += "vp.school_vehicle as school_vehicle ";
                request += "FROM navitia.vehicle_journey as vj, navitia.vehicle_properties as vp ";
                request += "where vj.vehicle_properties_id = vp.id ";

    pqxx::result result = work.exec(request);
    for(auto const_it = result.begin(); const_it != result.end(); ++const_it){
        nt::VehicleJourney* vj = new nt::VehicleJourney();

        const_it["uri"].to(vj->uri);
        const_it["name"].to(vj->name);
        const_it["comment"].to(vj->comment);
        const_it["odt_message"].to(vj->odt_message);
        vj->vehicle_journey_type = static_cast<nt::VehicleJourneyType>(const_it["odt_type_id"].as<int>());

        vj->journey_pattern = journey_pattern_map[const_it["journey_pattern_id"].as<idx_t>()];
        vj->journey_pattern->vehicle_journey_list.push_back(vj);

        vj->company = company_map[const_it["company_id"].as<idx_t>()];

        vj->adapted_validity_pattern = validity_pattern_map[const_it["adapted_validity_pattern_id"].as<idx_t>()];

        if(!const_it["validity_pattern_id"].is_null()){
            vj->validity_pattern = validity_pattern_map[const_it["validity_pattern_id"].as<idx_t>()];
        }

        if(!const_it["theoric_vehicle_journey_id"].is_null()){
            vj->theoric_vehicle_journey = vehicle_journey_map[const_it["theoric_vehicle_journey_id"].as<idx_t>()];
        }

        if (const_it["wheelchair_accessible"].as<bool>()){
            vj->set_vehicle(navitia::type::hasVehicleProperties::WHEELCHAIR_ACCESSIBLE);
        }
        if (const_it["bike_accepted"].as<bool>()){
            vj->set_vehicle(navitia::type::hasVehicleProperties::BIKE_ACCEPTED);
        }
        if (const_it["air_conditioned"].as<bool>()){
            vj->set_vehicle(navitia::type::hasVehicleProperties::AIR_CONDITIONED);
        }
        if (const_it["visual_announcement"].as<bool>()){
            vj->set_vehicle(navitia::type::hasVehicleProperties::VISUAL_ANNOUNCEMENT);
        }
        if (const_it["audible_announcement"].as<bool>()){
            vj->set_vehicle(navitia::type::hasVehicleProperties::AUDIBLE_ANNOUNCEMENT);
        }
        if (const_it["appropriate_escort"].as<bool>()){
            vj->set_vehicle(navitia::type::hasVehicleProperties::APPOPRIATE_ESCORT);
        }
        if (const_it["appropriate_signage"].as<bool>()){
            vj->set_vehicle(navitia::type::hasVehicleProperties::APPOPRIATE_SIGNAGE);
        }
        if (const_it["school_vehicle"].as<bool>()){
            vj->set_vehicle(navitia::type::hasVehicleProperties::SCHOOL_VEHICLE);
        }
        data.pt_data.vehicle_journeys.push_back(vj);
        this->vehicle_journey_map[const_it["id"].as<idx_t>()] = vj;
    }
}

void EdReader::fill_stop_times(nt::Data& data, pqxx::work& work){
    std::string request = "SELECT vehicle_journey_id, journey_pattern_point_id, arrival_time, departure_time, " // 0, 1, 2, 3
        "local_traffic_zone, start_time, end_time, headway_sec, odt, pick_up_allowed, " // 4, 5, 6, 7, 8, 9, 10
        "drop_off_allowed, is_frequency, date_time_estimated, comment " // 11, 12
        "FROM navitia.stop_time;";

    pqxx::result result = work.exec(request);
    for(auto const_it = result.begin(); const_it != result.end(); ++const_it){
        nt::StopTime* stop = new nt::StopTime();
        const_it["arrival_time"].to(stop->arrival_time);
        const_it["departure_time"].to(stop->departure_time);
        const_it["local_traffic_zone"].to(stop->local_traffic_zone);
        const_it["start_time"].to(stop->start_time);
        const_it["end_time"].to(stop->end_time);
        const_it["headway_sec"].to(stop->headway_secs);
        const_it["comment"].to(stop->comment);

        stop->set_date_time_estimated(const_it["date_time_estimated"].as<bool>());

        stop->set_odt(const_it["odt"].as<bool>());

        stop->set_pick_up_allowed(const_it["pick_up_allowed"].as<bool>());

        stop->set_drop_off_allowed(const_it["drop_off_allowed"].as<bool>());

        stop->set_is_frequency(const_it["is_frequency"].as<bool>());

        stop->journey_pattern_point = journey_pattern_point_map[const_it["journey_pattern_point_id"].as<idx_t>()];

        //stop->vehicle_journey->stop_time_list.push_back(stop->id);
        auto vj = vehicle_journey_map[const_it["vehicle_journey_id"].as<idx_t>()];
        vj->stop_time_list.push_back(stop);
        stop->vehicle_journey = vj;
        if(stop->departure_time > 24*3600) {
            auto tmp_vp = new nt::ValidityPattern(vj->validity_pattern);
            tmp_vp->days <<= 1;
            auto find_vp_predicate = [&](nt::ValidityPattern* vp1) { return tmp_vp->days == vp1->days;};
            auto it = std::find_if(data.pt_data.validity_patterns.begin(),
                                data.pt_data.validity_patterns.end(), find_vp_predicate);
            if(it != data.pt_data.validity_patterns.end()) {
                stop->departure_validity_pattern = *(it);
            } else {
                tmp_vp->idx = data.pt_data.validity_patterns.size();
                data.pt_data.validity_patterns.push_back(tmp_vp);
                this->validity_pattern_map[tmp_vp->idx] = tmp_vp;
                stop->departure_validity_pattern = tmp_vp;
            }
        } else {
            stop->departure_validity_pattern = vj->validity_pattern;
        }
        if(stop->arrival_time > 24*3600) {
            auto tmp_vp = new nt::ValidityPattern(vj->validity_pattern);
            tmp_vp->days <<= 1;
            auto find_vp_predicate = [&](nt::ValidityPattern* vp1) { return tmp_vp->days == vp1->days;};
            auto it = std::find_if(data.pt_data.validity_patterns.begin(),
                                data.pt_data.validity_patterns.end(), find_vp_predicate);
            if(it != data.pt_data.validity_patterns.end()) {
                stop->arrival_validity_pattern = *(it);
            } else {
                tmp_vp->idx = data.pt_data.validity_patterns.size();
                data.pt_data.validity_patterns.push_back(tmp_vp);
                this->validity_pattern_map[tmp_vp->idx] = tmp_vp;
                stop->arrival_validity_pattern = tmp_vp;
            }
        } else {
            stop->arrival_validity_pattern = vj->validity_pattern;
        }

        data.pt_data.stop_times.push_back(stop);
    }

}

void EdReader::fill_poi_types(navitia::type::Data& data, pqxx::work& work){
    std::string request = "SELECT id, uri, name FROM navitia.poi_type WHERE uri <> 'bicycle_rental';";
    pqxx::result result = work.exec(request);
    for(auto const_it = result.begin(); const_it != result.end(); ++const_it){
        navitia::georef::POIType* poi_type = new navitia::georef::POIType();
        const_it["uri"].to(poi_type->uri);
        const_it["name"].to(poi_type->name);
        const_it["id"].to(poi_type->id);
        poi_type->idx = data.geo_ref.poitypes.size();
        data.geo_ref.poitypes.push_back(poi_type);
        this->poi_type_map[const_it["id"].as<idx_t>()] = poi_type;
    }
}

void EdReader::fill_pois(navitia::type::Data& data, pqxx::work& work){
    std::string request = "SELECT poi.id, poi.weight, ST_X(poi.coord::geometry) as lon, ST_Y(poi.coord::geometry) as lat,";
    request += " poi.name, poi.uri, poi.poi_type_id FROM navitia.poi poi, navitia.poi_type poi_type where poi.poi_type_id=poi_type.id and poi_type.uri <> 'bicycle_rental';";
    pqxx::result result = work.exec(request);
    for(auto const_it = result.begin(); const_it != result.end(); ++const_it){
        navitia::georef::POI* poi = new navitia::georef::POI();
        const_it["uri"].to(poi->uri);
        const_it["name"].to(poi->name);
        const_it["id"].to(poi->id);
        poi->coord.set_lon(const_it["lon"].as<double>());
        poi->coord.set_lat(const_it["lat"].as<double>());
        const_it["weight"].to(poi->weight);
        navitia::georef::POIType* poi_type = this->poi_type_map[const_it["poi_type_id"].as<idx_t>()];
        if(poi_type != NULL ){
            poi->poitype_idx = poi_type->idx;
        }
        this->poi_map[const_it["id"].as<idx_t>()] = poi;
        poi->idx = data.geo_ref.pois.size();
        data.geo_ref.pois.push_back(poi);
    }
}

void EdReader::fill_ways(navitia::type::Data& data, pqxx::work& work){
    std::string request = "SELECT id, name, uri, type FROM georef.way;";
    pqxx::result result = work.exec(request);
    for(auto const_it = result.begin(); const_it != result.end(); ++const_it){
        if(binary_search(this->way_no_ignore.begin(), this->way_no_ignore.end(), const_it["id"].as<idx_t>())){
            navitia::georef::Way* way = new navitia::georef::Way;
            const_it["uri"].to(way->uri);
            const_it["name"].to(way->name);
            const_it["id"].to(way->id);
            way->idx =data.geo_ref.ways.size();

            const_it["type"].to(way->way_type);
            data.geo_ref.ways.push_back(way);
            this->way_map[const_it["id"].as<idx_t>()] = way;
        }
    }
}

void EdReader::fill_house_numbers(navitia::type::Data& , pqxx::work& work){
    std::string request = "SELECT way_id, ST_X(coord::geometry) as lon, ST_Y(coord::geometry) as lat, number, left_side FROM georef.house_number where way_id IS NOT NULL;";
    pqxx::result result = work.exec(request);
    for(auto const_it = result.begin(); const_it != result.end(); ++const_it){
        navitia::georef::HouseNumber hn;
        const_it["number"].to(hn.number);
        hn.coord.set_lon(const_it["lon"].as<double>());
        hn.coord.set_lat(const_it["lat"].as<double>());
        navitia::georef::Way* way = this->way_map[const_it["way_id"].as<idx_t>()];
        if (way != NULL){
            way->add_house_number(hn);
        }
    }
}

void EdReader::fill_vector_to_ignore(navitia::type::Data& , pqxx::work& work){
    navitia::georef::GeoRef geo_ref_temp;
    std::unordered_map<idx_t, uint64_t> osmid_idex;
    std::unordered_map<uint64_t, idx_t> node_map_temp;
    // chargement des vertex
    std::string request = "select id, ST_X(coord::geometry) as lon, ST_Y(coord::geometry) as lat from georef.node;";
    pqxx::result result = work.exec(request);
    uint64_t idx = 0;
    for(auto const_it = result.begin(); const_it != result.end(); ++const_it){
        navitia::georef::Vertex v;
        v.coord.set_lon(const_it["lon"].as<double>());
        v.coord.set_lat(const_it["lat"].as<double>());
        boost::add_vertex(v, geo_ref_temp.graph);
        node_map_temp[const_it["id"].as<uint64_t>()] = idx;
        osmid_idex[idx] = const_it["id"].as<uint64_t>();
        idx++;
    }
    // construction du graph temporaire
    request = "select e.source_node_id, target_node_id, e.way_id, ST_LENGTH(the_geog) AS leng,";
    request += "e.pedestrian_allowed as map,e.cycles_allowed as bike,e.cars_allowed as car from georef.edge e;";
    result = work.exec(request);
    for(auto const_it = result.begin(); const_it != result.end(); ++const_it){
            navitia::georef::Edge e;
            const_it["leng"].to(e.length);
            e.way_idx = const_it["way_id"].as<idx_t>();
            uint64_t source = node_map_temp[const_it["source_node_id"].as<uint64_t>()];
            uint64_t target = node_map_temp[const_it["target_node_id"].as<uint64_t>()];
            boost::add_edge(source, target, e, geo_ref_temp.graph);
    }

    std::vector<navitia::georef::vertex_t> component(boost::num_vertices(geo_ref_temp.graph));
    boost::connected_components(geo_ref_temp.graph, &component[0]);
    std::unordered_map<uint64_t, uint64_t> map_count;
    uint64_t principal_component = 0;
    // recherche de la composante principale
    for (navitia::georef::vertex_t i = 0; i != component.size(); ++i){
        int component_ = component[i];
        auto mc = map_count.find(component_);
        if(mc == map_count.end()){
            map_count[component_] = 0;
        }else{
            map_count[component_] = mc->second + 1 ;
            if (principal_component < map_count[component_]){
                principal_component = component_;
            }
        }
    }
    // remplissage de la liste des noeuds et edges à ne pas binariser
    for (navitia::georef::vertex_t i = 0;  i != component.size(); ++i){
        if (component[i] != principal_component){
            bool found = false;
            uint64_t source = osmid_idex[i];
            BOOST_FOREACH(navitia::georef::edge_t e, boost::out_edges(i, geo_ref_temp.graph)){
                uint64_t target = boost::target(e, geo_ref_temp.graph);
                edge_to_ignore.push_back(std::to_string(source) + std::to_string(target));
                node_to_ignore.push_back(source);
                node_to_ignore.push_back(target);
                found = true;
            }
            if (!found){
                node_to_ignore.push_back(source);
            }
        }
    }
    // remplissage de la liste des voies à binariser
    navitia::georef::edge_iterator i, end;
    for (tie(i, end) = boost::edges(geo_ref_temp.graph); i != end; ++i) {
        navitia::georef::vertex_t source_idx = boost::source(*i, geo_ref_temp.graph);
        navitia::georef::vertex_t target_idx = boost::target(*i, geo_ref_temp.graph);

        if ((principal_component == component[source_idx]) || (principal_component == component[target_idx])){
            navitia::georef::edge_t e;
            bool b;
            boost::tie(e,b) = boost::edge(source_idx, target_idx, geo_ref_temp.graph);
            navitia::georef::Edge edge = geo_ref_temp.graph[e];
            way_no_ignore.push_back(edge.way_idx);
        }
    }


    std::vector<uint64_t>::iterator it;
    std::sort(way_no_ignore.begin(), way_no_ignore.end());
    it = std::unique(way_no_ignore.begin(), way_no_ignore.end());
    way_no_ignore.resize( std::distance(way_no_ignore.begin(),it) );

    std::sort(node_to_ignore.begin(), node_to_ignore.end());
    it = std::unique(node_to_ignore.begin(), node_to_ignore.end());
    node_to_ignore.resize( std::distance(node_to_ignore.begin(),it) );

    std::vector<std::string>::iterator itstr;
    std::sort(edge_to_ignore.begin(), edge_to_ignore.end());
    itstr = std::unique(edge_to_ignore.begin(), edge_to_ignore.end());
    edge_to_ignore.resize( std::distance(edge_to_ignore.begin(),itstr) );
}

void EdReader::fill_vertex(navitia::type::Data& data, pqxx::work& work){
    std::string request = "select id, ST_X(coord::geometry) as lon, ST_Y(coord::geometry) as lat from georef.node;";
    pqxx::result result = work.exec(request);
    uint64_t idx = 0;
    for(auto const_it = result.begin(); const_it != result.end(); ++const_it){
<<<<<<< HEAD
=======
        this->node_map[const_it["id"].as<uint64_t>()] = std::numeric_limits<uint64_t>::max();
>>>>>>> 5047ddb1
        if(! binary_search(this->node_to_ignore.begin(), this->node_to_ignore.end(), const_it["id"].as<uint64_t>())){
            navitia::georef::Vertex v;
            v.coord.set_lon(const_it["lon"].as<double>());
            v.coord.set_lat(const_it["lat"].as<double>());
            boost::add_vertex(v, data.geo_ref.graph);
            this->node_map[const_it["id"].as<uint64_t>()] = idx;
            idx++;
        }
    }
    navitia::georef::vertex_t Conunt_v = boost::num_vertices(data.geo_ref.graph);
    data.geo_ref.init_offset(Conunt_v);
}

void EdReader::fill_graph(navitia::type::Data& data, pqxx::work& work){
    std::string request = "select e.source_node_id, target_node_id, e.way_id, ST_LENGTH(the_geog) AS leng,";
                request += "e.pedestrian_allowed as map,e.cycles_allowed as bike,e.cars_allowed as car from georef.edge e;";
    pqxx::result result = work.exec(request);    
    for(auto const_it = result.begin(); const_it != result.end(); ++const_it){
        navitia::georef::Way* way = this->way_map[const_it["way_id"].as<uint64_t>()];
        std::string source, target;
        const_it["source_node_id"].to(source);
        const_it["target_node_id"].to(target);
        if ((way != NULL) && (! binary_search(this->edge_to_ignore.begin(), this->edge_to_ignore.end(), source+target))){
            navitia::georef::Edge e;
            const_it["leng"].to(e.length);
            e.way_idx = way->idx;
            uint64_t source = this->node_map[const_it["source_node_id"].as<uint64_t>()];
            uint64_t target = this->node_map[const_it["target_node_id"].as<uint64_t>()];
            if ((source != std::numeric_limits<uint64_t>::max()) && (target != std::numeric_limits<uint64_t>::max())){
                data.geo_ref.ways[way->idx]->edges.push_back(std::make_pair(source, target));
                boost::add_edge(source, target, e, data.geo_ref.graph);
                if (const_it["bike"].as<bool>()){
                    boost::add_edge(data.geo_ref.bike_offset + source, data.geo_ref.bike_offset + target, e, data.geo_ref.graph);
                }
                if (const_it["car"].as<bool>()){
                    boost::add_edge(data.geo_ref.car_offset + source, data.geo_ref.car_offset + target, e, data.geo_ref.graph);
                }
            }
        }
    }
}

void EdReader::fill_graph_vls(navitia::type::Data& data, pqxx::work& work){
    data.geo_ref.build_proximity_list();
    std::string request = "SELECT poi.id as id, ST_X(poi.coord::geometry) as lon,";
                request += "ST_Y(poi.coord::geometry) as lat";
                request += " FROM navitia.poi poi, navitia.poi_type poi_type";
                request += " where poi.poi_type_id=poi_type.id";
                request += " and poi_type.uri = 'bicycle_rental'";

    pqxx::result result = work.exec(request);
    for(auto const_it = result.begin(); const_it != result.end(); ++const_it){
        navitia::type::GeographicalCoord coord;
        coord.set_lon(const_it["lon"].as<double>());
        coord.set_lat(const_it["lat"].as<double>());
        try{
            navitia::georef::vertex_t v = data.geo_ref.nearest_vertex(coord, data.geo_ref.pl);
            navitia::georef::edge_t e = data.geo_ref.nearest_edge(coord, v);
            navitia::georef::Edge edge;
            edge.length = 0;
            edge.way_idx = data.geo_ref.graph[e].way_idx;
            boost::add_edge(v + data.geo_ref.vls_offset, v + data.geo_ref.bike_offset, edge, data.geo_ref.graph);
            boost::add_edge(v + data.geo_ref.bike_offset, v + data.geo_ref.vls_offset, edge, data.geo_ref.graph);
        }catch(...){
            std::cout<<"Impossible de trouver le noued le plus proche à la station vls poi_id = "<<const_it["id"].as<std::string>()<<std::endl;
        }
    }
}

void EdReader::fill_alias(navitia::type::Data& data, pqxx::work& work){
    std::string key, value;
    std::string request = "SELECT key, value FROM navitia.alias;";
    pqxx::result result = work.exec(request);
    for(auto const_it = result.begin(); const_it != result.end(); ++const_it){
        const_it["key"].to(key);
        const_it["value"].to(value);
        data.geo_ref.alias[key]=value;
    }
}

void EdReader::fill_synonyms(navitia::type::Data& data, pqxx::work& work){
    std::string key, value;
    std::string request = "SELECT key, value FROM navitia.synonym;";
    pqxx::result result = work.exec(request);
    for(auto const_it = result.begin(); const_it != result.end(); ++const_it){
        const_it["key"].to(key);
        const_it["value"].to(value);
        data.geo_ref.synonymes[key]=value;
    }
}

void EdReader::build_rel_stop_point_admin(navitia::type::Data& , pqxx::work& work){
    std::string request = "select admin_id, stop_point_id from navitia.rel_stop_point_admin;";
    pqxx::result result = work.exec(request);
    for(auto const_it = result.begin(); const_it != result.end(); ++const_it){
        nt::StopPoint* sp = this->stop_point_map[const_it["stop_point_id"].as<idx_t>()];
        navitia::georef::Admin* admin = this->admin_map[const_it["admin_id"].as<idx_t>()];
        if (admin != NULL){
            sp->admin_list.push_back(admin);
        }
    }
}

void EdReader::build_rel_stop_area_admin(navitia::type::Data& , pqxx::work& work){
    std::string request = "select admin_id, stop_area_id from navitia.rel_stop_area_admin;";
    pqxx::result result = work.exec(request);
    for(auto const_it = result.begin(); const_it != result.end(); ++const_it){
        nt::StopArea* sa = this->stop_area_map[const_it["stop_area_id"].as<idx_t>()];
        navitia::georef::Admin* admin = this->admin_map[const_it["admin_id"].as<idx_t>()];
        if (admin!= NULL){
            sa->admin_list.push_back(admin);
        }
    }
}
void EdReader::build_rel_way_admin(navitia::type::Data&, pqxx::work& work){
    std::string request = "select admin_id, way_id from georef.rel_way_admin;";
    pqxx::result result = work.exec(request);
    for(auto const_it = result.begin(); const_it != result.end(); ++const_it){
        navitia::georef::Way* way = this->way_map[const_it["way_id"].as<idx_t>()];
        if (way != NULL){
            navitia::georef::Admin* admin = this->admin_map[const_it["admin_id"].as<idx_t>()];
            if (admin != NULL){
                way->admin_list.push_back(admin);
            }
        }
    }
}

void EdReader::build_rel_poi_admin(navitia::type::Data&, pqxx::work& work){
    std::string request = "select admin_id, poi_id from navitia.rel_poi_admin;";
    pqxx::result result = work.exec(request);
    for(auto const_it = result.begin(); const_it != result.end(); ++const_it){
        navitia::georef::POI* poi = this->poi_map[const_it["poi_id"].as<idx_t>()];
        if (poi != NULL){
            navitia::georef::Admin* admin = this->admin_map[const_it["admin_id"].as<idx_t>()];
            if ((admin != NULL)){
                poi->admin_list.push_back(admin);
            }
        }
    }
}

void EdReader::build_rel_admin_admin(navitia::type::Data&, pqxx::work& work){
    std::string request = "select master_admin_id, admin_id from navitia.rel_admin_admin;";
    pqxx::result result = work.exec(request);
    for(auto const_it = result.begin(); const_it != result.end(); ++const_it){
        navitia::georef::Admin* admin_master = this->admin_map[const_it["master_admin_id"].as<idx_t>()];
        if (admin_master != NULL){
            navitia::georef::Admin* admin = this->admin_map[const_it["admin_id"].as<idx_t>()];
            if ((admin != NULL)){
                admin_master->admin_list.push_back(admin);
            }
        }
    }
}

}//namespace
<|MERGE_RESOLUTION|>--- conflicted
+++ resolved
@@ -833,10 +833,7 @@
     pqxx::result result = work.exec(request);
     uint64_t idx = 0;
     for(auto const_it = result.begin(); const_it != result.end(); ++const_it){
-<<<<<<< HEAD
-=======
         this->node_map[const_it["id"].as<uint64_t>()] = std::numeric_limits<uint64_t>::max();
->>>>>>> 5047ddb1
         if(! binary_search(this->node_to_ignore.begin(), this->node_to_ignore.end(), const_it["id"].as<uint64_t>())){
             navitia::georef::Vertex v;
             v.coord.set_lon(const_it["lon"].as<double>());
@@ -853,7 +850,7 @@
 void EdReader::fill_graph(navitia::type::Data& data, pqxx::work& work){
     std::string request = "select e.source_node_id, target_node_id, e.way_id, ST_LENGTH(the_geog) AS leng,";
                 request += "e.pedestrian_allowed as map,e.cycles_allowed as bike,e.cars_allowed as car from georef.edge e;";
-    pqxx::result result = work.exec(request);    
+    pqxx::result result = work.exec(request);
     for(auto const_it = result.begin(); const_it != result.end(); ++const_it){
         navitia::georef::Way* way = this->way_map[const_it["way_id"].as<uint64_t>()];
         std::string source, target;
