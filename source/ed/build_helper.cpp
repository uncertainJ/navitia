/* Copyright © 2001-2014, Canal TP and/or its affiliates. All rights reserved.
  
This file is part of Navitia,
    the software to build cool stuff with public transport.
 
Hope you'll enjoy and contribute to this project,
    powered by Canal TP (www.canaltp.fr).
Help us simplify mobility and open public transport:
    a non ending quest to the responsive locomotion way of traveling!
  
LICENCE: This program is free software; you can redistribute it and/or modify
it under the terms of the GNU Affero General Public License as published by
the Free Software Foundation, either version 3 of the License, or
(at your option) any later version.
   
This program is distributed in the hope that it will be useful,
but WITHOUT ANY WARRANTY; without even the implied warranty of
MERCHANTABILITY or FITNESS FOR A PARTICULAR PURPOSE. See the
GNU Affero General Public License for more details.
   
You should have received a copy of the GNU Affero General Public License
along with this program. If not, see <http://www.gnu.org/licenses/>.
  
Stay tuned using
twitter @navitia 
IRC #navitia on freenode
https://groups.google.com/d/forum/navitia
www.navitia.io
*/

#include "build_helper.h"
#include "ed/connectors/gtfs_parser.h"
#include <boost/range/algorithm/find_if.hpp>

namespace pt = boost::posix_time;

namespace ed {

nt::MetaVehicleJourney* builder::get_or_create_metavj(const std::string name) {
    auto it = data->pt_data->meta_vj.find(name);


    if (it == data->pt_data->meta_vj.end()) {
        auto mvj = new nt::MetaVehicleJourney;
        data->pt_data->meta_vj.insert({name, mvj});
        return mvj;
    }
    return it->second;
}

VJ::VJ(builder & b, const std::string &line_name, const std::string &validity_pattern,
       bool is_frequency,
       bool wheelchair_boarding, const std::string& uri,
       std::string meta_vj_name, const std::string& physical_mode): b(b) {
    // the vj is owned by the route, so we need to have the route before everything else
    auto it = b.lines.find(line_name);
    nt::Route* route = nullptr;
    if (it == b.lines.end()) {
        navitia::type::Line* line = new navitia::type::Line();
        line->idx = b.data->pt_data->lines.size();
        line->uri = line_name;
        b.lines[line_name] = line;
        line->name = line_name;
        b.data->pt_data->lines.push_back(line);

        route = new navitia::type::Route();
        route->idx = b.data->pt_data->routes.size();
        route->name = line->name;
        route->uri = line_name + ":" + std::to_string(b.data->pt_data->routes.size());
        b.data->pt_data->routes.push_back(route);
        line->route_list.push_back(route);
        route->line = line;
        b.data->pt_data->routes_map[route->uri] = route;
    } else {
        route = it->second->route_list.front();
    }

    if (is_frequency) {
        auto f_vj = std::make_unique<nt::FrequencyVehicleJourney>();
        vj = f_vj.get();
        route->frequency_vehicle_journey_list.push_back(std::move(f_vj));
    } else {
        auto d_vj = std::make_unique<nt::DiscreteVehicleJourney>();
        vj = d_vj.get();
        route->discrete_vehicle_journey_list.push_back(std::move(d_vj));
    }
    vj->route = route;

    //add physical mode
    if (!physical_mode.empty()) {
        auto it = b.data->pt_data->physical_modes_map.find(physical_mode);
        if (it != b.data->pt_data->physical_modes_map.end()){
            vj->physical_mode = it->second;
        }
    }
    if (!vj->physical_mode) {
        if (physical_mode.empty() && b.data->pt_data->physical_modes.size()){
            vj->physical_mode = b.data->pt_data->physical_modes.front();
        } else {
            const auto name = physical_mode.empty() ? "physical_mode:0" : physical_mode;
            auto* physical_mode = new navitia::type::PhysicalMode();
            physical_mode->idx = b.data->pt_data->physical_modes.size();
            physical_mode->uri = name;
            physical_mode->name = "name " + name;
            b.data->pt_data->physical_modes.push_back(physical_mode);
            vj->physical_mode = physical_mode;
        }
    }

    vj->physical_mode->vehicle_journey_list.push_back(vj);

<<<<<<< HEAD
    //if we have a meta_vj, we add it in that
    nt::MetaVehicleJourney* mvj;
=======
    vj->journey_pattern = jp;

    vj->idx = b.data->pt_data->vehicle_journeys.size();
    if (! uri.empty()) {
        vj->uri = uri;
    } else {
        vj->uri = "vj:" + line_name + ":" + std::to_string(vj->idx);
    }

    // NOTE: the meta vj name should be the same as the vj's name
    std::string name;
>>>>>>> 76e4d01f
    if (! meta_vj_name.empty()) {
        name = meta_vj_name;
    } else if (! uri.empty()) {
        name = uri;
    } else {
        name = "vehicle_journey " + std::to_string(vj->idx);
    }

    nt::MetaVehicleJourney* mvj = b.get_or_create_metavj(name);
    mvj->base_vj.push_back(vj);
    vj->meta_vj = mvj;

    b.data->pt_data->headsign_handler.change_name_and_register_as_headsign(
<<<<<<< HEAD
                                                *vj, "vehicle_journey " + std::to_string(vj->idx));
    vj->uri = vj->name;
    vj->idx = b.data->pt_data->vehicle_journeys.size();
=======
                                                *vj, name);

>>>>>>> 76e4d01f
    b.data->pt_data->vehicle_journeys.push_back(vj);
    b.data->pt_data->vehicle_journeys_map[vj->uri] = vj;

    nt::ValidityPattern* vp = new nt::ValidityPattern(b.begin, validity_pattern);
    auto find_vp_predicate = [&](nt::ValidityPattern* vp1) { return vp->days == vp1->days;};
    auto it_vp = std::find_if(b.data->pt_data->validity_patterns.begin(),
                        b.data->pt_data->validity_patterns.end(), find_vp_predicate);
    if(it_vp != b.data->pt_data->validity_patterns.end()) {
        delete vp;
        vp = *(it_vp);
    } else {
         b.data->pt_data->validity_patterns.push_back(vp);
    }
    //by default we assign all the validity patterns (base/adapted/realtime) to the same vp
    for (const auto& vj_vp: vj->validity_patterns) {
        vj_vp.second = vp;
    }

    if(wheelchair_boarding){
        vj->set_vehicle(navitia::type::hasVehicleProperties::WHEELCHAIR_ACCESSIBLE);
    }

    if(!b.data->pt_data->companies.empty())
        vj->company = b.data->pt_data->companies.front();
}

VJ& VJ::st_shape(const navitia::type::LineString& shape) {
    assert(shape.size() >= 2);
    assert(vj->stop_time_list.size() >= 2);
    assert(vj->stop_time_list.back().stop_point->coord == shape.back());
    assert(vj->stop_time_list.at(vj->stop_time_list.size() - 2).stop_point->coord
           == shape.front());
    vj->stop_time_list.back().shape_from_prev = b.data->pt_data->shape_manager.get(shape);
    return *this;
}

VJ& VJ::operator()(const std::string &stopPoint,const std::string& arrivee, const std::string& depart,
            uint16_t local_traffic_zone, bool drop_off_allowed, bool pick_up_allowed){
    return (*this)(stopPoint, pt::duration_from_string(arrivee).total_seconds(),
            pt::duration_from_string(depart).total_seconds(), local_traffic_zone,
            drop_off_allowed, pick_up_allowed);
}

VJ & VJ::operator()(const std::string & sp_name, int arrivee, int depart, uint16_t local_trafic_zone,
                    bool drop_off_allowed, bool pick_up_allowed){
    auto it = b.sps.find(sp_name);
    navitia::type::StopPoint* sp = nullptr;
    if(it == b.sps.end()){
        sp = new navitia::type::StopPoint();
        sp->idx = b.data->pt_data->stop_points.size();
        sp->name = sp_name;
        sp->uri = sp_name;
        if(!b.data->pt_data->networks.empty())
            sp->network = b.data->pt_data->networks.front();

        b.sps[sp_name] = sp;
        b.data->pt_data->stop_points.push_back(sp);
        auto sa_it = b.sas.find(sp_name);
        if(sa_it == b.sas.end()) {
            navitia::type::StopArea* sa = new navitia::type::StopArea();
            sa->idx = b.data->pt_data->stop_areas.size();
            sa->name = sp_name;
            sa->uri = sp_name;
            sa->set_property(navitia::type::hasProperties::WHEELCHAIR_BOARDING);
            sp->stop_area = sa;
            b.sas[sp_name] = sa;
            b.data->pt_data->stop_areas.push_back(sa);
            sp->set_properties(sa->properties());
            sa->stop_point_list.push_back(sp);
        } else {
            sp->stop_area = sa_it->second;
            sp->coord.set_lat(sp->stop_area->coord.lat());
            sp->coord.set_lon(sp->stop_area->coord.lon());
            sp->set_properties(sa_it->second->properties());
            sa_it->second->stop_point_list.push_back(sp);
        }
    } else {
        sp = it->second;
    }

    navitia::type::StopTime st;
    st.stop_point = sp;

    if(depart == -1) depart = arrivee;
    st.arrival_time = arrivee;
    st.departure_time = depart;
    st.vehicle_journey = vj;
    st.local_traffic_zone = local_trafic_zone;
    st.set_drop_off_allowed(drop_off_allowed);
    st.set_pick_up_allowed(pick_up_allowed);

    vj->stop_time_list.push_back(st);
    return *this;
}

SA::SA(builder & b, const std::string & sa_name, double x, double y,
       bool create_sp, bool wheelchair_boarding)
       : b(b) {
    sa = new navitia::type::StopArea();
    sa->idx = b.data->pt_data->stop_areas.size();
    b.data->pt_data->stop_areas.push_back(sa);
    sa->name = sa_name;
    sa->uri = sa_name;
    sa->coord.set_lon(x);
    sa->coord.set_lat(y);
    if(wheelchair_boarding)
        sa->set_property(types::hasProperties::WHEELCHAIR_BOARDING);
    b.sas[sa_name] = sa;

    if (create_sp) {
        auto sp = new navitia::type::StopPoint();
        sp->idx = b.data->pt_data->stop_points.size();
        b.data->pt_data->stop_points.push_back(sp);
        sp->name = "stop_point:"+ sa_name;
        sp->uri = sp->name;
        if(wheelchair_boarding)
            sp->set_property(navitia::type::hasProperties::WHEELCHAIR_BOARDING);
        sp->coord.set_lon(x);
        sp->coord.set_lat(y);

        sp->stop_area = sa;
        b.sps[sp->name] = sp;
        sa->stop_point_list.push_back(sp);
    }
}

SA & SA::operator()(const std::string & sp_name, double x, double y, bool wheelchair_boarding){
    navitia::type::StopPoint * sp = new navitia::type::StopPoint();
    sp->idx = b.data->pt_data->stop_points.size();
    b.data->pt_data->stop_points.push_back(sp);
    sp->name = sp_name;
    sp->uri = sp_name;
    if(wheelchair_boarding)
        sp->set_property(navitia::type::hasProperties::WHEELCHAIR_BOARDING);
    sp->coord.set_lon(x);
    sp->coord.set_lat(y);

    sp->stop_area = this->sa;
    this->sa->stop_point_list.push_back(sp);
    b.sps[sp_name] = sp;
    return *this;
}


VJ builder::vj(const std::string& line_name,
               const std::string& validity_pattern,
               const std::string& block_id,
               const bool wheelchair_boarding,
               const std::string& uri,
               const std::string& meta_vj,
               const std::string& physical_mode){
    return vj_with_network("base_network", line_name, validity_pattern, block_id,
                           wheelchair_boarding, uri, meta_vj, physical_mode);
}

VJ builder::vj_with_network(const std::string& network_name,
               const std::string& line_name,
               const std::string& validity_pattern,
               const std::string& block_id,
               const bool wheelchair_boarding,
               const std::string& uri,
               const std::string& meta_vj,
               const std::string& physical_mode,
               bool is_frequency) {
    auto res = VJ(*this, line_name, validity_pattern, is_frequency,
                  wheelchair_boarding, uri, meta_vj, physical_mode);
    auto vj = this->data->pt_data->vehicle_journeys.back();
    auto it = this->nts.find(network_name);
    if(it == this->nts.end()){
        navitia::type::Network* network = new navitia::type::Network();
        network->idx = this->data->pt_data->networks.size();
        network->uri = network_name;
        network->name = network_name;
        this->nts[network_name] = network;
        this->data->pt_data->networks.push_back(network);
        vj->route->line->network = network;
        network->line_list.push_back(vj->route->line);
    } else {
        vj->route->line->network = it->second;

        auto line = vj->route->line;
        if (boost::find_if(it->second->line_list, [&](navitia::type::Line* l) { return l->uri == line->uri; })
            == it->second->line_list.end()) {
            it->second->line_list.push_back(vj->route->line);
        }
    }
    if(block_id != "") {
        block_vjs.insert(std::make_pair(block_id, vj));
    }
    return res;
}


VJ builder::frequency_vj(const std::string& line_name,
                uint32_t start_time,
                uint32_t end_time,
                uint32_t headway_secs,
                const std::string& network_name,
                const std::string& validity_pattern,
                const std::string& block_id,
                const bool wheelchair_boarding,
                const std::string& uri,
                const std::string& meta_vj){
    auto res = vj_with_network(network_name, line_name, validity_pattern, block_id,
                               wheelchair_boarding, uri, meta_vj, "", true);
    auto vj = static_cast<nt::FrequencyVehicleJourney*>(this->data->pt_data->vehicle_journeys.back());

    //we get the last frequency vj of the jp, it's the one we just created
    vj->start_time = start_time;

    size_t nb_trips = std::ceil((end_time - start_time) / headway_secs);
    vj->end_time = start_time + ( nb_trips * headway_secs );
    vj->headway_secs = headway_secs;

    return res;
}


SA builder::sa(const std::string &name, double x, double y,
               const bool create_sp, const bool wheelchair_boarding) {
    return SA(*this, name, x, y, create_sp, wheelchair_boarding);
}


void builder::connection(const std::string & name1, const std::string & name2, float length) {
    navitia::type::StopPointConnection* connexion = new navitia::type::StopPointConnection();
    connexion->idx = data->pt_data->stop_point_connections.size();
    if(sps.count(name1) == 0 || sps.count(name2) == 0)
        return ;
    connexion->departure = (*(sps.find(name1))).second;
    connexion->destination = (*(sps.find(name2))).second;

//connexion->connection_kind = types::ConnectionType::Walking;
    connexion->duration = length;
    connexion->display_duration = length;

    data->pt_data->stop_point_connections.push_back(connexion);
    connexion->departure->stop_point_connection_list.push_back(connexion);
    connexion->destination->stop_point_connection_list.push_back(connexion);
}

 static double get_co2_emission(const std::string& uri){
     if (uri == "0x0"){
         return 4.;
     }
     if (uri == "Bss"){
         return 0.;
     }
     if (uri == "Bike"){
         return 0.;
     }
     if (uri == "Bus"){
         return 132.;
     }
     if (uri == "Car"){
         return 184.;
     }
    return -1.;
 }

 void builder::generate_dummy_basis() {
    navitia::type::Company *company = new navitia::type::Company();
    company->idx = this->data->pt_data->companies.size();
    company->name = "base_company";
    company->uri = "base_company";
    this->data->pt_data->companies.push_back(company);

    const std::string default_network_name = "base_network";
    if (this->nts.find(default_network_name) == this->nts.end()) {
        navitia::type::Network *network = new navitia::type::Network();
        network->idx = this->data->pt_data->networks.size();
        network->name = default_network_name;
        network->uri = default_network_name;
        this->data->pt_data->networks.push_back(network);
        this->nts.insert({network->uri, network});
    }

    navitia::type::CommercialMode *commercial_mode = new navitia::type::CommercialMode();
    commercial_mode->idx = this->data->pt_data->commercial_modes.size();
    commercial_mode->name = "Tram";
    commercial_mode->uri = "0x0";
    this->data->pt_data->commercial_modes.push_back(commercial_mode);

    commercial_mode = new navitia::type::CommercialMode();
    commercial_mode->idx = this->data->pt_data->commercial_modes.size();
    commercial_mode->name = "Metro";
    commercial_mode->uri = "0x1";
    this->data->pt_data->commercial_modes.push_back(commercial_mode);

    commercial_mode = new navitia::type::CommercialMode();
    commercial_mode->idx = this->data->pt_data->commercial_modes.size();
    commercial_mode->name = "Bss";
    commercial_mode->uri = "Bss";
    this->data->pt_data->commercial_modes.push_back(commercial_mode);

    commercial_mode = new navitia::type::CommercialMode();
    commercial_mode->idx = this->data->pt_data->commercial_modes.size();
    commercial_mode->name = "Bike";
    commercial_mode->uri = "Bike";
    this->data->pt_data->commercial_modes.push_back(commercial_mode);

    commercial_mode = new navitia::type::CommercialMode();
    commercial_mode->idx = this->data->pt_data->commercial_modes.size();
    commercial_mode->name = "Bus";
    commercial_mode->uri = "Bus";
    this->data->pt_data->commercial_modes.push_back(commercial_mode);

    commercial_mode = new navitia::type::CommercialMode();
    commercial_mode->idx = this->data->pt_data->commercial_modes.size();
    commercial_mode->name = "Car";
    commercial_mode->uri = "Car";
    this->data->pt_data->commercial_modes.push_back(commercial_mode);

    for(navitia::type::CommercialMode *mt : this->data->pt_data->commercial_modes) {
        navitia::type::PhysicalMode* mode = new navitia::type::PhysicalMode();
        double co2_emission;
        mode->idx = mt->idx;
        mode->name = mt->name;
        mode->uri = "physical_mode:" + mt->uri;
        co2_emission = get_co2_emission(mt->uri);
        if (co2_emission >=0.){
            mode->co2_emission = co2_emission;
        }
        this->data->pt_data->physical_modes.push_back(mode);
        this->data->pt_data->physical_modes_map[mode->uri] = mode;
    }
 }

void builder::build_blocks() {
    using navitia::type::VehicleJourney;

    std::map<std::string, std::vector<VehicleJourney*>> block_map;
    for (const auto& block_vj: block_vjs) {
        if (block_vj.first.empty()) { continue; }
        block_map[block_vj.first].push_back(block_vj.second);
    }

    for (auto& item: block_map) {
        auto& vehicle_journeys = item.second;
        std::sort(vehicle_journeys.begin(), vehicle_journeys.end(),
                  [](const VehicleJourney* vj1, const VehicleJourney* vj2) {
                      return vj1->stop_time_list.back().departure_time <=
                          vj2->stop_time_list.front().departure_time;
                  }
            );

        VehicleJourney* prev_vj = nullptr;
        for (auto* vj: vehicle_journeys) {
            if (prev_vj) {
                assert(prev_vj->stop_time_list.back().arrival_time
                       <= vj->stop_time_list.front().departure_time);
                prev_vj->next_vj = vj;
                vj->prev_vj = prev_vj;
            }
            prev_vj = vj;
        }
    }
}

 void builder::finish() {

     build_blocks();
     for(navitia::type::VehicleJourney* vj : this->data->pt_data->vehicle_journeys) {
         if(!vj->prev_vj) {
             vj->stop_time_list.front().set_drop_off_allowed(false);
         }
         if(!vj->next_vj) {
            vj->stop_time_list.back().set_pick_up_allowed(false);
         }
     }

     for (auto* route: data->pt_data->routes) {
         for (auto& freq_vj: route->frequency_vehicle_journey_list) {

             const auto start = freq_vj->stop_time_list.front().arrival_time;
             for (auto& st: freq_vj->stop_time_list) {
                 st.set_is_frequency(true); //we need to tag the stop time as a frequency stop time
                 st.arrival_time -= start;
                 st.departure_time -= start;
             }
         }
     }
     data->build_raptor();
 }

/*
1. Initilise the first admin in the list to all stop_area and way
2. Used for the autocomplete functional tests.
*/
 void builder::manage_admin() {
     if (!data->geo_ref->admins.empty()) {
         navitia::georef::Admin * admin = data->geo_ref->admins[0];
        for(navitia::type::StopArea* sa : data->pt_data->stop_areas){
            sa->admin_list.clear();
            sa->admin_list.push_back(admin);
        }

        for(navitia::georef::Way * way : data->geo_ref->ways) {
            way->admin_list.clear();
            way->admin_list.push_back(admin);
        }
     }
 }

 void builder::build_autocomplete() {
    data->pt_data->build_autocomplete(*(data->geo_ref));
    data->geo_ref->build_autocomplete_list();
    data->compute_labels();
}
}<|MERGE_RESOLUTION|>--- conflicted
+++ resolved
@@ -109,12 +109,6 @@
 
     vj->physical_mode->vehicle_journey_list.push_back(vj);
 
-<<<<<<< HEAD
-    //if we have a meta_vj, we add it in that
-    nt::MetaVehicleJourney* mvj;
-=======
-    vj->journey_pattern = jp;
-
     vj->idx = b.data->pt_data->vehicle_journeys.size();
     if (! uri.empty()) {
         vj->uri = uri;
@@ -124,7 +118,6 @@
 
     // NOTE: the meta vj name should be the same as the vj's name
     std::string name;
->>>>>>> 76e4d01f
     if (! meta_vj_name.empty()) {
         name = meta_vj_name;
     } else if (! uri.empty()) {
@@ -138,14 +131,8 @@
     vj->meta_vj = mvj;
 
     b.data->pt_data->headsign_handler.change_name_and_register_as_headsign(
-<<<<<<< HEAD
-                                                *vj, "vehicle_journey " + std::to_string(vj->idx));
-    vj->uri = vj->name;
-    vj->idx = b.data->pt_data->vehicle_journeys.size();
-=======
                                                 *vj, name);
 
->>>>>>> 76e4d01f
     b.data->pt_data->vehicle_journeys.push_back(vj);
     b.data->pt_data->vehicle_journeys_map[vj->uri] = vj;
 
