--- conflicted
+++ resolved
@@ -39,11 +39,7 @@
     if format == 'pb':
         return Response(pb_resp.SerializeToString(), mimetype='application/octet-stream')
     else:
-<<<<<<< HEAD
-        return render(protobuf_to_dict(pb_resp, enum_as_labels=True), format, callback)
-=======
-        return render(protobuf_to_dict(pb_resp, use_enum_labels=True), format, request)
->>>>>>> f48d4642
+        return render(protobuf_to_dict(pb_resp, use_enum_labels=True), format, callback)
 
 
 def send_and_receive(request, region = None):
@@ -249,7 +245,7 @@
                           "order":5},
         "modes" : {"endpoint" : on_ptref(type_pb2.MODE), "arguments" :
                         ptrefArguments,
-                        "description" : "Retrieves all the modedestinations filtered with filter",
+                        "description" : "Retrieves all the modes filtered with filter",
                           "order":5},
         "mode_types" : {"endpoint" : on_ptref(type_pb2.MODETYPE), "arguments" :
                         ptrefArguments,
@@ -296,12 +292,12 @@
 def on_api(request, version, region, api, format):
     if version != "v0":
         return Response("Unknown version: " + version, status=404)
-    if api in apis_all:
-         v = validate_arguments(request, apis_all[api]["arguments"])
-         if v.valid:
-            return apis_all[api]["endpoint"](v.arguments, version, region, format, request.args.get('callback'))
-         else:
-             return Response("Invalid arguments: " + str(v.details), status=400)
+    if api in apis:
+        v = validate_arguments(request, apis[api]["arguments"])
+        if v.valid:
+            return apis[api]["endpoint"](v.arguments, version, region, format, request.args.get("callback"))
+        else:
+            return Response("Invalid arguments: " + str(v.details), status=400)
     else:
         return Response("Unknown api: " + api, status=404)
 
