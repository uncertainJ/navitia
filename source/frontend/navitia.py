#!/usr/bin/env python
# coding=utf-8
import type_pb2
import json
import dict2xml
import copy
import re
import sys
import signal
from protobuf_to_dict import protobuf_to_dict
from werkzeug.wrappers import Request, Response
from werkzeug.wsgi import responder
from werkzeug.routing import Map, Rule
from wsgiref.simple_server import make_server

from validate import *
from swagger import api_doc
import instance_manager
from find_extrem_datetimes import extremes

instances = None 

def render(dico, format, callback):
    if format == 'json':
        json_str = json.dumps(dico, ensure_ascii=False)
        if callback == '' or callback == None:
            result = Response(json_str, mimetype='application/json')
        else:
            result = Response(callback + '(' + json_str + ')', mimetype='application/json')
    elif format == 'txt':
        result = Response(json.dumps(dico, ensure_ascii=False, indent=4), mimetype='text/plain')
    elif format == 'xml':
        result = Response('<?xml version="1.0" encoding="UTF-8"?>\n'+ dict2xml.dict2xml(dico, wrap="Response"), mimetype='application/xml')
    elif format == 'pb':
        result = Response('Protocol buffer not supported for this request', status=404)
    else:
        result = Response("Unknown file format format. Please choose .json, .txt, .xml or .pb", mimetype='text/plain', status=404)
    result.headers.add('Access-Control-Allow-Origin', '*')
    return result


def render_from_protobuf(pb_resp, format, callback):
    if format == 'pb':
        return Response(pb_resp.SerializeToString(), mimetype='application/octet-stream')
    else:
        return render(protobuf_to_dict(pb_resp, use_enum_labels=True), format, callback)


def on_index(request, version = None, region = None ):
    return Response('Welcome to the navitia API. Have a look at http://www.navitia.io to learn how to use it.')

def on_regions(request, version, format):
    response = instances.regions()
    for r in response : 
        req = type_pb2.Request()
        req.requested_api = type_pb2.STATUS
        resp = instances.send_and_receive(req, r['region_id'])
        r['start_production_date'] = resp.status.start_production_date
        r['end_production_date'] = resp.status.end_production_date

    return render(response, format,  request.args.get('callback'))

def on_status(request_args, request, region, format, callback):
    req = type_pb2.Request()
    req.requested_api = type_pb2.STATUS
    resp = instances.send_and_receive(req, region)
    return render_from_protobuf(resp, format, callback)

def on_metadatas(request_args, request, region, format, callback):
    req = type_pb2.Request()
    req.requested_api = type_pb2.METADATAS
    resp = instances.send_and_receive(req, region)
    return render_from_protobuf(resp, format, callback)


def on_load(request, version, region, format, callback):
    req = type_pb2.Request()
    req.requested_api = type_pb2.LOAD
<<<<<<< HEAD
    resp = instances.send_and_receive(req, region)
    return render_from_protobuf(resp, format, request.args.get('callback'))
=======
    resp = send_and_receive(req, region)
    return render_from_protobuf(resp, format, callback)
>>>>>>> 92e9e4db

pb_type = {
        'stop_area': type_pb2.STOPAREA,
        'stop_point': type_pb2.STOPPOINT,
        'city': type_pb2.CITY,
        'address': type_pb2.ADDRESS
        }

def on_autocomplete(request_args, version, region, format, callback):
    req = type_pb2.Request()
    req.requested_api = type_pb2.AUTOCOMPLETE
    req.autocomplete.name = request_args['name']
    for object_type in request_args["object_type[]"]:
        req.autocomplete.types.append(pb_type[object_type])

    resp = instances.send_and_receive(req, region)
    return render_from_protobuf(resp, format, callback)


def stop_times(request_args, version, region, format, departure_filter, arrival_filter, api, callback):
    req = type_pb2.Request()
    req.requested_api = api
    req.next_stop_times.departure_filter = departure_filter
    req.next_stop_times.arrival_filter = arrival_filter

    req.next_stop_times.from_datetime = request_args["from_datetime"]
    req.next_stop_times.duration = request_args["duration"]
    req.next_stop_times.depth = request_args["depth"]
    req.next_stop_times.nb_stoptimes = request_args["nb_stoptimes"] if "nb_stoptimes" in request_args else 0
    req.next_stop_times.wheelchair = request_args["wheelchair"]
    resp = instances.send_and_receive(req, region)
    return render_from_protobuf(resp, format, callback)

def on_line_schedule(request_args, version, region, format,  callback):
    return stop_times(request_args, version, region, format, request_args["filter"], "", type_pb2.LINE_SCHEDULE, callback)

def on_next_arrivals(request_args, version, region, format, callback):
    return stop_times(request_args, version, region, format, request_args["filter"], "", type_pb2.NEXT_DEPARTURES, callback)

def on_next_departures(request_args, version, region, format, callback):
    return stop_times(request_args, version, region, format, "", request_args["filter"], type_pb2.NEXT_ARRIVALS, callback)

def on_stops_schedule(request_args, version, region, format, callback):
    return stop_times(request_args, version, region, format, request_args["departure_filter"], request_args["arrival_filter"],type_pb2.STOPS_SCHEDULE, callback)

def on_departure_board(request_args, version, region, format, callback):
    return stop_times(request_args, version, region, format, request_args["filter"], "", type_pb2.DEPARTURE_BOARD, callback)

def on_proximity_list(request_args, version, region, format, callback):
    req = type_pb2.Request()
    req.requested_api = type_pb2.PROXIMITYLIST
    req.proximity_list.coord.lon = request_args["lon"]
    req.proximity_list.coord.lat = request_args["lat"]
    req.proximity_list.distance = request_args["distance"]
    for object_type in request_args["object_type[]"]:
        req.proximity_list.types.append(pb_type[object_type])
    resp = instances.send_and_receive(req, region)
    return render_from_protobuf(resp, format, callback)

def journeys(requested_type, request_args, version, region, format, callback):
    req = type_pb2.Request()
    req.requested_api = requested_type

    req.journeys.origin = request_args["origin"]
    req.journeys.destination = request_args["destination"] if "destination" in request_args else ""
    req.journeys.datetimes.append(request_args["datetime"])
    req.journeys.clockwise = request_args["clockwise"]
    #req.journeys.forbiddenline += request.args.getlist('forbiddenline[]')
    #req.journeys.forbiddenmode += request.args.getlist('forbiddenmode[]')
    #req.journeys.forbiddenroute += request.args.getlist('forbiddenroute[]')
    req.journeys.walking_speed = request_args["walking_speed"]
    req.journeys.walking_distance = request_args["walking_distance"]
    req.journeys.wheelchair = request_args["wheelchair"]
    resp = instances.send_and_receive(req, region)
    return render_from_protobuf(resp, format, callback)

    if before and after:
        resp.planner.before, resp.planner.after

    return render_from_protobuf(resp, format, callback)

def on_journeys(requested_type):
    return lambda request, version, region, format, callback: journeys(requested_type, request, version, region, format, callback)

def ptref(requested_type, request_args, version, region, format, callback):
    req = type_pb2.Request()
    req.requested_api = type_pb2.PTREFERENTIAL

    req.ptref.requested_type = requested_type
    req.ptref.filter = request_args["filter"]
    req.ptref.depth = request_args["depth"]
    resp = instances.send_and_receive(req, region)
    return render_from_protobuf(resp, format, callback)

def on_ptref(requested_type):
    return lambda request_args, version, region, format, callback: ptref(requested_type, request_args, version, region, format, callback)


scheduleArguments = {
        "filter" : Argument("Filter to have the times you want", filter, True,
                            False, order=0),
        "from_datetime" : Argument("The date from which you want the times",
                              datetime_validator, True, False, order=10),
        "duration" : Argument("Maximum duration between the datetime and the last  retrieved stop time",
                                  int, False, False, defaultValue=86400, order=20 ),        
        "wheelchair" : Argument("true if you want the times to have accessibility", boolean, False, False, defaultValue=False, order=50),
        "depth" : Argument("Maximal depth of the returned objects", int, False,
                           False, defaultValue = 1, order=100)
        }
stopsScheduleArguments = copy.copy(scheduleArguments)
del stopsScheduleArguments["filter"]
stopsScheduleArguments["departure_filter"] = Argument("The filter of your departure point", filter,
                                                      True, False,order=0)
stopsScheduleArguments["arrival_filter"] = Argument("The filter of your arrival point", filter,
                                                      True, False,order=1)

nextTimesArguments = copy.copy(scheduleArguments)
nextTimesArguments["nb_stoptimes"] = Argument("The maximum number of stop_times", int , False, False, 20, order=30)

ptrefArguments = {
        "filter" : Argument("Conditions to filter the returned objects", filter,
                            False, False, "", order=0),
        "depth" : Argument("Maximum depth on objects", int, False, False, 1,
                           order = 50)
        }
journeyArguments = {
        "origin" : Argument("Departure Point", entrypoint, True, False, order = 0),
        "destination" : Argument("Destination Point" , entrypoint, True, False, order = 1),
        "datetime" : Argument("The time from which you want to arrive (or arrive before depending on the value of clockwise)", datetime_validator, True, False, order = 2),
        "clockwise" : Argument("true if you want to have a journey that starts after datetime, false if you a journey that arrives before datetime", boolean, False, False, True, order = 3),
        #"forbiddenline" : Argument("Forbidden lines identified by their external codes",  str, False, True, ""),
        #"forbiddenmode" : Argument("Forbidden modes identified by their external codes", str, False, True, ""),
        #"forbiddenroute" : Argument("Forbidden routes identified by their external codes", str, False, True, ""),
        "walking_speed" : Argument("Walking speed in m/s", float, False, False, 1.38),
        "walking_distance" : Argument("Maximum walking distance in meters", int,
                                      False, False, 1000),
        "wheelchair" : Argument("Does the journey has to be accessible?",
                                boolean, False, False, False)
        }
isochroneArguments = copy.copy(journeyArguments)
del isochroneArguments["destination"]

apis = {
        "autocomplete" : {"endpoint" : on_autocomplete, "arguments" : {"name" : Argument("The data to search", str, True, False, order = 1),
                                                                       "object_type[]" : Argument("The type of datas you want in return", str, False, True, ["stop_area", "stop_point", "address"])},
                          "description" : "Retrieves the objects which contains in their name the \"name\"",
                          "order":2},
        "next_departures" : {"endpoint" : on_next_departures, "arguments" :
                             nextTimesArguments, 
                             "description" : "Retrieves the departures after datetime at the stop points filtered with filter",
                          "order":3},
        "next_arrivals" : {"endpoint" : on_next_arrivals, "arguments" :
                            nextTimesArguments,
                           "description" : "Retrieves the departures after datetime at the stop points filtered with filter",
                          "order":3},
        "line_schedule" : {"endpoint" : on_line_schedule, "arguments" :
                           scheduleArguments,
                           "description" : "Retrieves the schedule of line at the day datetime",
                          "order":4},
        "stops_schedule" : {"endpoint" : on_stops_schedule, "arguments" :
                            stopsScheduleArguments,
                            "description" : "Retrieves the schedule for 2 stops points",
                          "order":4},
        "departure_board" : {"endpoint" : on_departure_board,
                             "arguments":scheduleArguments,
                             "description" : "Give all the departures of filter at datetime",
                          "order":4},
        "stop_areas" : {"endpoint" : on_ptref(type_pb2.STOPAREA), "arguments" :
                        ptrefArguments,
                        "description" : "Retrieves all the stop areas filtered with filter",
                          "order":5},
        "stop_points" : {"endpoint" : on_ptref(type_pb2.STOPPOINT), "arguments" :
                        ptrefArguments,
                        "description" : "Retrieves all the stop points filtered with filter",
                          "order":5},
        "lines" : {"endpoint" : on_ptref(type_pb2.LINE), "arguments" :
                        ptrefArguments,
                        "description" : "Retrieves all the stop_areas filtered with filter",
                          "order":5},
        "routes" : {"endpoint" : on_ptref(type_pb2.ROUTE), "arguments" :
                        ptrefArguments,
                        "description" : "Retrieves all the routes filtered with filter",
                          "order":5},
        "networks" : {"endpoint" : on_ptref(type_pb2.NETWORK), "arguments" :
                        ptrefArguments,
                        "description" : "Retrieves all the networks filtered with filter",
                          "order":5},
        "physical_modes" : {"endpoint" : on_ptref(type_pb2.PHYSICALMODE), "arguments" :
                        ptrefArguments,
                        "description" : "Retrieves all the physical modes filtered with filter",
                          "order":5},
        "commercial_modes" : {"endpoint" : on_ptref(type_pb2.COMMERCIALMODE), "arguments" :
                        ptrefArguments,
                        "description" : "Retrieves all the commercial modes filtered with filter",
                          "order":5},
        "connections" : {"endpoint" : on_ptref(type_pb2.CONNECTION), "arguments" :
                        ptrefArguments,
                        "description" : "Retrieves all the connections points filtered with filter",
                          "order":5},
        "route_points" : {"endpoint" : on_ptref(type_pb2.ROUTEPOINT), "arguments" :
                        ptrefArguments,
                        "description" : "Retrieves all the route points filtered with filter",
                          "order":5},
        "companies" : {"endpoint" : on_ptref(type_pb2.COMPANY), "arguments" :
                        ptrefArguments,
                        "description" : "Retrieves all the companies filtered with filter",
                          "order":5},
        "vehicle_journeys" : {"endpoint" : on_ptref(type_pb2.VEHICLEJOURNEY),
                              "arguments" : ptrefArguments,
                              "description" :"Retrieves all the vehicle journeys filtered with filter" ,
                              "order" : 5},
        "journeys" : {"endpoint" :  on_journeys(type_pb2.PLANNER), "arguments" :
                      journeyArguments,
                      "description" : "Computes and retrieves a journey",
                          "order":1},
        "isochrone" : {"endpoint" : on_journeys(type_pb2.ISOCHRONE), "arguments" : isochroneArguments,
                       "description" : "Computes and retrieves an isochrone",
                          "order":1},
        "proximity_list" : {"endpoint" : on_proximity_list, "arguments" : {
                "lon" : Argument("Longitude of the point from where you want objects", float, True, False, order=0),
                "lat" : Argument("Latitude of the point from where you want objects", float, True, False, order=1),
                "distance" : Argument("Distance range of the query", int, False, False, 1000, order=3),
                "object_type[]" : Argument("Type of the objects you want to have in return", str, False, False, ["stop_area", "stop_point"], order=4)
                },
            "description" : "Retrieves all the objects around a point within the given distance",
            "order" : 1.1},
        "metadatas" : {"endpoint" : on_metadatas, "arguments" : {}, "description" : "Retrieves the metadatas of a region"},
        "status" : {"endpoint" : on_status, "arguments" : {}, "description" : "Retrieves the status of a region", "hidden" : True},
        "load" : {"endpoint" : on_load, "arguments" : {},  "hidden" : True},
        }
apis_all = copy.copy(apis)
apis_all["regions"] = {"arguments" : {}, "description" : "Retrieves the list of available regions", "regions" : False,
                          "order":0}


def on_api(request, version, region, api, format):
    if version != "v0":
        return Response("Unknown version: " + version, status=404)
    if api in apis:
        v = validate_arguments(request, apis[api]["arguments"])
        if v.valid:
            return apis[api]["endpoint"](v.arguments, version, region, format, request.args.get("callback"))
        else:
            return Response("Invalid arguments: " + str(v.details), status=400)
    else:
        return Response("Unknown api: " + api, status=404)


def universal_journeys(api, request, version, format):
    origin = request.args.get("origin", "")
    origin_re = re.match('^coord:(.+):(.+)$', origin)
    region = None
    if origin_re:
        try:
            lon = float(origin_re.group(1))
            lat = float(origin_re.group(2))
            region = instances.key_of_coord(lon, lat)
        except:
            return Response("Unable to parse coordinates", status=400)
        if region:
            return on_api(request, version, region, api, format)
        else:
            return Response("No region found at given coordinates", status=404)
    else:
        return Response("Journeys without specifying a region only accept coordinates as origin or destination", status=400)

def on_universal_journeys(api):
    return lambda request, version, format: universal_journeys(api, request, version, format)

def on_universal_proximity_list(request, version, format):
    try:
        region = instances.key_of_coord(float(request.args.get("lon")), float(request.args.get("lat")))
        if region:
            return on_api(request, version, region, "proximity_list", format)
        else:
            return Response("No region found at given coordinates", status=404)
    except:
        return Response("Invalid coordianates", status=400)
   

def on_summary_doc(request) :
    return render(api_doc(apis_all, instances), 'json',  request.args.get('callback'))

def on_doc(request, api):
    return render(api_doc(apis_all, instances, api), 'json', request.args.get('callback'))

url_map = Map([
    Rule('/', endpoint=on_index),
    Rule('/<version>/', endpoint=on_index),
    Rule('/<version>/regions.<format>', endpoint = on_regions),
    Rule('/<version>/journeys.<format>', endpoint = on_universal_journeys("journeys")),
    Rule('/<version>/isochrone.<format>', endpoint = on_universal_journeys("isochrone")),
    Rule('/<version>/proximity_list.<format>', endpoint = on_universal_proximity_list),
    Rule('/<version>/<region>/', endpoint = on_index),
    Rule('/<version>/<region>/<api>.<format>', endpoint = on_api),
    Rule('/doc.json', endpoint = on_summary_doc),
    Rule('/doc.json/<api>', endpoint = on_doc)
    ])


def kill_thread(signal, frame):
    global instances
    instances.stop()
    sys.exit(0)

@responder
def application(environ, start_response):
    global instances
    instances = instance_manager.NavitiaManager()
    request = Request(environ)
    urls = url_map.bind_to_environ(environ)
    return urls.dispatch(lambda fun, v: fun(request, **v),
            catch_http_exceptions=True)

if __name__ == '__main__':
    instances = instance_manager.NavitiaManager('Jörmungandr.ini')
    v = validate_apis(apis_all)
    if not(v.valid):
        for apiname, details in v.details.iteritems():
            if len(details) > 0:
                print "Error in api : " + apiname
                for error in details : 
                    print "\t"+error
    signal.signal(signal.SIGINT, kill_thread)
    httpd = make_server('', 8088, application)
    print "Serving on port 8088..."
    httpd.serve_forever()
<|MERGE_RESOLUTION|>--- conflicted
+++ resolved
@@ -1,4 +1,3 @@
-#!/usr/bin/env python
 # coding=utf-8
 import type_pb2
 import json
@@ -73,16 +72,11 @@
     return render_from_protobuf(resp, format, callback)
 
 
-def on_load(request, version, region, format, callback):
+def on_load(request, region, format):
     req = type_pb2.Request()
     req.requested_api = type_pb2.LOAD
-<<<<<<< HEAD
     resp = instances.send_and_receive(req, region)
     return render_from_protobuf(resp, format, request.args.get('callback'))
-=======
-    resp = send_and_receive(req, region)
-    return render_from_protobuf(resp, format, callback)
->>>>>>> 92e9e4db
 
 pb_type = {
         'stop_area': type_pb2.STOPAREA,
