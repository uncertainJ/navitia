--- conflicted
+++ resolved
@@ -84,98 +84,6 @@
 
 class Apis:
     apis = {
-<<<<<<< HEAD
-        "autocomplete" : {"endpoint" : on_autocomplete, "arguments" :
-                          {"name" : Argument("The data to search", unicode, True, False, order = 1),
-                           "object_type[]" : Argument("The type of datas you want in return", str, False, True, 
-                                                    ["stop_area", "stop_point", "address", "poi", "admin"], 2,["stop_area", "stop_point", "address", "poi", "admin"]),
-                            "depth" : Argument("Maximum depth on objects", int, False, False, 1),
-                            "count" : Argument("Number of elements per page", int, False, False,
-                                            50),
-                            "startPage" : Argument("The page number of the ptref result", int,
-                                                False, False, 0),
-			    "nbmax" : Argument("Maximum number of objects in the response", int, False, False, 10),
-			    "admin_uri[]" : Argument("code uri of admin", str, False, True, [])
-                           },
-                          "description" : "Retrieves the objects which contains in their name the \"name\"",
-                          "order":2},
-        "next_departures" : {"endpoint" : on_next_departures, "arguments" :
-                             Arguments.nextTimesArguments, 
-                             "description" : "Retrieves the departures after datetime at the stop points filtered with filter",
-                          "order":3},
-        "next_arrivals" : {"endpoint" : on_next_arrivals, "arguments" :
-                            Arguments.nextTimesArguments,
-                           "description" : "Retrieves the departures after datetime at the stop points filtered with filter",
-                          "order":3},
-        "route_schedules" : {"endpoint" : on_route_schedule, "arguments" :
-                           Arguments.scheduleArguments,
-                           "description" : "Retrieves the schedule of route at the day datetime",
-                          "order":4},
-        "stops_schedules" : {"endpoint" : on_stops_schedule, "arguments" :
-                            Arguments.stopsScheduleArguments,
-                            "description" : "Retrieves the schedule for 2 stops points",
-                          "order":4},
-        "departure_boards" : {"endpoint" : on_departure_board,
-                             "arguments":Arguments.scheduleArguments,
-                             "description" : "Give all the departures of filter at datetime",
-                          "order":4},
-        "stop_areas" : {"endpoint" : on_ptref(type_pb2.STOP_AREA), "arguments" :
-                        Arguments.ptrefArguments,
-                        "description" : "Retrieves all the stop areas filtered with filter",
-                          "order":5},
-        "stop_points" : {"endpoint" : on_ptref(type_pb2.STOP_POINT), "arguments" :
-                        Arguments.ptrefArguments,
-                        "description" : "Retrieves all the stop points filtered with filter",
-                          "order":5},
-        "lines" : {"endpoint" : on_ptref(type_pb2.LINE), "arguments" :
-                        Arguments.ptrefArguments,
-                        "description" : "Retrieves all the stop_areas filtered with filter",
-                          "order":5},
-        "routes" : {"endpoint" : on_ptref(type_pb2.ROUTE), "arguments" :
-                        Arguments.ptrefArguments,
-                        "description" : "Retrieves all the routes filtered with filter",
-                          "order":5},
-        "networks" : {"endpoint" : on_ptref(type_pb2.NETWORK), "arguments" :
-                        Arguments.ptrefArguments,
-                        "description" : "Retrieves all the networks filtered with filter",
-                          "order":5},
-        "physical_modes" : {"endpoint" : on_ptref(type_pb2.PHYSICAL_MODE), "arguments" :
-                        Arguments.ptrefArguments,
-                        "description" : "Retrieves all the physical modes filtered with filter",
-                          "order":5},
-        "commercial_modes" : {"endpoint" : on_ptref(type_pb2.COMMERCIAL_MODE), "arguments" :
-                        Arguments.ptrefArguments,
-                        "description" : "Retrieves all the commercial modes filtered with filter",
-                          "order":5},
-        "connections" : {"endpoint" : on_ptref(type_pb2.CONNECTION), "arguments" :
-                        Arguments.ptrefArguments,
-                        "description" : "Retrieves all the connections points filtered with filter",
-                          "order":5},
-        "journey_pattern_points" : {"endpoint" : on_ptref(type_pb2.JOURNEY_PATTERN_POINT), "arguments" :
-                        Arguments.ptrefArguments,
-                        "description" : "Retrieves all the journey pattern points filtered with filter",
-                        "order":5, "hidden": True},
-        "journey_patterns" : {"endpoint" : on_ptref(type_pb2.JOURNEY_PATTERN), "arguments" :
-                        Arguments.ptrefArguments,
-                        "description" : "Retrieves all the journey pattern filtered with filter",
-                        "order":5, "hidden": True},
-        "companies" : {"endpoint" : on_ptref(type_pb2.COMPANY), "arguments" :
-                        Arguments.ptrefArguments,
-                        "description" : "Retrieves all the companies filtered with filter",
-                          "order":5},
-        "vehicle_journeys" : {"endpoint" : on_ptref(type_pb2.VEHICLE_JOURNEY),
-                              "arguments" : Arguments.ptrefArguments,
-                              "description" :"Retrieves all the vehicle journeys filtered with filter" ,
-                              "order" : 5},
-        "journeys" : {"endpoint" :  on_journeys(type_pb2.PLANNER), "arguments" :
-                      Arguments.journeyArguments,
-                      "description" : "Computes and retrieves a journey",
-                      "order":1, "universal" : True},
-        "isochrone" : {"endpoint" : on_journeys(type_pb2.ISOCHRONE), "arguments" : Arguments.isochroneArguments,
-                       "description" : "Computes and retrieves an isochrone",
-                          "order":1, "universal" : True},
-        "proximity_list" : {"endpoint" : on_proximity_list, "arguments" : {
-=======
         "autocomplete" : {
             "arguments" :{
                 "name" : Argument("The data to search", unicode, True, False, order = 1),
@@ -186,7 +94,8 @@
                                     50),
                 "startPage" : Argument("The page number of the ptref result", int,
                                         False, False, 0),
-		"nbmax" : Argument("Maximum number of objects in the response", int, False, False, 10)
+		        "nbmax" : Argument("Maximum number of objects in the response", int, False, False, 10),
+                "admin_uri[]" : Argument("code uri of admin", str, False, True, [])
             },
             "description" : "Retrieves the objects which contains in their name the \"name\"",
             "order":2},
@@ -272,7 +181,6 @@
             "universal" : True},
         "proximity_list" : {
             "arguments" : {
->>>>>>> f07275eb
                 "uri" : Argument("uri arround which you want to look for objects. Not all objects make sense (e.g. a mode).", entrypoint(), True, False, order=0),
                 "distance" : Argument("Distance range of the query", int, False, False, 1000, order=3),
                 "object_type[]" : Argument("Type of the objects to return", str, False, True, ["stop_area", "stop_point"], order=4),
