/* Copyright © 2001-2014, Canal TP and/or its affiliates. All rights reserved.
  
This file is part of Navitia,
    the software to build cool stuff with public transport.
 
Hope you'll enjoy and contribute to this project,
    powered by Canal TP (www.canaltp.fr).
Help us simplify mobility and open public transport:
    a non ending quest to the responsive locomotion way of traveling!
  
LICENCE: This program is free software; you can redistribute it and/or modify
it under the terms of the GNU Affero General Public License as published by
the Free Software Foundation, either version 3 of the License, or
(at your option) any later version.
   
This program is distributed in the hope that it will be useful,
but WITHOUT ANY WARRANTY; without even the implied warranty of
MERCHANTABILITY or FITNESS FOR A PARTICULAR PURPOSE. See the
GNU Affero General Public License for more details.
   
You should have received a copy of the GNU Affero General Public License
along with this program. If not, see <http://www.gnu.org/licenses/>.
  
Stay tuned using
twitter @navitia 
IRC #navitia on freenode
https://groups.google.com/d/forum/navitia
www.navitia.io
*/

#include "data.h"

#include <fstream>
#include <boost/archive/binary_oarchive.hpp>
#include <boost/archive/binary_iarchive.hpp>
#include <boost/iostreams/filtering_streambuf.hpp>
#include <boost/filesystem/path.hpp>
#include <boost/filesystem/operations.hpp>
#include <boost/range/algorithm_ext/push_back.hpp>
#include <boost/serialization/shared_ptr.hpp>
#include <boost/serialization/weak_ptr.hpp>
#include <boost/serialization/variant.hpp>
#include <boost/range/algorithm/find.hpp>
#include <thread>

#include "third_party/eos_portable_archive/portable_iarchive.hpp"
#include "third_party/eos_portable_archive/portable_oarchive.hpp"
#include "lz4_filter/filter.h"
#include "utils/functions.h"
#include "utils/exception.h"
#include "utils/threadbuf.h"

#include "pt_data.h"
#include "routing/dataraptor.h"
#include "georef/georef.h"
#include "fare/fare.h"
#include "type/meta_data.h"
#include "kraken/fill_disruption_from_database.h"

namespace pt = boost::posix_time;

namespace navitia { namespace type {

wrong_version::~wrong_version() noexcept {}

Data::Data(size_t data_identifier) :
    data_identifier(data_identifier),
    meta(std::make_unique<MetaData>()),
    pt_data(std::make_unique<PT_Data>()),
    geo_ref(std::make_unique<navitia::georef::GeoRef>()),
    dataRaptor(std::make_unique<navitia::routing::dataRAPTOR>()),
    fare(std::make_unique<navitia::fare::Fare>()),
    find_admins(
            [&](const GeographicalCoord &c){
            return geo_ref->find_admins(c);
            })
{
    loaded = false;
    is_connected_to_rabbitmq = false;
}

Data::~Data(){}

bool Data::load(const std::string& filename,
        const boost::optional<std::string>& chaos_database,
        const std::vector<std::string>& contributors) {
    log4cplus::Logger logger = log4cplus::Logger::getInstance(LOG4CPLUS_TEXT("logger"));
    loading = true;
    try {
        std::ifstream ifs(filename.c_str(), std::ios::in | std::ios::binary);
        ifs.exceptions(std::ifstream::failbit | std::ifstream::badbit);
        this->load(ifs);
        last_load_at = pt::microsec_clock::universal_time();
        last_load = true;
        loaded = true;
        LOG4CPLUS_INFO(logger, boost::format("stopTimes : %d nb foot path : %d Nombre de stop points : %d")
                       % pt_data->nb_stop_times()
                       % pt_data->stop_point_connections.size()
                       % pt_data->stop_points.size()
            );
        if (chaos_database) {
            fill_disruption_from_database(*chaos_database, *pt_data, *meta, contributors);
        }
        build_raptor();
    } catch(const wrong_version& ex) {
        LOG4CPLUS_ERROR(logger, "Cannot load data: " << ex.what());
        last_load = false;
    } catch(const std::exception& ex) {
        LOG4CPLUS_ERROR(logger, "Data loading failed: " << ex.what());
        last_load = false;
    } catch(...) {
        LOG4CPLUS_ERROR(logger, "Data loading failed");
        last_load = false;
	}
    loading = false;
    return this->last_load;
}

void Data::load(std::istream& ifs) {
    boost::iostreams::filtering_streambuf<boost::iostreams::input> in;
    in.push(LZ4Decompressor(2048*500),8192*500, 8192*500);
    in.push(ifs);
    eos::portable_iarchive ia(in);
    ia >> *this;
}


void Data::save(const std::string& filename) const {
    log4cplus::Logger logger = log4cplus::Logger::getInstance(LOG4CPLUS_TEXT("logger"));
    boost::filesystem::path p(filename);
    boost::filesystem::path dir = p.parent_path();
    try {
       boost::filesystem::is_directory(p);
    } catch(const boost::filesystem::filesystem_error& e)
    {
       if(e.code() == boost::system::errc::permission_denied)
           LOG4CPLUS_ERROR(logger, "Search permission is denied for " << p);
       else
           LOG4CPLUS_ERROR(logger, "is_directory(" << p << ") failed with "
                     << e.code().message());
       throw navitia::exception("Unable to write file");
    }
    std::ofstream ofs(filename.c_str(),std::ios::out|std::ios::binary|std::ios::trunc);
    ofs.exceptions(std::ifstream::failbit | std::ifstream::badbit);
    try{
        this->save(ofs);
    } catch(const boost::filesystem::filesystem_error &e) {
        if(e.code() == boost::system::errc::permission_denied)
            LOG4CPLUS_ERROR(logger, "Writing permission is denied for " << p);
        else if(e.code() == boost::system::errc::file_too_large)
            LOG4CPLUS_ERROR(logger, "The file " << filename << " is too large");
        else if(e.code() == boost::system::errc::interrupted)
            LOG4CPLUS_ERROR(logger, "Writing was interrupted for " << p);
        else if(e.code() == boost::system::errc::no_buffer_space)
            LOG4CPLUS_ERROR(logger, "No buffer space while writing " << p);
        else if(e.code() == boost::system::errc::not_enough_memory)
            LOG4CPLUS_ERROR(logger, "Not enough memory while writing " << p);
        else if(e.code() == boost::system::errc::no_space_on_device)
            LOG4CPLUS_ERROR(logger, "No space on device while writing " << p);
        else if(e.code() == boost::system::errc::operation_not_permitted)
            LOG4CPLUS_ERROR(logger, "Operation not permitted while writing " << p);
        LOG4CPLUS_ERROR(logger, e.what());
       throw navitia::exception("Unable to write file");
    }catch(const std::ofstream::failure& e){
       throw navitia::exception(std::string("Unable to write file: ") + e.what());
    }
}

void Data::save(std::ostream& ofs) const {
    boost::iostreams::filtering_streambuf<boost::iostreams::output> out;
    out.push(LZ4Compressor(2048*500), 1024*500, 1024*500);
    out.push(ofs);
    eos::portable_oarchive oa(out);
    oa << *this;
}

void Data::build_uri(){
#define CLEAR_EXT_CODE(type_name, collection_name) this->pt_data->collection_name##_map.clear();
ITERATE_NAVITIA_PT_TYPES(CLEAR_EXT_CODE)
    this->pt_data->build_uri();
    geo_ref->build_pois_map();
    geo_ref->build_poitypes_map();
    geo_ref->build_admin_map();
}

void Data::build_proximity_list(){
    this->pt_data->build_proximity_list();
    this->geo_ref->build_proximity_list();
    this->geo_ref->project_stop_points(this->pt_data->stop_points);
}

void  Data::build_administrative_regions() {
    auto log = log4cplus::Logger::getInstance("ed::Data");

    // set admins to stop points
    int cpt_no_projected = 0;
    for (type::StopPoint* stop_point : pt_data->stop_points) {
        if (!stop_point->admin_list.empty()) {
            continue;
        }
        const auto &admins = find_admins(stop_point->coord);
        boost::push_back(stop_point->admin_list, admins);
        if (admins.empty()) ++cpt_no_projected;
    }
    if (cpt_no_projected)
        LOG4CPLUS_WARN(log, cpt_no_projected << "/" << pt_data->stop_points.size()
                       << " stop_points are not associated with any admins");

    // set admins to poi
    cpt_no_projected = 0;
    int cpt_no_initialized = 0;
    for (georef::POI* poi: geo_ref->pois) {
        if (!poi->coord.is_initialized()) {
            cpt_no_initialized++;
            continue;
        }
        if (!poi->admin_list.empty()) {
            continue;
        }
        const auto &admins = find_admins(poi->coord);
        boost::push_back(poi->admin_list, admins);
        if (admins.empty()) {
            ++cpt_no_projected;
        }
    }
    if (cpt_no_projected)
        LOG4CPLUS_WARN(log, cpt_no_projected << "/" << geo_ref->pois.size()
                        << " pois are not associated with any admins");
    if (cpt_no_initialized)
        LOG4CPLUS_WARN(log, cpt_no_initialized << "/" << geo_ref->pois.size()
                        << " pois with coordinates not initialized");

    this->pt_data->build_admins_stop_areas();

    for (const auto* sa: pt_data->stop_areas)
        for (auto admin: sa->admin_list)
            if (!admin->from_original_dataset)
                admin->main_stop_areas.push_back(sa);
}

void Data::build_autocomplete(){
    pt_data->build_autocomplete(*geo_ref);
    geo_ref->build_autocomplete_list();
    pt_data->compute_score_autocomplete(*geo_ref);
}

void Data::build_raptor() {
    LOG4CPLUS_DEBUG(log4cplus::Logger::getInstance("log"),
                    "Start to build dataRaptor");
    dataRaptor->load(*this->pt_data);
    LOG4CPLUS_DEBUG(log4cplus::Logger::getInstance("log"),
                    "Finished to build dataRaptor");
}

ValidityPattern* Data::get_similar_validity_pattern(ValidityPattern* vp) const{
    auto find_vp_predicate = [&](ValidityPattern* vp1) { return ((*vp) == (*vp1));};
    auto it = std::find_if(this->pt_data->validity_patterns.begin(),
                        this->pt_data->validity_patterns.end(), find_vp_predicate);
    if(it != this->pt_data->validity_patterns.end()) {
        return *(it);
    } else {
        return nullptr;
    }
}

using list_cal_bitset = std::vector<std::pair<const Calendar*, ValidityPattern::year_bitset>>;

list_cal_bitset
find_matching_calendar(const Data&, const std::string& name, const ValidityPattern& validity_pattern,
                        const std::vector<Calendar*>& calendar_list, double relative_threshold) {
    list_cal_bitset res;
    //for the moment we keep lot's of trace, but they will be removed after a while
    auto log = log4cplus::Logger::getInstance("kraken::type::Data::Calendar");
    LOG4CPLUS_TRACE(log, "meta vj " << name << " :" << validity_pattern.days.to_string());

    for (const auto calendar : calendar_list) {
        // sometimes a calendar can be empty (for example if it's validity period does not
        // intersect the data's validity period)
        // we do not filter those calendar since it's a user input, but we do not match them
        if (! calendar->validity_pattern.days.any()) {
            continue;
        }
        auto diff = get_difference(calendar->validity_pattern.days, validity_pattern.days);
        size_t nb_diff = diff.count();

        LOG4CPLUS_TRACE(log, "cal " << calendar->uri << " :" << calendar->validity_pattern.days.to_string());

        //we associate the calendar to the vj if the diff are below a relative threshold
        //compared to the number of active days in the calendar
        size_t threshold = std::round(relative_threshold * calendar->validity_pattern.days.count());
        LOG4CPLUS_TRACE(log, "**** diff: " << nb_diff << " and threshold: " << threshold << (nb_diff <= threshold ? ", we keep it!!":""));

        if (nb_diff > threshold) {
            continue;
        }
        res.push_back({calendar, diff});
    }

    return res;
}

void Data::complete(){
    auto logger = log4cplus::Logger::getInstance("log");
    pt::ptime start;
    int admin, sort, autocomplete;

    build_grid_validity_pattern();
    //build_associated_calendar(); read from database
    
    start = pt::microsec_clock::local_time();
    LOG4CPLUS_INFO(logger, "Building administrative regions");
    build_administrative_regions();
    admin = (pt::microsec_clock::local_time() - start).total_milliseconds();

    aggregate_odt();

    build_relations();

    compute_labels();

    start = pt::microsec_clock::local_time();
    pt_data->sort();
    sort = (pt::microsec_clock::local_time() - start).total_milliseconds();

    start = pt::microsec_clock::local_time();
    LOG4CPLUS_INFO(logger, "Building proximity list");
    build_proximity_list();
    LOG4CPLUS_INFO(logger, "Building uri maps");
    build_uri();
    LOG4CPLUS_INFO(logger, "Building autocomplete");
    build_autocomplete();
    autocomplete = (pt::microsec_clock::local_time() - start).total_milliseconds();

    LOG4CPLUS_INFO(logger, "\t Building admins: " << admin << "ms");
    LOG4CPLUS_INFO(logger, "\t Sorting data: " << sort << "ms");
    LOG4CPLUS_INFO(logger, "\t Building autocomplete " << autocomplete << "ms");
}

static ValidityPattern get_union_validity_pattern(const MetaVehicleJourney* meta_vj) {
    ValidityPattern validity;

    for (auto* vj: meta_vj->base_vj) {
        if (validity.beginning_date.is_not_a_date()) {
            validity.beginning_date = vj->base_validity_pattern()->beginning_date;
        } else {
            if (validity.beginning_date != vj->base_validity_pattern()->beginning_date) {
                throw navitia::exception("the beginning date of the meta_vj are not all the same");
            }
        }
        validity.days |= vj->base_validity_pattern()->days;
    }
    return validity;
}

void Data::build_associated_calendar() {
    auto log = log4cplus::Logger::getInstance("kraken::type::Data");
    std::multimap<ValidityPattern, AssociatedCalendar*> associated_vp;
    size_t nb_not_matched_vj(0);
    size_t nb_matched(0);
    for(auto meta_vj_pair : this->pt_data->meta_vj) {
        auto meta_vj = meta_vj_pair.second;

        assert (! meta_vj->base_vj.empty());

        // we check the theoric vj of a meta vj
        // because we start from the postulate that the theoric VJs are the same VJ
        // split because of dst (day saving time)
        // because of that we try to match the calendar with the union of all theoric vj validity pattern
        ValidityPattern meta_vj_validity_pattern = get_union_validity_pattern(meta_vj);

        //some check can be done on any theoric vj, we do them on the first
<<<<<<< HEAD
        auto* first_vj = meta_vj->theoric_vj.front();
        const std::vector<Calendar*> calendar_list = first_vj->route->line->calendar_list;
=======
        auto* first_vj = meta_vj->base_vj.front();
        const std::vector<Calendar*> calendar_list = first_vj->journey_pattern->route->line->calendar_list;
>>>>>>> 76e4d01f
        if (calendar_list.empty()) {
            LOG4CPLUS_TRACE(log, "the line of the vj " << first_vj->uri << " is associated to no calendar");
            nb_not_matched_vj++;
            continue;
        }

        //we check if we already computed the associated val for this validity pattern
        //since a validity pattern can be shared by many vj
        auto it = associated_vp.find(meta_vj_validity_pattern);
        if (it != associated_vp.end()) {
            for (; it->first == meta_vj_validity_pattern; ++it) {
                meta_vj->associated_calendars.insert({it->second->calendar->uri, it->second});
            }
            continue;
        }

        auto close_cal = find_matching_calendar(*this, meta_vj_pair.first, meta_vj_validity_pattern, calendar_list);

        if (close_cal.empty()) {
            LOG4CPLUS_TRACE(log, "the meta vj " << meta_vj_pair.first << " has been attached to no calendar");
            nb_not_matched_vj++;
            continue;
        }
        nb_matched++;

        std::stringstream cal_uri;
        for (auto cal_bit_set: close_cal) {
            auto associated_calendar = new AssociatedCalendar();
            pt_data->associated_calendars.push_back(associated_calendar);

            associated_calendar->calendar = cal_bit_set.first;
            //we need to create the associated exceptions
            for (size_t i = 0; i < cal_bit_set.second.size(); ++i) {
                if (! cal_bit_set.second[i]) {
                    continue; //cal_bit_set.second is the resulting differences, so 0 means no exception
                }
                ExceptionDate ex;
                ex.date = meta_vj_validity_pattern.beginning_date + boost::gregorian::days(i);
                //if the vj is active this day it's an addition, else a removal
                ex.type = (meta_vj_validity_pattern.days[i] ? ExceptionDate::ExceptionType::add : ExceptionDate::ExceptionType::sub);
                associated_calendar->exceptions.push_back(ex);
            }

            meta_vj->associated_calendars.insert({associated_calendar->calendar->uri, associated_calendar});
            associated_vp.insert({meta_vj_validity_pattern, associated_calendar});
            cal_uri << associated_calendar->calendar->uri << " ";
        }

        LOG4CPLUS_DEBUG(log, "the meta vj " << meta_vj_pair.first << " has been attached to " << cal_uri.str());
    }

    LOG4CPLUS_INFO(log, nb_matched << " vehicle journeys have been matched to at least one calendar");
    if (nb_not_matched_vj) {
        LOG4CPLUS_WARN(log, "no calendar found for " << nb_not_matched_vj << " vehicle journey");
    }
}

void Data::build_relations(){
    // physical_mode_list of line
    for (const auto* vj: pt_data->vehicle_journeys) {
        if (! vj->physical_mode || ! vj->route || ! vj->route->line) { continue; }
        if (boost::range::find(vj->route->line->physical_mode_list, vj->physical_mode)
            != vj->route->line->physical_mode_list.end()) {
            // physical_mode already in line
            continue;
        }
        vj->route->line->physical_mode_list.push_back(vj->physical_mode);
    }
}

void Data::aggregate_odt(){
    // TODO ODT NTFSv0.3: remove that when we stop to support NTFSv0.1
    //
    // cf http://confluence.canaltp.fr/pages/viewpage.action?pageId=3147700 (we really should put that public)
    // for some ODT kind, we have to fill the Admin structure with the ODT stop points
    std::unordered_map<georef::Admin*, std::set<const nt::StopPoint*>> odt_stops_by_admin;
    for (const auto* route: pt_data->routes) {
        if (! route->get_odt_properties().is_zonal()) {
            continue;
        }
        // we add it for the ODT type where the vehicle comes directly to the user
        route->for_each_vehicle_journey([&](const VehicleJourney& vj) {
            if (in(vj.vehicle_journey_type, {VehicleJourneyType::adress_to_stop_point,
                     VehicleJourneyType::odt_point_to_point} )) {
                for (const auto& st: vj.stop_time_list) {
                    for (auto* admin: st.stop_point->admin_list) {
                        odt_stops_by_admin[admin].insert(st.stop_point);
                    }
                }
            }
            return true;
        });
    }

    //we first store the stops in a set not to have dupplicates
    for (const auto& p: odt_stops_by_admin) {
        for (const auto& sp: p.second) {
            p.first->odt_stop_points.push_back(sp);
        }
    }
}

void Data::build_grid_validity_pattern() {
    for(Calendar* cal : this->pt_data->calendars){
        cal->build_validity_pattern(meta->production_date);
    }
}

void Data::compute_labels() {
    //labels are to be used as better name

    //for stop points, stop areas and poi we want to add the admin name
    for (auto sp: pt_data->stop_points) {
        sp->label = sp->name + get_admin_name(sp);
    }
    for (auto sa: pt_data->stop_areas) {
        sa->label = sa->name + get_admin_name(sa);
    }
    for (auto poi: geo_ref->pois) {
        poi->label = poi->name + get_admin_name(poi);
    }
    //for admin we want the post code
    for (auto admin: geo_ref->admins) {
        std::string post_code;
        post_code = admin->get_range_postal_codes();
        if (post_code.empty()) {
            admin->label = admin->name;
        } else {
            admin->label = admin->name + " (" + post_code + ")";
        }
    }
}

#define GET_DATA(type_name, collection_name)\
template<> const std::vector<type_name*>& \
Data::get_data<type_name>() const {\
    return this->pt_data->collection_name;\
}
ITERATE_NAVITIA_PT_TYPES(GET_DATA)

template<> const std::vector<georef::POI*>&
Data::get_data<georef::POI>() const {
    return this->geo_ref->pois;
}
template<> const std::vector<georef::POIType*>&
Data::get_data<georef::POIType>() const {
    return this->geo_ref->poitypes;
}
template<> const std::vector<StopPointConnection*>&
Data::get_data<StopPointConnection>() const {
    return this->pt_data->stop_point_connections;
}

// JP and JPP can't work with automatic build clause
template<> const std::vector<routing::JourneyPattern*>&
Data::get_data<routing::JourneyPattern>() const {
    static const std::vector<routing::JourneyPattern*> res;
    return res;
}
template<> const std::vector<routing::JourneyPatternPoint*>&
Data::get_data<routing::JourneyPatternPoint>() const {
    static const std::vector<routing::JourneyPatternPoint*> res;
    return res;
}


std::vector<idx_t> Data::get_all_index(Type_e type) const {
    size_t num_elements = 0;
    switch(type){
    #define GET_NUM_ELEMENTS(type_name, collection_name)\
    case Type_e::type_name:\
        num_elements = this->pt_data->collection_name.size();break;
    ITERATE_NAVITIA_PT_TYPES(GET_NUM_ELEMENTS)
    case Type_e::JourneyPattern: num_elements = dataRaptor->jp_container.nb_jps(); break;
    case Type_e::JourneyPatternPoint: num_elements = dataRaptor->jp_container.nb_jpps(); break;
    case Type_e::POI: num_elements = this->geo_ref->pois.size(); break;
    case Type_e::POIType: num_elements = this->geo_ref->poitypes.size(); break;
    case Type_e::Connection:
        num_elements = this->pt_data->stop_point_connections.size(); break;
    default:  break;
    }
    std::vector<idx_t> indexes(num_elements);
    for(size_t i=0; i < num_elements; i++)
        indexes[i] = i;
    return indexes;
}



std::vector<idx_t>
Data::get_target_by_source(Type_e source, Type_e target,
                           std::vector<idx_t> source_idx) const {
    std::vector<idx_t> result;
    result.reserve(source_idx.size());
    for(idx_t idx : source_idx) {
        std::vector<idx_t> tmp;
        tmp = get_target_by_one_source(source, target, idx);
        result.insert(result.end(), tmp.begin(), tmp.end());
    }
    return result;
}

std::vector<idx_t>
Data::get_target_by_one_source(Type_e source, Type_e target,
                               idx_t source_idx) const {
    std::vector<idx_t> result;
    if(source_idx == invalid_idx)
        return result;
    if(source == target){
        result.push_back(source_idx);
        return result;
    }
    const auto& jp_container = dataRaptor->jp_container;
    if (target == Type_e::JourneyPattern) {
        switch (source) {
        case Type_e::Route:
            for (const auto& jpp: jp_container.get_jps_from_route()[routing::RouteIdx(source_idx)]) {
                result.push_back(jpp.val);
            }
            break;
        case Type_e::VehicleJourney:
            result.push_back(jp_container.get_jp_from_vj()[routing::VjIdx(source_idx)].val);
            break;
        case Type_e::JourneyPatternPoint:
            result.push_back(jp_container.get(routing::JppIdx(source_idx)).jp_idx.val);
            break;
        default: break;
        }
        return result;
    }
    if (target == Type_e::JourneyPatternPoint) {
        switch (source) {
        case Type_e::StopPoint:
            for (const auto& jpp: dataRaptor->jpps_from_sp[routing::SpIdx(source_idx)]) {
                result.push_back(jpp.idx.val);
            }
            break;
        case Type_e::JourneyPattern:
            for (const auto& jpp_idx: jp_container.get(routing::JpIdx(source_idx)).jpps) {
                result.push_back(jpp_idx.val);
            }
            break;
        default: break;
        }
        return result;
    }
    switch(source) {
    case Type_e::JourneyPattern: {
        const auto& jp = jp_container.get(routing::JpIdx(source_idx));
        switch(target) {
        case Type_e::Route: result.push_back(jp.route_idx.val); break;
        case Type_e::JourneyPatternPoint: /* already done */ break;
        case Type_e::VehicleJourney:
            for (const auto& vj: jp.discrete_vjs) { result.push_back(vj->idx); }
            for (const auto& vj: jp.freq_vjs) { result.push_back(vj->idx); }
            break;
        default: break;
        }
        break;
    }
    case Type_e::JourneyPatternPoint:
        switch(target) {
        case Type_e::JourneyPattern: /* already done */ break;
        case Type_e::StopPoint:
            result.push_back(jp_container.get(routing::JppIdx(source_idx)).sp_idx.val);
            break;
        default: break;
        }
        break;
#define GET_INDEXES(type_name, collection_name) \
    case Type_e::type_name:                                         \
        result = pt_data->collection_name[source_idx]->get(target, *pt_data); \
        break;
    ITERATE_NAVITIA_PT_TYPES(GET_INDEXES)
    case Type_e::POI:
        result = geo_ref->pois[source_idx]->get(target, *geo_ref);
        break;
    case Type_e::POIType:
        result = geo_ref->poitypes[source_idx]->get(target, *geo_ref);
        break;
    default: break;
    }
    return result;
}

Type_e Data::get_type_of_id(const std::string & id) const {
    if(id.size()>6 && id.substr(0,6) == "coord:")
        return Type_e::Coord;
    if(id.size()>8 && id.substr(0,8) == "address:")
        return Type_e::Address;
    if(id.size()>6 && id.substr(0,6) == "admin:")
        return Type_e::Admin;
    if(id.size()>10 && id.substr(0,10) == "stop_area:")
        return Type_e::StopArea;
    #define GET_TYPE(type_name, collection_name) \
    const auto &collection_name##_map = pt_data->collection_name##_map;\
    if(collection_name##_map.count(id) != 0 )\
        return Type_e::type_name;
    ITERATE_NAVITIA_PT_TYPES(GET_TYPE)
    if(geo_ref->poitype_map.find(id) != geo_ref->poitype_map.end())
        return Type_e::POIType;
    if(geo_ref->poi_map.find(id) != geo_ref->poi_map.end())
        return Type_e::POI;
    if(geo_ref->way_map.find(id) != geo_ref->way_map.end())
        return Type_e::Address;
    if(geo_ref->admin_map.find(id) != geo_ref->admin_map.end())
        return Type_e::Admin;
    return Type_e::Unknown;
}

namespace {
struct Pipe {
    threadbuf sbuf;
    std::ostream out;
    std::istream in;
    Pipe(): out(&sbuf), in(&sbuf) {}
    Pipe(const Pipe&) = delete;
    Pipe& operator=(const Pipe&) = delete;
    ~Pipe() {sbuf.close();}
};
} // anonymous namespace

// We want to do a deep clone of a Data.  The problem is that there is a
// lot of pointers that point to each other, and thus writing a copy
// assignment operator is really tricky.
//
// But we already have a framework that allow this deep clone: boost
// serialize.  Maybe we can write a dedicated Archive that clone the
// object, but we didn't find any easy way to do this.  Thus, we
// stream the source object in a binary_oarchive, and then stream it
// in our object.  To avoid having the whole binary_oarchive in
// memory, we construct a pipe between 2 threads.
void Data::clone_from(const Data& from) {
    Pipe p;
    std::thread write([&]() {boost::archive::binary_oarchive oa(p.out); oa << from;});
    { boost::archive::binary_iarchive ia(p.in); ia >> *this; }
    write.join();
}

}} //namespace navitia::type<|MERGE_RESOLUTION|>--- conflicted
+++ resolved
@@ -369,13 +369,8 @@
         ValidityPattern meta_vj_validity_pattern = get_union_validity_pattern(meta_vj);
 
         //some check can be done on any theoric vj, we do them on the first
-<<<<<<< HEAD
-        auto* first_vj = meta_vj->theoric_vj.front();
+        auto* first_vj = meta_vj->base_vj.front();
         const std::vector<Calendar*> calendar_list = first_vj->route->line->calendar_list;
-=======
-        auto* first_vj = meta_vj->base_vj.front();
-        const std::vector<Calendar*> calendar_list = first_vj->journey_pattern->route->line->calendar_list;
->>>>>>> 76e4d01f
         if (calendar_list.empty()) {
             LOG4CPLUS_TRACE(log, "the line of the vj " << first_vj->uri << " is associated to no calendar");
             nb_not_matched_vj++;
