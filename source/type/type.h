#pragma once
#include <boost/date_time/gregorian/gregorian.hpp>
#include <vector>
#include <bitset>

#include <boost/date_time/gregorian/greg_serialize.hpp>
#include <boost/serialization/serialization.hpp>
#include <boost/serialization/bitset.hpp>
#include <boost/serialization/vector.hpp>
#include <boost/date_time/posix_time/posix_time.hpp>
#include <boost/bimap.hpp>

#include <boost/geometry.hpp>
#include <boost/geometry/geometries/register/point.hpp>
#include <boost/geometry/geometries/register/linestring.hpp>
namespace mpl = boost::mpl;

namespace navitia { namespace type {
typedef uint32_t idx_t;
const idx_t invalid_idx = std::numeric_limits<idx_t>::max();

// Types qui sont exclus : JourneyPatternPointConnection
#define ITERATE_NAVITIA_PT_TYPES(FUN)\
    FUN(ValidityPattern, validity_patterns)\
    FUN(Line, lines)\
    FUN(JourneyPattern, journey_patterns)\
    FUN(VehicleJourney, vehicle_journeys)\
    FUN(StopPoint, stop_points)\
    FUN(StopArea, stop_areas)\
    FUN(Network, networks)\
    FUN(PhysicalMode, physical_modes)\
    FUN(CommercialMode, commercial_modes)\
    FUN(City, cities)\
    FUN(Connection, connections)\
    FUN(JourneyPatternPoint, journey_pattern_points)\
    FUN(District, districts)\
    FUN(Department, departments)\
    FUN(Company, companies)\
    FUN(Country, countries)\
    FUN(Route, routes)

enum class Type_e {
    ValidityPattern = 0,
    Line = 1,
    JourneyPattern = 2,
    VehicleJourney = 3,
    StopPoint = 4,
    StopArea = 5,
    Network = 7,
    PhysicalMode = 8,
    CommercialMode = 9,
    City = 10,
    Connection = 11,
    JourneyPatternPoint = 12,
    District = 13,
    Department = 14,
    Company = 15,
    Country = 17,
    Route = 23,

    // Objets spéciaux qui ne font pas partie du référentiel TC
    eStopTime = 6,
    Address = 22,
    Coord = 20,
    Unknown = 18,
    Way = 19
};
struct PT_Data;
template<class T> std::string T::* name_getter(){return &T::name;}
template<class T> int T::* idx_getter(){return &T::idx;}


struct Nameable{
    std::string name;
    std::string comment;
};



struct NavitiaHeader{
    std::string id;
    idx_t idx;
    std::string uri;
    NavitiaHeader() : idx(invalid_idx){}
    std::vector<idx_t> get(Type_e, const PT_Data &) const {return std::vector<idx_t>();}

};

struct hasProperties {
    std::bitset<7> properties;
    static const int WHEELCHAIR_BOARDING = 0;

    bool wheelchair_boarding() {return properties[WHEELCHAIR_BOARDING];}
};


/** Coordonnées géographiques en WGS84
 */
struct GeographicalCoord{
    GeographicalCoord() : _lon(0), _lat(0) {}
    GeographicalCoord(double lon, double lat) : _lon(lon), _lat(lat) {}
    GeographicalCoord(const GeographicalCoord& coord) : _lon(coord.lon()), _lat(coord.lat()){}
    GeographicalCoord(double x, double y, bool) {set_xy(x, y);}

    double lon() const { return _lon;}
    double lat() const { return _lat;}

    void set_lon(double lon) { this->_lon = lon;}
    void set_lat(double lat) { this->_lat = lat;}
    void set_xy(double x, double y){this->set_lon(x*M_TO_DEG); this->set_lat(y*M_TO_DEG);}

    /// Ordre des coordonnées utilisé par ProximityList
    bool operator<(GeographicalCoord other) const {return this->_lon < other._lon;}

    constexpr static double DEG_TO_RAD = 0.01745329238;
    constexpr static double M_TO_DEG = 1.0/111319.9;
    /** Calcule la distance Grand Arc entre deux nœuds
      *
      * On utilise la formule de Haversine
      * http://en.wikipedia.org/wiki/Law_of_haversines
      *
      * Si c'est des coordonnées non degrés, alors on utilise la distance euclidienne
      */
    double distance_to(const GeographicalCoord & other) const;


    /** Projette un point sur un segment

       Retourne les coordonnées projetées et la distance au segment
       Si le point projeté tombe en dehors du segment, alors ça tombe sur le nœud le plus proche
       htCommercialtp://paulbourke.net/geometry/pointline/
       */
    std::pair<type::GeographicalCoord, float> project(GeographicalCoord segment_start, GeographicalCoord segment_end) const;

    /** Calcule la distance au carré grand arc entre deux points de manière approchée

        Cela sert essentiellement lorsqu'il faut faire plein de comparaisons de distances à un point (par exemple pour proximity list)
    */
    double approx_sqr_distance(const GeographicalCoord &other, double coslat) const{
        static const double EARTH_RADIUS_IN_METERS_SQUARE = 40612548751652.183023;
        double latitudeArc = (this->lat() - other.lat()) * DEG_TO_RAD;
        double longitudeArc = (this->lon() - other.lon()) * DEG_TO_RAD;
        double tmp = coslat * longitudeArc;
        return EARTH_RADIUS_IN_METERS_SQUARE * (latitudeArc*latitudeArc + tmp*tmp);
    }

    template<class Archive> void serialize(Archive & ar, const unsigned int ) {
        ar & _lon & _lat;
    }

private:
    double _lon;
    double _lat;
};

std::ostream & operator<<(std::ostream &_os, const GeographicalCoord & coord);

/** Deux points sont considérés comme étant égaux s'ils sont à moins de 0.1m */
bool operator==(const GeographicalCoord & a, const GeographicalCoord & b);

struct Country: public NavitiaHeader, Nameable {
    const static Type_e type = Type_e::Country;
    idx_t main_city_idx;
    std::vector<idx_t> district_list;
    template<class Archive> void serialize(Archive & ar, const unsigned int ) {
        ar & name & main_city_idx & district_list & idx;
    }
    std::vector<idx_t> get(Type_e type, const PT_Data & data) const;

    Country() : main_city_idx(invalid_idx) {}
};

struct District : public NavitiaHeader, Nameable {
    const static Type_e type = Type_e::District;
    idx_t main_city_idx;
    idx_t country_idx;
    std::vector<idx_t> department_list;
    template<class Archive> void serialize(Archive & ar, const unsigned int ) {
        ar & name & main_city_idx & country_idx & department_list & idx;
    }
    std::vector<idx_t> get(Type_e type, const PT_Data & data) const;

    District() : main_city_idx(invalid_idx), country_idx(invalid_idx) {}
};

struct Department : public NavitiaHeader, Nameable {
    const static Type_e type = Type_e::Department;
    idx_t main_city_idx;
    idx_t district_idx;
    std::vector<idx_t> city_list;
    template<class Archive> void serialize(Archive & ar, const unsigned int ) {
        ar & name & main_city_idx & district_idx & city_list & idx & id;
    }

    std::vector<idx_t> get(Type_e type, const PT_Data & data) const;
    
    Department() : main_city_idx(invalid_idx), district_idx(invalid_idx) {}
};


struct City : public NavitiaHeader, Nameable {
    const static Type_e type = Type_e::City;
    std::string main_postal_code;
    bool main_city;
    bool use_main_stop_area_property;

    idx_t department_idx;
    GeographicalCoord coord;

    std::vector<idx_t> stop_point_list;

    City() : main_city(false), use_main_stop_area_property(false), department_idx(invalid_idx){}

    template<class Archive> void serialize(Archive & ar, const unsigned int ) {
        ar & name & department_idx & coord & idx & uri & main_postal_code & main_city & id;
    }

    std::vector<idx_t> get(Type_e type, const PT_Data & data) const;
};

enum ConnectionType {
    eStopPointConnection,
    eStopAreaConnection,
    eWalkingConnection,
    eVJConnection,
    eGuaranteedConnection

};

<<<<<<< HEAD
struct Connection: public NavitiaHeader{
    const static Type_e type = Type_e::Connection;
=======
struct Connection: public NavitiaHeader, hasProperties{
    const static Type_e type = Type_e::eConnection;
>>>>>>> 62f5c755
    idx_t departure_stop_point_idx;
    idx_t destination_stop_point_idx;
    int duration;
    int max_duration;
    ConnectionType connection_type;

    Connection() : departure_stop_point_idx(invalid_idx), destination_stop_point_idx(invalid_idx), duration(0),
        max_duration(0){};
    
    template<class Archive> void serialize(Archive & ar, const unsigned int ) {
        ar & id & idx & uri & departure_stop_point_idx & destination_stop_point_idx & duration & max_duration;
    }

    std::vector<idx_t> get(Type_e type, const PT_Data & data) const;
};

enum ConnectionKind {
 extension,
 guarantee,
 undefined
};

struct JourneyPatternPointConnection : public NavitiaHeader {
      idx_t departure_journey_pattern_point_idx;
      idx_t destination_journey_pattern_point_idx;
      ConnectionKind connection_kind;
      int length;
  
      JourneyPatternPointConnection() : departure_journey_pattern_point_idx(invalid_idx),  destination_journey_pattern_point_idx(invalid_idx),
                            connection_kind(undefined), length(0){}
  
      template<class Archive> void serialize(Archive & ar, const unsigned int) {
          ar & id & idx & uri & departure_journey_pattern_point_idx & destination_journey_pattern_point_idx & connection_kind & length;
      }
};
 

<<<<<<< HEAD
struct StopArea : public NavitiaHeader, Nameable{
    const static Type_e type = Type_e::StopArea;
=======
struct StopArea : public NavitiaHeader, Nameable, hasProperties{
    const static Type_e type = Type_e::eStopArea;
>>>>>>> 62f5c755
    GeographicalCoord coord;
    std::string additional_data;
    idx_t city_idx;
    bool wheelchair_boarding;

    template<class Archive> void serialize(Archive & ar, const unsigned int ) {
        ar & id & idx & uri & name & city_idx & coord & stop_point_list &
            wheelchair_boarding;
    }

    StopArea(): city_idx(invalid_idx), wheelchair_boarding(false) {}

    std::vector<idx_t> stop_point_list;
    std::vector<idx_t> get(Type_e type, const PT_Data & data) const;
};

struct Network : public NavitiaHeader, Nameable{
    const static Type_e type = Type_e::Network;
    std::string address_name;
    std::string address_number;
    std::string address_type_name;
    std::string phone_number;
    std::string mail;
    std::string website;/*struct Vehicle: public NavitiaHeader, Nameable {
    const static Type_e type = Type_e::eVehicle;
};*/
    std::string fax;

    std::vector<idx_t> line_list;

    template<class Archive> void serialize(Archive & ar, const unsigned int ) {
        ar & idx & id & name & uri & address_name & address_number & address_type_name 
            & mail & website & fax & line_list;
    }

    std::vector<idx_t> get(Type_e type, const PT_Data & data) const;
};

struct Company : public NavitiaHeader, Nameable{
    const static Type_e type = Type_e::Company;
    std::string address_name;
    std::string address_number;
    std::string address_type_name;
    std::string phone_number;
    std::string mail;
    std::string website;
    std::string fax;

    std::vector<idx_t> line_list;

    template<class Archive> void serialize(Archive & ar, const unsigned int ) {
        ar & idx & id & name & uri & address_name & address_number & address_type_name & phone_number
                & mail & website & fax;
    }
    std::vector<idx_t> get(Type_e type, const PT_Data & data) const;
};

struct CommercialMode : public NavitiaHeader, Nameable{
    const static Type_e type = Type_e::CommercialMode;
    std::vector<idx_t> line_list;
    template<class Archive> void serialize(Archive & ar, const unsigned int ) {
        ar & idx & id & name & uri & line_list;
    }
    std::vector<idx_t> get(Type_e type, const PT_Data & data) const;
};

struct PhysicalMode : public NavitiaHeader, Nameable{
    const static Type_e type = Type_e::PhysicalMode;

    template<class Archive> void serialize(Archive & ar, const unsigned int ) {
        ar & id & idx & name & uri & idx;
    }
    std::vector<idx_t> get(Type_e type, const PT_Data & data) const;

    PhysicalMode() {}
};

struct Line : public NavitiaHeader, Nameable {
    const static Type_e type = Type_e::Line;
    std::string code;
    std::string forward_name;
    std::string backward_name;

    std::string additional_data;
    std::string color;
    int sort;

    idx_t commercial_mode_idx;

    std::vector<idx_t> company_list;
    idx_t network_idx;

    std::vector<idx_t> route_list;

    Line(): sort(0), commercial_mode_idx(invalid_idx), network_idx(invalid_idx){}

    template<class Archive> void serialize(Archive & ar, const unsigned int ) {
        ar & id & idx & name & uri & code & forward_name & backward_name & additional_data & color
                & sort & commercial_mode_idx  & company_list & network_idx
                & route_list;
    }
    std::vector<idx_t> get(Type_e type, const PT_Data & data) const;
};

struct Route : public NavitiaHeader, Nameable {
    const static Type_e type = Type_e::Route;
    idx_t line_idx;
    std::vector<idx_t> journey_pattern_list;

    Route() : line_idx(invalid_idx) {}

    template<class Archive> void serialize(Archive & ar, const unsigned int ) {
        ar & id & idx & name & uri & line_idx & journey_pattern_list;
    }

    std::vector<idx_t> get(Type_e type, const PT_Data & data) const;
};

struct JourneyPattern : public NavitiaHeader, Nameable{
    const static Type_e type = Type_e::JourneyPattern;
    bool is_frequence;
    idx_t route_idx;
    idx_t commercial_mode_idx;
    
    std::vector<idx_t> journey_pattern_point_list;
    std::vector<idx_t> freq_journey_pattern_point_list;
    std::vector<idx_t> freq_setting_list;
    std::vector<idx_t> vehicle_journey_list;

    std::vector<idx_t> vehicle_journey_list_arrival;


    JourneyPattern(): is_frequence(false), route_idx(invalid_idx), commercial_mode_idx(invalid_idx) {};

    template<class Archive> void serialize(Archive & ar, const unsigned int ) {
        ar & id & idx & name & uri & is_frequence & route_idx & commercial_mode_idx
                & journey_pattern_point_list & freq_journey_pattern_point_list & freq_setting_list
                & vehicle_journey_list & vehicle_journey_list_arrival;
    }

    std::vector<idx_t> get(Type_e type, const PT_Data & data) const;
};

<<<<<<< HEAD
struct VehicleJourney: public NavitiaHeader, Nameable {
    const static Type_e type = Type_e::VehicleJourney;
=======
struct VehicleJourney: public NavitiaHeader, Nameable, hasProperties{
    const static Type_e type = Type_e::eVehicleJourney;
>>>>>>> 62f5c755
    idx_t journey_pattern_idx;
    idx_t company_idx;
    idx_t physical_mode_idx;
    idx_t validity_pattern_idx;
    bool wheelchair_boarding;
    std::vector<idx_t> stop_time_list;

    VehicleJourney(): journey_pattern_idx(invalid_idx), company_idx(invalid_idx), physical_mode_idx(invalid_idx), /*vehicle_idx(invalid_idx), */validity_pattern_idx(invalid_idx) , wheelchair_boarding(false){}
    template<class Archive> void serialize(Archive & ar, const unsigned int ) {
        ar & name & uri & journey_pattern_idx & company_idx & physical_mode_idx & validity_pattern_idx & idx & wheelchair_boarding & stop_time_list;
    }
    std::vector<idx_t> get(Type_e type, const PT_Data & data) const;
};


struct Equipement : public NavitiaHeader {
    enum EquipementKind{ Sheltred, 
                         MIPAccess,
                         Escalator,
                         BikeAccepted,
                         BikeDepot,
                         VisualAnnouncement,
                         AudibleAnnoucement,
                         AppropriateEscort,
                         AppropriateSignage
                       };

    std::bitset<9> equipement_kind;
    
};

struct JourneyPatternPoint : public NavitiaHeader{
    const static Type_e type = Type_e::JourneyPatternPoint;
    int order;
    bool main_stop_point;
    int fare_section;
    idx_t journey_pattern_idx;
    idx_t stop_point_idx;

    JourneyPatternPoint() : order(0), main_stop_point(false), fare_section(0), journey_pattern_idx(invalid_idx), stop_point_idx(invalid_idx){}

    template<class Archive> void serialize(Archive & ar, const unsigned int) {
        ar & id & idx & uri & order & main_stop_point & fare_section & journey_pattern_idx 
                & stop_point_idx & order ;
    }
    std::vector<idx_t> get(Type_e type, const PT_Data & data) const;
};

struct ValidityPattern : public NavitiaHeader {
    const static Type_e type = Type_e::ValidityPattern;
private:
    bool is_valid(int duration) const;
public:
    std::bitset<366> days;
    boost::gregorian::date beginning_date;
    idx_t idx;
    ValidityPattern() : idx(invalid_idx) {}
    ValidityPattern(boost::gregorian::date beginning_date) : beginning_date(beginning_date), idx(0){}
    int slide(boost::gregorian::date day) const;
    void add(boost::gregorian::date day);
    void add(int day);
    void add(boost::gregorian::date start, boost::gregorian::date end, std::bitset<7> active_days);
    void remove(boost::gregorian::date day);
    void remove(int day);
    std::string str() const;
    template<class Archive> void serialize(Archive & ar, const unsigned int ) {
        ar & beginning_date & days & idx & uri;
    }

    bool check(boost::gregorian::date day) const;
    bool check(unsigned int day) const;
    bool check2(unsigned int day) const;
    bool uncheck2(unsigned int day) const;
    //void add(boost::gregorian::date start, boost::gregorian::date end, std::bitset<7> active_days);
};

<<<<<<< HEAD
struct StopPoint : public NavitiaHeader, Nameable{
    const static Type_e type = Type_e::StopPoint;
=======
struct StopPoint : public NavitiaHeader, Nameable, hasProperties{
    const static Type_e type = Type_e::eStopPoint;
>>>>>>> 62f5c755
    GeographicalCoord coord;
    int fare_zone;

    std::string address_name;
    std::string address_number;
    std::string address_type_name;

    idx_t stop_area_idx;
    idx_t city_idx;
    idx_t physical_mode_idx;
    idx_t network_idx;
    std::vector<idx_t> journey_pattern_point_list;
    bool wheelchair_boarding;
    template<class Archive> void serialize(Archive & ar, const unsigned int ) {
        ar & uri & name & stop_area_idx & physical_mode_idx & coord & fare_zone & idx & journey_pattern_point_list & wheelchair_boarding;
    }

    StopPoint(): fare_zone(0),  stop_area_idx(invalid_idx), city_idx(invalid_idx), physical_mode_idx(invalid_idx), network_idx(invalid_idx), wheelchair_boarding(false) {}

    std::vector<idx_t> get(Type_e type, const PT_Data & data) const;

};

struct StopTime {
    static const uint8_t PICK_UP = 0;
    static const uint8_t DROP_OFF = 1;
    static const uint8_t ODT = 2;
    static const uint8_t IS_FREQUENCY = 3;
    static const uint8_t WHEELCHAIR_BOARDING = 4;

    idx_t idx;
    uint32_t arrival_time; ///< En secondes depuis minuit
    uint32_t departure_time; ///< En secondes depuis minuit
    uint32_t start_time; /// Si horaire en fréquence
    uint32_t end_time; /// Si horaire en fréquence
    uint32_t headway_secs; /// Si horaire en fréquence
    idx_t vehicle_journey_idx;
    idx_t journey_pattern_point_idx;
    uint32_t local_traffic_zone;

    std::bitset<8> properties;
    bool pick_up_allowed() const {return properties[PICK_UP];}
    bool drop_off_allowed() const {return properties[DROP_OFF];}
    bool odt() const {return properties[ODT];}
    bool is_frequency() const{return properties[IS_FREQUENCY];}
    /// Est-ce qu'on peut finir par ce stop_time : dans le sens avant on veut descendre
    bool valid_end(bool clockwise) const {return clockwise ? drop_off_allowed() : pick_up_allowed();}
    /// Heure de fin de stop_time : dans le sens avant, c'est la fin, sinon le départ
    uint32_t section_end_time(bool clockwise) const {return clockwise ? arrival_time : departure_time;}

    StopTime(): arrival_time(0), departure_time(0), start_time(std::numeric_limits<uint32_t>::max()), end_time(std::numeric_limits<uint32_t>::max()),
        headway_secs(std::numeric_limits<uint32_t>::max()), vehicle_journey_idx(invalid_idx), journey_pattern_point_idx(invalid_idx),
        local_traffic_zone(std::numeric_limits<uint32_t>::max()) {}

    template<class Archive> void serialize(Archive & ar, const unsigned int ) {
        // Les idx sont volontairement pas sérialisés. On les reconstruit. Ça permet de gagner 5Mo compressé pour l'Île-de-France
            ar & arrival_time & departure_time & start_time & end_time & headway_secs & vehicle_journey_idx & journey_pattern_point_idx & properties & local_traffic_zone/*& idx*/;
    }
};


struct static_data {
private:
    static static_data * instance;
public:
    static static_data * get();
    // static std::string getListNameByType(Type_e type);
    static boost::posix_time::ptime parse_date_time(const std::string& s);
    static Type_e typeByCaption(const std::string & type_str);
    static std::string captionByType(Type_e type);
    boost::bimap<Type_e, std::string> types_string;
};


/** Type pour gérer le polymorphisme en entrée de l'API
  *
  * Les objets on un identifiant universel de type stop_area:872124
  * Ces identifiants ne devraient pas être générés par le média
  * C'est toujours NAViTiA qui le génère pour être repris tel quel par le média
  */
struct EntryPoint {
    Type_e type;//< Le type de l'objet
    std::string uri; //< Le code externe de l'objet
    int house_number;
    GeographicalCoord coordinates; //< coordonnées du point d'entrée

    /// Construit le type à partir d'une chaîne
    EntryPoint(const std::string & uri);

    EntryPoint() : type(Type_e::Unknown), uri("") {}

};

} } //namespace navitia::type


// Adaptateurs permettant d'utiliser boost::geometry avec les geographical coord
BOOST_GEOMETRY_REGISTER_POINT_2D_GET_SET(navitia::type::GeographicalCoord, double, boost::geometry::cs::cartesian, lon, lat, set_lon, set_lat)
BOOST_GEOMETRY_REGISTER_LINESTRING(std::vector<navitia::type::GeographicalCoord>)
<|MERGE_RESOLUTION|>--- conflicted
+++ resolved
@@ -227,13 +227,8 @@
 
 };
 
-<<<<<<< HEAD
-struct Connection: public NavitiaHeader{
+struct Connection: public NavitiaHeader, hasProperties{
     const static Type_e type = Type_e::Connection;
-=======
-struct Connection: public NavitiaHeader, hasProperties{
-    const static Type_e type = Type_e::eConnection;
->>>>>>> 62f5c755
     idx_t departure_stop_point_idx;
     idx_t destination_stop_point_idx;
     int duration;
@@ -271,13 +266,8 @@
 };
  
 
-<<<<<<< HEAD
-struct StopArea : public NavitiaHeader, Nameable{
+struct StopArea : public NavitiaHeader, Nameable, hasProperties{
     const static Type_e type = Type_e::StopArea;
-=======
-struct StopArea : public NavitiaHeader, Nameable, hasProperties{
-    const static Type_e type = Type_e::eStopArea;
->>>>>>> 62f5c755
     GeographicalCoord coord;
     std::string additional_data;
     idx_t city_idx;
@@ -301,9 +291,7 @@
     std::string address_type_name;
     std::string phone_number;
     std::string mail;
-    std::string website;/*struct Vehicle: public NavitiaHeader, Nameable {
-    const static Type_e type = Type_e::eVehicle;
-};*/
+    std::string website;
     std::string fax;
 
     std::vector<idx_t> line_list;
@@ -421,13 +409,8 @@
     std::vector<idx_t> get(Type_e type, const PT_Data & data) const;
 };
 
-<<<<<<< HEAD
-struct VehicleJourney: public NavitiaHeader, Nameable {
+struct VehicleJourney: public NavitiaHeader, Nameable, hasProperties{
     const static Type_e type = Type_e::VehicleJourney;
-=======
-struct VehicleJourney: public NavitiaHeader, Nameable, hasProperties{
-    const static Type_e type = Type_e::eVehicleJourney;
->>>>>>> 62f5c755
     idx_t journey_pattern_idx;
     idx_t company_idx;
     idx_t physical_mode_idx;
@@ -504,13 +487,8 @@
     //void add(boost::gregorian::date start, boost::gregorian::date end, std::bitset<7> active_days);
 };
 
-<<<<<<< HEAD
-struct StopPoint : public NavitiaHeader, Nameable{
+struct StopPoint : public NavitiaHeader, Nameable, hasProperties{
     const static Type_e type = Type_e::StopPoint;
-=======
-struct StopPoint : public NavitiaHeader, Nameable, hasProperties{
-    const static Type_e type = Type_e::eStopPoint;
->>>>>>> 62f5c755
     GeographicalCoord coord;
     int fare_zone;
 
@@ -609,4 +587,4 @@
 
 // Adaptateurs permettant d'utiliser boost::geometry avec les geographical coord
 BOOST_GEOMETRY_REGISTER_POINT_2D_GET_SET(navitia::type::GeographicalCoord, double, boost::geometry::cs::cartesian, lon, lat, set_lon, set_lat)
-BOOST_GEOMETRY_REGISTER_LINESTRING(std::vector<navitia::type::GeographicalCoord>)
+BOOST_GEOMETRY_REGISTER_LINESTRING(std::vector<navitia::type::GeographicalCoord>)