--- conflicted
+++ resolved
@@ -559,18 +559,12 @@
     std::bitset<366> days;
     boost::gregorian::date beginning_date;
 
-<<<<<<< HEAD
-    ValidityPattern()  { }
-    ValidityPattern(boost::gregorian::date beginning_date) : beginning_date(beginning_date){ }
-    ValidityPattern(boost::gregorian::date beginning_date, const std::string & vp = "") : days(vp), beginning_date(beginning_date){ }
-=======
     ValidityPattern()  {}
     ValidityPattern(boost::gregorian::date beginning_date) : beginning_date(beginning_date){}
     ValidityPattern(boost::gregorian::date beginning_date, const std::string & vp = "") : days(vp), beginning_date(beginning_date){}
     ValidityPattern(const ValidityPattern & vp) : days(vp.days), beginning_date(vp.beginning_date){}
     ValidityPattern(const ValidityPattern* vp) : days(vp->days), beginning_date(vp->beginning_date){}
 
->>>>>>> 1c0777e9
     int slide(boost::gregorian::date day) const;
     void add(boost::gregorian::date day);
     void add(int day);
