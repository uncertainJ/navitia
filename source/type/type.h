#pragma once
#include <boost/date_time/gregorian/gregorian.hpp>
#include <vector>
#include <bitset>

#include <boost/date_time/gregorian/greg_serialize.hpp>
#include <boost/serialization/serialization.hpp>
#include <boost/serialization/bitset.hpp>
#include <boost/serialization/vector.hpp>
#include <boost/date_time/posix_time/posix_time.hpp>
#include <boost/bimap.hpp>

#include <boost/geometry.hpp>
#include <boost/geometry/geometries/register/point.hpp>
#include <boost/geometry/geometries/register/linestring.hpp>
#include <boost/geometry/geometries/polygon.hpp>

#include "datetime.h"

namespace mpl = boost::mpl;
namespace navitia { namespace georef {
 struct Admin;
 struct GeoRef;
}}
namespace navitia { namespace type {
typedef uint32_t idx_t;

const idx_t invalid_idx = std::numeric_limits<idx_t>::max();

struct Message;

// Types qui sont exclus : JourneyPatternPointConnection
#define ITERATE_NAVITIA_PT_TYPES(FUN)\
    FUN(ValidityPattern, validity_patterns)\
    FUN(Line, lines)\
    FUN(JourneyPattern, journey_patterns)\
    FUN(VehicleJourney, vehicle_journeys)\
    FUN(StopPoint, stop_points)\
    FUN(StopArea, stop_areas)\
    FUN(Network, networks)\
    FUN(PhysicalMode, physical_modes)\
    FUN(CommercialMode, commercial_modes)\
    FUN(JourneyPatternPoint, journey_pattern_points)\
    FUN(Company, companies)\
    FUN(Route, routes)\
    FUN(Contributor, contributors)

enum class Type_e {
    ValidityPattern                 = 0,
    Line                            = 1,
    JourneyPattern                  = 2,
    VehicleJourney                  = 3,
    StopPoint                       = 4,
    StopArea                        = 5,
    Network                         = 6,
    PhysicalMode                    = 7,
    CommercialMode                  = 8,
    Connection                      = 9,
    JourneyPatternPoint             = 10,
    Company                         = 11,
    Route                           = 12,
    POI                             = 13,
    JourneyPatternPointConnection   = 14,
    StopPointConnection             = 15,
    Contributor                     = 16,

    // Objets spéciaux qui ne font pas partie du référentiel TC
    eStopTime                       = 17,
    Address                         = 18,
    Coord                           = 19,
    Unknown                         = 20,
    Way                             = 21,
    Admin                           = 22,
    POIType                         = 23
};

enum class Mode_e{
    Walking = 0,    // Marche à pied
    Bike = 1,       // Vélo
    Car = 2,        // Voiture
    Vls = 3         // Vls
};

struct PT_Data;
template<class T> std::string T::* name_getter(){return &T::name;}
template<class T> int T::* idx_getter(){return &T::idx;}


struct Nameable{
    std::string name;
    std::string comment;
    bool visible;
    Nameable():visible(true){}
};


struct Header{
    std::string id;
    idx_t idx;
    std::string uri;
    Header() : idx(invalid_idx){}
    std::vector<idx_t> get(Type_e, const PT_Data &) const {return std::vector<idx_t>();}

};


typedef std::bitset<10> Properties;
struct hasProperties {
    static const uint8_t WHEELCHAIR_BOARDING = 0;
    static const uint8_t SHELTERED = 1;
    static const uint8_t ELEVATOR = 2;
    static const uint8_t ESCALATOR = 3;
    static const uint8_t BIKE_ACCEPTED = 4;
    static const uint8_t BIKE_DEPOT = 5;
    static const uint8_t VISUAL_ANNOUNCEMENT = 6;
    static const uint8_t AUDIBLE_ANNOUNVEMENT = 7;
    static const uint8_t APPOPRIATE_ESCORT = 8;
    static const uint8_t APPOPRIATE_SIGNAGE = 9;

    bool wheelchair_boarding() {return _properties[WHEELCHAIR_BOARDING];}
    bool wheelchair_boarding() const {return _properties[WHEELCHAIR_BOARDING];}
    bool sheltered() {return _properties[SHELTERED];}
    bool sheltered() const {return _properties[SHELTERED];}
    bool elevator() {return _properties[ELEVATOR];}
    bool elevator() const {return _properties[ELEVATOR];}
    bool escalator() {return _properties[ESCALATOR];}
    bool escalator() const {return _properties[ESCALATOR];}
    bool bike_accepted() {return _properties[BIKE_ACCEPTED];}
    bool bike_accepted() const {return _properties[BIKE_ACCEPTED];}
    bool bike_depot() {return _properties[BIKE_DEPOT];}
    bool bike_depot() const {return _properties[BIKE_DEPOT];}
    bool visual_announcement() {return _properties[VISUAL_ANNOUNCEMENT];}
    bool visual_announcement() const {return _properties[VISUAL_ANNOUNCEMENT];}
    bool audible_announcement() {return _properties[AUDIBLE_ANNOUNVEMENT];}
    bool audible_announcement() const {return _properties[AUDIBLE_ANNOUNVEMENT];}
    bool appropriate_escort() {return _properties[APPOPRIATE_ESCORT];}
    bool appropriate_escort() const {return _properties[APPOPRIATE_ESCORT];}
    bool appropriate_signage() {return _properties[APPOPRIATE_SIGNAGE];}
    bool appropriate_signage() const {return _properties[APPOPRIATE_SIGNAGE];}

    bool accessible(const Properties &required_properties) const{
        auto mismatched = required_properties & ~_properties;
        return mismatched.none();
    }
    bool accessible(const Properties &required_properties) {
        auto mismatched = required_properties & ~_properties;
        return mismatched.none();
    }

    void set_property(uint8_t property) {
        _properties.set(property, true);
    }

    void set_properties(const Properties &other) {
        this->_properties = other;
    }

    Properties properties() const {
        return this->_properties;
    }

    void unset_property(uint8_t property) {
        _properties.set(property, false);
    }

    bool property(uint8_t property) const {
        return _properties[property];
    }

    idx_t to_ulog(){
        return _properties.to_ulong();
    }

//private: on ne peut pas binaraisé si privé
    Properties _properties;
};

typedef std::bitset<8> VehicleProperties;
struct hasVehicleProperties {
    static const uint8_t WHEELCHAIR_ACCESSIBLE = 0;
    static const uint8_t BIKE_ACCEPTED = 1;
    static const uint8_t AIR_CONDITIONED = 2;
    static const uint8_t VISUAL_ANNOUNCEMENT = 3;
    static const uint8_t AUDIBLE_ANNOUNCEMENT = 4;
    static const uint8_t APPOPRIATE_ESCORT = 5;
    static const uint8_t APPOPRIATE_SIGNAGE = 6;
    static const uint8_t SCHOOL_VEHICLE = 7;

    bool wheelchair_accessible() {return _vehicle_properties[WHEELCHAIR_ACCESSIBLE];}
    bool wheelchair_accessible() const {return _vehicle_properties[WHEELCHAIR_ACCESSIBLE];}
    bool bike_accepted() {return _vehicle_properties[BIKE_ACCEPTED];}
    bool bike_accepted() const {return _vehicle_properties[BIKE_ACCEPTED];}
    bool air_conditioned() {return _vehicle_properties[AIR_CONDITIONED];}
    bool air_conditioned() const {return _vehicle_properties[AIR_CONDITIONED];}
    bool visual_announcement() {return _vehicle_properties[VISUAL_ANNOUNCEMENT];}
    bool visual_announcement() const {return _vehicle_properties[VISUAL_ANNOUNCEMENT];}
    bool audible_announcement() {return _vehicle_properties[AUDIBLE_ANNOUNCEMENT];}
    bool audible_announcement() const {return _vehicle_properties[AUDIBLE_ANNOUNCEMENT];}
    bool appropriate_escort() {return _vehicle_properties[APPOPRIATE_ESCORT];}
    bool appropriate_escort() const {return _vehicle_properties[APPOPRIATE_ESCORT];}
    bool appropriate_signage() {return _vehicle_properties[APPOPRIATE_SIGNAGE];}
    bool appropriate_signage() const {return _vehicle_properties[APPOPRIATE_SIGNAGE];}
    bool school_vehicle() {return _vehicle_properties[SCHOOL_VEHICLE];}
    bool school_vehicle() const {return _vehicle_properties[SCHOOL_VEHICLE];}

    bool accessible(const VehicleProperties &required_vehicles) const{
        auto mismatched = required_vehicles & ~_vehicle_properties;
        return mismatched.none();
    }
    bool accessible(const VehicleProperties &required_vehicles) {
        auto mismatched = required_vehicles & ~_vehicle_properties;
        return mismatched.none();
    }

    void set_vehicle(uint8_t vehicle) {
        _vehicle_properties.set(vehicle, true);
    }

    void set_vehicles(const VehicleProperties &other) {
        this->_vehicle_properties = other;
    }

    VehicleProperties vehicles() const {
        return this->_vehicle_properties;
    }

    void unset_vehicle(uint8_t vehicle) {
        _vehicle_properties.set(vehicle, false);
    }

    bool vehicle(uint8_t vehicle) const {
        return _vehicle_properties[vehicle];
    }

    idx_t to_ulog(){
        return _vehicle_properties.to_ulong();
    }

//private: on ne peut pas binaraisé si privé
    VehicleProperties _vehicle_properties;
};

struct HasMessages{
    //on utilise des smart pointer boost car ils sont sérializable
    //si les weak_ptr était géré, c'est eux qu'ils faudrait utiliser
    std::vector<boost::shared_ptr<Message>> messages;

    std::vector<boost::shared_ptr<Message>> get_applicable_messages(
            const boost::posix_time::ptime& current_time,
            const boost::posix_time::time_period& action_period)const;

};

/** Coordonnées géographiques en WGS84
 */
struct GeographicalCoord{
    GeographicalCoord() : _lon(0), _lat(0) {}
    GeographicalCoord(double lon, double lat) : _lon(lon), _lat(lat) {}
    GeographicalCoord(const GeographicalCoord& coord) : _lon(coord.lon()), _lat(coord.lat()){}
    GeographicalCoord(double x, double y, bool) {set_xy(x, y);}

    double lon() const { return _lon;}
    double lat() const { return _lat;}

    void set_lon(double lon) { this->_lon = lon;}
    void set_lat(double lat) { this->_lat = lat;}
    void set_xy(double x, double y){this->set_lon(x*M_TO_DEG); this->set_lat(y*M_TO_DEG);}

    /// Ordre des coordonnées utilisé par ProximityList
    bool operator<(GeographicalCoord other) const {return this->_lon < other._lon;}
    bool operator != (GeographicalCoord other) const {return this->_lon != other._lon;}


    constexpr static double DEG_TO_RAD = 0.01745329238;
    constexpr static double M_TO_DEG = 1.0/111319.9;
    /** Calcule la distance Grand Arc entre deux nœuds
      *
      * On utilise la formule de Haversine
      * http://en.wikipedia.org/wiki/Law_of_haversines
      *
      * Si c'est des coordonnées non degrés, alors on utilise la distance euclidienne
      */
    double distance_to(const GeographicalCoord & other) const;


    /** Projette un point sur un segment

       Retourne les coordonnées projetées et la distance au segment
       Si le point projeté tombe en dehors du segment, alors ça tombe sur le nœud le plus proche
       htCommercialtp://paulbourke.net/geometry/pointline/
       */
    std::pair<type::GeographicalCoord, float> project(GeographicalCoord segment_start, GeographicalCoord segment_end) const;

    /** Calcule la distance au carré grand arc entre deux points de manière approchée

        Cela sert essentiellement lorsqu'il faut faire plein de comparaisons de distances à un point (par exemple pour proximity list)
    */
    double approx_sqr_distance(const GeographicalCoord &other, double coslat) const{
        static const double EARTH_RADIUS_IN_METERS_SQUARE = 40612548751652.183023;
        double latitudeArc = (this->lat() - other.lat()) * DEG_TO_RAD;
        double longitudeArc = (this->lon() - other.lon()) * DEG_TO_RAD;
        double tmp = coslat * longitudeArc;
        return EARTH_RADIUS_IN_METERS_SQUARE * (latitudeArc*latitudeArc + tmp*tmp);
    }

    bool is_initialized() const {
        return distance_to(GeographicalCoord()) > 1;
    }
    bool is_default_coord()const{
        return ((this->lat() == 0) || (this->lon() == 0));
    }

    bool is_valid() const{
        return this->lon() >= -180 && this->lon() <= 180 &&
               this->lat() >= -90 && this->lat() <= 90;
    }

    template<class Archive> void serialize(Archive & ar, const unsigned int ) {
        ar & _lon & _lat;
    }

private:
    double _lon;
    double _lat;
};

std::ostream & operator<<(std::ostream &_os, const GeographicalCoord & coord);

/** Deux points sont considérés comme étant égaux s'ils sont à moins de 0.1m */
bool operator==(const GeographicalCoord & a, const GeographicalCoord & b);


enum class ConnectionType {
    StopPoint = 0,
    StopArea = 1,
    Walking = 2,
    VJ = 3,
    Guaranteed = 4,
    Default = 5,
    extension,
    guarantee,
    undefined
};

enum class VehicleJourneyType {
    regular = 0,                    // ligne régulière
    virtual_with_stop_time = 1,       // TAD virtuel avec horaires
    virtual_without_stop_time = 2,    // TAD virtuel sans horaires
    stop_point_to_stop_point = 3,     // TAD rabattement arrêt à arrêt
    adress_to_stop_point = 4,         // TAD rabattement adresse à arrêt
    odt_point_to_point = 5            // TAD point à point (Commune à Commune)
};

struct StopPoint;
struct Line;
struct JourneyPattern;
struct ValidityPattern;
struct Route;
struct JourneyPatternPoint;
struct VehicleJourney;
struct StopTime;

template<typename T>
struct Connection: public Header, hasProperties{
    const static Type_e type = Type_e::Connection;
    T* departure;
    T* destination;
    int duration;
    int max_duration;
    ConnectionType connection_type;

    Connection() : departure(nullptr), destination(nullptr), duration(0),
        max_duration(0){};

    template<class Archive> void serialize(Archive & ar, const unsigned int ) {
        ar & id & idx & uri & departure & destination & duration & max_duration & _properties;
    }

    std::vector<idx_t> get(Type_e type, const PT_Data & data) const;

    bool operator<(const Connection<T> &other) const;

};

typedef Connection<JourneyPatternPoint>  JourneyPatternPointConnection;
typedef Connection<StopPoint>  StopPointConnection;



struct StopArea : public Header, Nameable, hasProperties, HasMessages{
    const static Type_e type = Type_e::StopArea;
    GeographicalCoord coord;
    std::string additional_data;
    std::vector<navitia::georef::Admin*> admin_list;
    bool wheelchair_boarding;

    template<class Archive> void serialize(Archive & ar, const unsigned int ) {
<<<<<<< HEAD
        ar & id & idx & uri & name & coord & stop_point_list & admin_list
            & wheelchair_boarding & messages;
=======
        ar & id & idx & uri & name & coord & stop_point_list & admin_list & _properties &
            wheelchair_boarding;
>>>>>>> bb4aadb2
    }

    StopArea(): wheelchair_boarding(false) {}

    std::vector<StopPoint*> stop_point_list;
    std::vector<idx_t> get(Type_e type, const PT_Data & data) const;
    bool operator<(const StopArea & other) const { return this < &other; }
};

struct Network : public Header, Nameable{
    const static Type_e type = Type_e::Network;
    std::string address_name;
    std::string address_number;
    std::string address_type_name;
    std::string phone_number;
    std::string mail;
    std::string website;
    std::string fax;

    std::vector<Line*> line_list;

    template<class Archive> void serialize(Archive & ar, const unsigned int ) {
        ar & idx & id & name & uri & address_name & address_number & address_type_name
            & mail & website & fax & line_list;
    }

    std::vector<idx_t> get(Type_e type, const PT_Data & data) const;
    bool operator<(const Network & other) const { return this < &other; }

};

struct Contributor : public Header, Nameable{
    const static Type_e type = Type_e::Contributor;

    template<class Archive> void serialize(Archive & ar, const unsigned int ) {
        ar & idx & id & name & uri;
    }
    bool operator<(const Contributor & other) const { return this < &other; }
};

struct Company : public Header, Nameable{
    const static Type_e type = Type_e::Company;
    std::string address_name;
    std::string address_number;
    std::string address_type_name;
    std::string phone_number;
    std::string mail;
    std::string website;
    std::string fax;

    std::vector<Line*> line_list;

    template<class Archive> void serialize(Archive & ar, const unsigned int ) {
        ar & idx & id & name & uri & address_name & address_number & address_type_name & phone_number
                & mail & website & fax;
    }
    std::vector<idx_t> get(Type_e type, const PT_Data & data) const;
    bool operator<(const Company & other) const { return this < &other; }
};

struct CommercialMode : public Header, Nameable{
    const static Type_e type = Type_e::CommercialMode;
    std::vector<Line*> line_list;
    template<class Archive> void serialize(Archive & ar, const unsigned int ) {
        ar & idx & id & name & uri & line_list;
    }
    std::vector<idx_t> get(Type_e type, const PT_Data & data) const;
    bool operator<(const CommercialMode & other) const { return this < &other; }

};

struct PhysicalMode : public Header, Nameable{
    const static Type_e type = Type_e::PhysicalMode;
    std::vector<JourneyPattern*> journey_pattern_list;

    template<class Archive> void serialize(Archive & ar, const unsigned int ) {
        ar & id & idx & name & uri & journey_pattern_list;
    }
    std::vector<idx_t> get(Type_e type, const PT_Data & data) const;

    PhysicalMode() {}
    bool operator<(const PhysicalMode & other) const { return this < &other; }

};

struct Line : public Header, Nameable, HasMessages{
    const static Type_e type = Type_e::Line;
    std::string code;
    std::string forward_name;
    std::string backward_name;

    std::string additional_data;
    std::string color;
    int sort;

    CommercialMode* commercial_mode;

    std::vector<Company*> company_list;
    Network* network;

    std::vector<Route*> route_list;
    std::vector<PhysicalMode*> physical_mode_list;

    Line(): sort(0), commercial_mode(nullptr), network(nullptr){}

    template<class Archive> void serialize(Archive & ar, const unsigned int ) {
        ar & id & idx & name & uri & code & forward_name & backward_name & additional_data & color
                & sort & commercial_mode  & company_list & network
                & route_list & physical_mode_list & messages;
    }
    std::vector<idx_t> get(Type_e type, const PT_Data & data) const;

    bool operator<(const Line & other) const { return this < &other; }

};

struct Route : public Header, Nameable, HasMessages{
    const static Type_e type = Type_e::Route;
    Line* line;
    std::vector<JourneyPattern*> journey_pattern_list;

    Route() : line(nullptr) {}

    template<class Archive> void serialize(Archive & ar, const unsigned int ) {
        ar & id & idx & name & uri & line & journey_pattern_list & messages;
    }

    std::vector<idx_t> get(Type_e type, const PT_Data & data) const;
    bool operator<(const Route & other) const { return this < &other; }

};

struct JourneyPattern : public Header, Nameable{
    const static Type_e type = Type_e::JourneyPattern;
    bool is_frequence;
    Route* route;
    CommercialMode* commercial_mode;
    PhysicalMode* physical_mode;

    std::vector<JourneyPatternPoint*> journey_pattern_point_list;
    std::vector<VehicleJourney*> vehicle_journey_list;

    JourneyPattern(): is_frequence(false), route(nullptr), commercial_mode(nullptr), physical_mode(nullptr) {};

    template<class Archive> void serialize(Archive & ar, const unsigned int ) {
        ar & id & idx & name & uri & is_frequence & route & commercial_mode
                & physical_mode & journey_pattern_point_list & vehicle_journey_list;
    }

    std::vector<idx_t> get(Type_e type, const PT_Data & data) const;
    bool operator<(const JourneyPattern & other) const { return this < &other; }

};

struct VehicleJourney: public Header, Nameable, hasVehicleProperties, HasMessages{
    const static Type_e type = Type_e::VehicleJourney;
    JourneyPattern* journey_pattern;
    Company* company;
    ValidityPattern* validity_pattern;
    std::vector<StopTime*> stop_time_list;
    VehicleJourneyType vehicle_journey_type;
    std::string odt_message;

    bool is_adapted;
    ValidityPattern* adapted_validity_pattern;
    std::vector<VehicleJourney*> adapted_vehicle_journey_list;
    VehicleJourney* theoric_vehicle_journey;

    VehicleJourney(): journey_pattern(nullptr), company(nullptr), validity_pattern(nullptr) /*, wheelchair_boarding(false)*/, is_adapted(false), adapted_validity_pattern(nullptr), theoric_vehicle_journey(nullptr){}
    template<class Archive> void serialize(Archive & ar, const unsigned int ) {
<<<<<<< HEAD
        ar & name & uri & journey_pattern & company & physical_mode & validity_pattern & idx /*& wheelchair_boarding*/ & stop_time_list
            & is_adapted & adapted_validity_pattern & adapted_vehicle_journey_list & theoric_vehicle_journey & comment & odt_type & odt_message
            & messages;
=======
        ar & name & uri & journey_pattern & company & validity_pattern & idx /*& wheelchair_boarding*/ & stop_time_list
            & is_adapted & adapted_validity_pattern & adapted_vehicle_journey_list & theoric_vehicle_journey & comment & vehicle_journey_type & odt_message
           & _vehicle_properties;
>>>>>>> bb4aadb2
    }
    std::string get_direction() const;
    bool has_date_time_estimated() const;
    std::vector<idx_t> get(Type_e type, const PT_Data & data) const;

    bool operator<(const VehicleJourney& other) const {
        if(this->journey_pattern == other.journey_pattern){
            // On compare les pointeurs pour avoir un ordre total (fonctionnellement osef du tri, mais techniquement c'est important)
            return this->stop_time_list.front() < other.stop_time_list.front();
        }else{
            return this->journey_pattern->uri < other.journey_pattern->uri;
        }
    }
};

struct ValidityPattern : public Header {
    const static Type_e type = Type_e::ValidityPattern;
private:
    bool is_valid(int duration) const;
public:
    std::bitset<366> days;
    boost::gregorian::date beginning_date;

    ValidityPattern()  {}
    ValidityPattern(const boost::gregorian::date& beginning_date) : beginning_date(beginning_date){}
    ValidityPattern(const boost::gregorian::date& beginning_date, const std::string & vp) : days(vp), beginning_date(beginning_date){}
    ValidityPattern(const ValidityPattern & vp) : days(vp.days), beginning_date(vp.beginning_date){}
    ValidityPattern(const ValidityPattern* vp) : days(vp->days), beginning_date(vp->beginning_date){}

    int slide(boost::gregorian::date day) const;
    void add(boost::gregorian::date day);
    void add(int day);
    void add(boost::gregorian::date start, boost::gregorian::date end, std::bitset<7> active_days);
    void remove(boost::gregorian::date day);
    void remove(int day);
    std::string str() const;
    template<class Archive> void serialize(Archive & ar, const unsigned int ) {
        ar & beginning_date & days & idx & uri;
    }

    bool check(boost::gregorian::date day) const;
    bool check(unsigned int day) const;
    bool check2(unsigned int day) const;
    bool uncheck2(unsigned int day) const;
    //void add(boost::gregorian::date start, boost::gregorian::date end, std::bitset<7> active_days);
    bool operator<(const ValidityPattern & other) const { return this < &other; }
};

struct StopPoint : public Header, Nameable, hasProperties, HasMessages{
    const static Type_e type = Type_e::StopPoint;
    GeographicalCoord coord;
    int fare_zone;

    StopArea* stop_area;
    std::vector<navitia::georef::Admin*> admin_list;
    Network* network;
    std::vector<JourneyPatternPoint*> journey_pattern_point_list;

    template<class Archive> void serialize(Archive & ar, const unsigned int ) {
<<<<<<< HEAD
        ar & uri & name & stop_area & coord & fare_zone & idx & journey_pattern_point_list & admin_list & messages;
=======
        ar & uri & name & stop_area & coord & fare_zone & idx & journey_pattern_point_list & admin_list & _properties;
>>>>>>> bb4aadb2
    }

    StopPoint(): fare_zone(0),  stop_area(nullptr), network(nullptr) {}

    std::vector<idx_t> get(Type_e type, const PT_Data & data) const;
    bool operator<(const StopPoint & other) const { return this < &other; }


};

struct JourneyPatternPoint : public Header{
    const static Type_e type = Type_e::JourneyPatternPoint;
    int order;
    bool main_stop_point;
    int fare_section;
    JourneyPattern* journey_pattern;
    StopPoint* stop_point;

    JourneyPatternPoint() : order(0), main_stop_point(false), fare_section(0), journey_pattern(nullptr), stop_point(nullptr){}

    // Attention la sérialisation est répartrie dans deux methode: save et load
    template<class Archive> void save(Archive & ar, const unsigned int) const{
        ar & id & idx & uri & order & main_stop_point & fare_section & journey_pattern
                & stop_point & order ;
    }
    template<class Archive> void load(Archive & ar, const unsigned int) {
        ar & id & idx & uri & order & main_stop_point & fare_section & journey_pattern
                & stop_point & order;
        //on remplit le tableau des stoppoints, bizarrement ca segfault au chargement si on le fait à la bina...
        this->stop_point->journey_pattern_point_list.push_back(this);
    }
    BOOST_SERIALIZATION_SPLIT_MEMBER()
    std::vector<idx_t> get(Type_e type, const PT_Data & data) const;

    bool operator<(const JourneyPatternPoint& jpp2) const {
        return this->journey_pattern < jpp2.journey_pattern  || (this->journey_pattern == jpp2.journey_pattern && this->order < jpp2.order);}

};

struct StopTime : public Nameable {
    static const uint8_t PICK_UP = 0;
    static const uint8_t DROP_OFF = 1;
    static const uint8_t ODT = 2;
    static const uint8_t IS_FREQUENCY = 3;
    static const uint8_t WHEELCHAIR_BOARDING = 4;
    static const uint8_t DATE_TIME_ESTIMATED = 5;

    uint32_t arrival_time; ///< En secondes depuis minuit
    uint32_t departure_time; ///< En secondes depuis minuit
    uint32_t start_time; ///< Si horaire en fréquence
    uint32_t end_time; ///< Si horaire en fréquence
    uint32_t headway_secs; ///< Si horaire en fréquence
    VehicleJourney* vehicle_journey;
    JourneyPatternPoint* journey_pattern_point;
    uint32_t local_traffic_zone;
    std::bitset<8> properties;

    ValidityPattern* departure_validity_pattern;
    ValidityPattern* arrival_validity_pattern;

    bool pick_up_allowed() const {return properties[PICK_UP];}
    bool drop_off_allowed() const {return properties[DROP_OFF];}
    bool odt() const {return properties[ODT];}
    bool is_frequency() const {return properties[IS_FREQUENCY];}
    bool date_time_estimated() const {return properties[DATE_TIME_ESTIMATED];}

    inline void set_pick_up_allowed(bool value) {properties[PICK_UP] = value;}
    inline void set_drop_off_allowed(bool value) {properties[DROP_OFF] = value;}
    inline void set_odt(bool value) {properties[ODT] = value;}
    inline void set_is_frequency(bool value) {properties[IS_FREQUENCY] = value;}
    inline void set_date_time_estimated(bool value) {properties[DATE_TIME_ESTIMATED] = value;}



    /// Est-ce qu'on peut finir par ce stop_time : dans le sens avant on veut descendre
    bool valid_end(bool clockwise) const {return clockwise ? drop_off_allowed() : pick_up_allowed();}

    /// Heure de fin de stop_time : dans le sens avant, c'est la fin, sinon le départ
    uint32_t section_end_time(bool clockwise, int gap=0) const {
        if(this->is_frequency())
            return clockwise ? this->f_arrival_time(gap) : this->f_departure_time(gap);
        else
            return clockwise ? arrival_time : departure_time;
    }

    inline uint32_t f_arrival_time(int gap) const {
        auto first_st = this->vehicle_journey->stop_time_list.front();
        return gap + first_st->start_time + this->arrival_time - first_st->arrival_time;
    }

    inline uint32_t f_departure_time(int gap) const {
        auto first_st = this->vehicle_journey->stop_time_list.front();
        return gap + first_st->start_time + this->departure_time - first_st->departure_time;
    }

    DateTime section_end_date(int date, bool clockwise) const {return DateTimeUtils::set(date, this->section_end_time(clockwise));}


    /** Is this hour valid : only concerns frequency data
     * Does the hour falls inside of the validity period of the frequency
     * The difficult part is when the validity period goes over midnight
    */
    bool valid_hour(uint hour, bool clockwise) const {
        if(!this->is_frequency())
            return true;
        else
            return clockwise ? hour <= this->end_time : this->start_time <= hour;
    }

    //@TODO construire ces putin de validy pattern!!
    StopTime(): arrival_time(0), departure_time(0), start_time(std::numeric_limits<uint32_t>::max()), end_time(std::numeric_limits<uint32_t>::max()),
        headway_secs(std::numeric_limits<uint32_t>::max()), vehicle_journey(nullptr), journey_pattern_point(nullptr),
        local_traffic_zone(std::numeric_limits<uint32_t>::max()), departure_validity_pattern(nullptr), arrival_validity_pattern(nullptr){}

    template<class Archive> void serialize(Archive & ar, const unsigned int ) {
            ar & arrival_time & departure_time & start_time & end_time & headway_secs & vehicle_journey & journey_pattern_point & properties & local_traffic_zone & departure_validity_pattern & arrival_validity_pattern & comment;
    }

    bool operator<(const StopTime& other) const {
        if(this->vehicle_journey == other.vehicle_journey){
            return this->journey_pattern_point->order < other.journey_pattern_point->order;
        } else {
            return *this->vehicle_journey < *other.vehicle_journey;
        }
    }

};


struct static_data {
private:
    static static_data * instance;
public:
    static static_data * get();
    // static std::string getListNameByType(Type_e type);
    static boost::posix_time::ptime parse_date_time(const std::string& s);
    static Type_e typeByCaption(const std::string & type_str);
    static std::string captionByType(Type_e type);
    boost::bimap<Type_e, std::string> types_string;
    static Mode_e modeByCaption(const std::string & mode_str);
    boost::bimap<Mode_e, std::string> modes_string;
};

/**

Gestion des paramètres de rabattement

*/
struct StreetNetworkParams{
    Mode_e mode;
    idx_t offset;
    float speed;
    float distance;
    Type_e type_filter; // filtre sur le départ/arrivée : exemple les arrêts les plus proches à une site type
    std::string uri_filter; // l'uri de l'objet
    float radius_filter; // ce paramètre est utilisé pour le filtre
    StreetNetworkParams():
                mode(Mode_e::Walking),
                offset(0),
                speed(10),
                distance(10),
                type_filter(Type_e::Unknown),
                uri_filter(""),
                radius_filter(150){}
    void set_filter(const std::string & param_uri);
};
/**
  Gestion de l'accessibilié
  */
struct AccessibiliteParams{
    Properties properties;  // Accissibilié StopPoint, Correspondance, ..
    VehicleProperties vehicle_properties; // Accissibilié VehicleJourney

    AccessibiliteParams(){}
};

/** Type pour gérer le polymorphisme en entrée de l'API
  *
  * Les objets on un identifiant universel de type stop_area:872124
  * Ces identifiants ne devraient pas être générés par le média
  * C'est toujours NAViTiA qui le génère pour être repris tel quel par le média
  */
struct EntryPoint {
    Type_e type;//< Le type de l'objet
    std::string uri; //< Le code externe de l'objet
    int house_number;
    GeographicalCoord coordinates;  // < coordonnées du point d'entrée
    StreetNetworkParams streetnetwork_params;        // < paramètres de rabatement du point d'entrée

    /// Construit le type à partir d'une chaîne
    EntryPoint(const Type_e type, const std::string & uri);

    EntryPoint() : type(Type_e::Unknown), house_number(-1) {}
};

} } //namespace navitia::type


// Adaptateurs permettant d'utiliser boost::geometry avec les geographical coord
BOOST_GEOMETRY_REGISTER_POINT_2D_GET_SET(navitia::type::GeographicalCoord, double, boost::geometry::cs::cartesian, lon, lat, set_lon, set_lat)
BOOST_GEOMETRY_REGISTER_LINESTRING(std::vector<navitia::type::GeographicalCoord>)<|MERGE_RESOLUTION|>--- conflicted
+++ resolved
@@ -395,13 +395,8 @@
     bool wheelchair_boarding;
 
     template<class Archive> void serialize(Archive & ar, const unsigned int ) {
-<<<<<<< HEAD
-        ar & id & idx & uri & name & coord & stop_point_list & admin_list
-            & wheelchair_boarding & messages;
-=======
-        ar & id & idx & uri & name & coord & stop_point_list & admin_list & _properties &
-            wheelchair_boarding;
->>>>>>> bb4aadb2
+        ar & id & idx & uri & name & coord & stop_point_list & admin_list 
+        & _properties & wheelchair_boarding & messages;
     }
 
     StopArea(): wheelchair_boarding(false) {}
@@ -572,15 +567,11 @@
 
     VehicleJourney(): journey_pattern(nullptr), company(nullptr), validity_pattern(nullptr) /*, wheelchair_boarding(false)*/, is_adapted(false), adapted_validity_pattern(nullptr), theoric_vehicle_journey(nullptr){}
     template<class Archive> void serialize(Archive & ar, const unsigned int ) {
-<<<<<<< HEAD
-        ar & name & uri & journey_pattern & company & physical_mode & validity_pattern & idx /*& wheelchair_boarding*/ & stop_time_list
-            & is_adapted & adapted_validity_pattern & adapted_vehicle_journey_list & theoric_vehicle_journey & comment & odt_type & odt_message
-            & messages;
-=======
-        ar & name & uri & journey_pattern & company & validity_pattern & idx /*& wheelchair_boarding*/ & stop_time_list
-            & is_adapted & adapted_validity_pattern & adapted_vehicle_journey_list & theoric_vehicle_journey & comment & vehicle_journey_type & odt_message
-           & _vehicle_properties;
->>>>>>> bb4aadb2
+        ar & name & uri & journey_pattern & company & validity_pattern
+            & idx /*& wheelchair_boarding*/ & stop_time_list & is_adapted
+            & adapted_validity_pattern & adapted_vehicle_journey_list
+            & theoric_vehicle_journey & comment & vehicle_journey_type
+            & odt_message & _vehicle_properties & messages;
     }
     std::string get_direction() const;
     bool has_date_time_estimated() const;
@@ -640,11 +631,8 @@
     std::vector<JourneyPatternPoint*> journey_pattern_point_list;
 
     template<class Archive> void serialize(Archive & ar, const unsigned int ) {
-<<<<<<< HEAD
-        ar & uri & name & stop_area & coord & fare_zone & idx & journey_pattern_point_list & admin_list & messages;
-=======
-        ar & uri & name & stop_area & coord & fare_zone & idx & journey_pattern_point_list & admin_list & _properties;
->>>>>>> bb4aadb2
+        ar & uri & name & stop_area & coord & fare_zone & idx
+            & journey_pattern_point_list & admin_list & _properties & messages;
     }
 
     StopPoint(): fare_zone(0),  stop_area(nullptr), network(nullptr) {}
