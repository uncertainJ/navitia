#pragma once
#include <boost/date_time/gregorian/gregorian.hpp>
#include <vector>
#include <bitset>

#include <boost/date_time/gregorian/greg_serialize.hpp>
#include <boost/serialization/serialization.hpp>
#include <boost/serialization/bitset.hpp>
#include <boost/serialization/vector.hpp>
#include <boost/date_time/posix_time/posix_time.hpp>
#include <boost/bimap.hpp>

#include <boost/geometry.hpp>
#include <boost/geometry/geometries/register/point.hpp>
#include <boost/geometry/geometries/register/linestring.hpp>
#include <boost/geometry/geometries/polygon.hpp>

#include "datetime.h"

namespace mpl = boost::mpl;
namespace navitia { namespace georef {
 struct Admin;
 struct GeoRef;
}}
namespace navitia { namespace type {
typedef uint32_t idx_t;

const idx_t invalid_idx = std::numeric_limits<idx_t>::max();

// Types qui sont exclus : JourneyPatternPointConnection
#define ITERATE_NAVITIA_PT_TYPES(FUN)\
    FUN(ValidityPattern, validity_patterns)\
    FUN(Line, lines)\
    FUN(JourneyPattern, journey_patterns)\
    FUN(VehicleJourney, vehicle_journeys)\
    FUN(StopPoint, stop_points)\
    FUN(StopArea, stop_areas)\
    FUN(Network, networks)\
    FUN(PhysicalMode, physical_modes)\
    FUN(CommercialMode, commercial_modes)\
    FUN(JourneyPatternPoint, journey_pattern_points)\
    FUN(Company, companies)\
    FUN(Route, routes)\
    FUN(Contributor, contributors)

enum class Type_e {
    ValidityPattern                 = 0,
    Line                            = 1,
    JourneyPattern                  = 2,
    VehicleJourney                  = 3,
    StopPoint                       = 4,
    StopArea                        = 5,
    Network                         = 6,
    PhysicalMode                    = 7,
    CommercialMode                  = 8,
    Connection                      = 9,
    JourneyPatternPoint             = 10,
    Company                         = 11,
    Route                           = 12,
    POI                             = 13,
    JourneyPatternPointConnection   = 14,
    StopPointConnection             = 15,
    Contributor                     = 16,

    // Objets spéciaux qui ne font pas partie du référentiel TC
    eStopTime                       = 17,
    Address                         = 18,
    Coord                           = 19,
    Unknown                         = 20,
    Way                             = 21,
    Admin                           = 22,
    POIType                         = 23
};

enum class Mode_e{
    Walking = 0,    // Marche à pied
    Bike = 1,       // Vélo
    Car = 2,        // Voiture
    Vls = 3         // Vls
};

struct PT_Data;
template<class T> std::string T::* name_getter(){return &T::name;}
template<class T> int T::* idx_getter(){return &T::idx;}


struct Nameable{
    std::string name;
    std::string comment;
    bool visible;
    Nameable():visible(true){}
};


struct Header{
    std::string id;
    idx_t idx;
    std::string uri;
    Header() : idx(invalid_idx){}
    std::vector<idx_t> get(Type_e, const PT_Data &) const {return std::vector<idx_t>();}

};


typedef std::bitset<10> Properties;
struct hasProperties {
    static const uint8_t WHEELCHAIR_BOARDING = 0;
    static const uint8_t SHELTERED = 1;
    static const uint8_t ELEVATOR = 2;
    static const uint8_t ESCALATOR = 3;
    static const uint8_t BIKE_ACCEPTED = 4;
    static const uint8_t BIKE_DEPOT = 5;
    static const uint8_t VISUAL_ANNOUNCEMENT = 6;
    static const uint8_t AUDIBLE_ANNOUNVEMENT = 7;
    static const uint8_t APPOPRIATE_ESCORT = 8;
    static const uint8_t APPOPRIATE_SIGNAGE = 9;

    bool wheelchair_boarding() {return _properties[WHEELCHAIR_BOARDING];}
    bool wheelchair_boarding() const {return _properties[WHEELCHAIR_BOARDING];}
    bool sheltered() {return _properties[SHELTERED];}
    bool sheltered() const {return _properties[SHELTERED];}
    bool elevator() {return _properties[ELEVATOR];}
    bool elevator() const {return _properties[ELEVATOR];}
    bool escalator() {return _properties[ESCALATOR];}
    bool escalator() const {return _properties[ESCALATOR];}
    bool bike_accepted() {return _properties[BIKE_ACCEPTED];}
    bool bike_accepted() const {return _properties[BIKE_ACCEPTED];}
    bool bike_depot() {return _properties[BIKE_DEPOT];}
    bool bike_depot() const {return _properties[BIKE_DEPOT];}
    bool visual_announcement() {return _properties[VISUAL_ANNOUNCEMENT];}
    bool visual_announcement() const {return _properties[VISUAL_ANNOUNCEMENT];}
    bool audible_announcement() {return _properties[AUDIBLE_ANNOUNVEMENT];}
    bool audible_announcement() const {return _properties[AUDIBLE_ANNOUNVEMENT];}
    bool appropriate_escort() {return _properties[APPOPRIATE_ESCORT];}
    bool appropriate_escort() const {return _properties[APPOPRIATE_ESCORT];}
    bool appropriate_signage() {return _properties[APPOPRIATE_SIGNAGE];}
    bool appropriate_signage() const {return _properties[APPOPRIATE_SIGNAGE];}

    bool accessible(const Properties &required_properties) const{
        auto mismatched = required_properties & ~_properties;
        return mismatched.none();
    }
    bool accessible(const Properties &required_properties) {
        auto mismatched = required_properties & ~_properties;
        return mismatched.none();
    }

    void set_property(uint8_t property) {
        _properties.set(property, true);
    }

    void set_properties(const Properties &other) {
        this->_properties = other;
    }

    Properties properties() const {
        return this->_properties;
    }

    void unset_property(uint8_t property) {
        _properties.set(property, false);
    }

    bool property(uint8_t property) const {
        return _properties[property];
    }

    idx_t to_ulog(){
        return _properties.to_ulong();
    }

//private: on ne peut pas binaraisé si privé
    Properties _properties;
};

typedef std::bitset<8> VehicleProperties;
struct hasVehicleProperties {
    static const uint8_t WHEELCHAIR_ACCESSIBLE = 0;
    static const uint8_t BIKE_ACCEPTED = 1;
    static const uint8_t AIR_CONDITIONED = 2;
    static const uint8_t VISUAL_ANNOUNCEMENT = 3;
    static const uint8_t AUDIBLE_ANNOUNCEMENT = 4;
    static const uint8_t APPOPRIATE_ESCORT = 5;
    static const uint8_t APPOPRIATE_SIGNAGE = 6;
    static const uint8_t SCOOL_VEHICLE = 7;

    bool wheelchair_accessible() {return _vehicle_properties[WHEELCHAIR_ACCESSIBLE];}
    bool wheelchair_accessible() const {return _vehicle_properties[WHEELCHAIR_ACCESSIBLE];}
    bool bike_accepted() {return _vehicle_properties[BIKE_ACCEPTED];}
    bool bike_accepted() const {return _vehicle_properties[BIKE_ACCEPTED];}
    bool air_conditioned() {return _vehicle_properties[AIR_CONDITIONED];}
    bool air_conditioned() const {return _vehicle_properties[AIR_CONDITIONED];}
    bool visual_announcement() {return _vehicle_properties[VISUAL_ANNOUNCEMENT];}
    bool visual_announcement() const {return _vehicle_properties[VISUAL_ANNOUNCEMENT];}
    bool audible_announcement() {return _vehicle_properties[AUDIBLE_ANNOUNCEMENT];}
    bool audible_announcement() const {return _vehicle_properties[AUDIBLE_ANNOUNCEMENT];}
    bool appropriate_escort() {return _vehicle_properties[APPOPRIATE_ESCORT];}
    bool appropriate_escort() const {return _vehicle_properties[APPOPRIATE_ESCORT];}
    bool appropriate_signage() {return _vehicle_properties[APPOPRIATE_SIGNAGE];}
    bool appropriate_signage() const {return _vehicle_properties[APPOPRIATE_SIGNAGE];}
    bool school_vehicle() {return _vehicle_properties[SCOOL_VEHICLE];}
    bool school_vehicle() const {return _vehicle_properties[SCOOL_VEHICLE];}

    bool accessible(const VehicleProperties &required_vehicles) const{
        auto mismatched = required_vehicles & ~_vehicle_properties;
        return mismatched.none();
    }
    bool accessible(const VehicleProperties &required_vehicles) {
        auto mismatched = required_vehicles & ~_vehicle_properties;
        return mismatched.none();
    }

    void set_vehicle(uint8_t vehicle) {
        _vehicle_properties.set(vehicle, true);
    }

    void set_vehicles(const VehicleProperties &other) {
        this->_vehicle_properties = other;
    }

    VehicleProperties vehicles() const {
        return this->_vehicle_properties;
    }

    void unset_vehicle(uint8_t vehicle) {
        _vehicle_properties.set(vehicle, false);
    }

    bool vehicle(uint8_t vehicle) const {
        return _vehicle_properties[vehicle];
    }

    idx_t to_ulog(){
        return _vehicle_properties.to_ulong();
    }

//private: on ne peut pas binaraisé si privé
    VehicleProperties _vehicle_properties;
};

/** Coordonnées géographiques en WGS84
 */
struct GeographicalCoord{
    GeographicalCoord() : _lon(0), _lat(0) {}
    GeographicalCoord(double lon, double lat) : _lon(lon), _lat(lat) {}
    GeographicalCoord(const GeographicalCoord& coord) : _lon(coord.lon()), _lat(coord.lat()){}
    GeographicalCoord(double x, double y, bool) {set_xy(x, y);}

    double lon() const { return _lon;}
    double lat() const { return _lat;}

    void set_lon(double lon) { this->_lon = lon;}
    void set_lat(double lat) { this->_lat = lat;}
    void set_xy(double x, double y){this->set_lon(x*M_TO_DEG); this->set_lat(y*M_TO_DEG);}

    /// Ordre des coordonnées utilisé par ProximityList
    bool operator<(GeographicalCoord other) const {return this->_lon < other._lon;}
    bool operator != (GeographicalCoord other) const {return this->_lon != other._lon;}


    constexpr static double DEG_TO_RAD = 0.01745329238;
    constexpr static double M_TO_DEG = 1.0/111319.9;
    /** Calcule la distance Grand Arc entre deux nœuds
      *
      * On utilise la formule de Haversine
      * http://en.wikipedia.org/wiki/Law_of_haversines
      *
      * Si c'est des coordonnées non degrés, alors on utilise la distance euclidienne
      */
    double distance_to(const GeographicalCoord & other) const;


    /** Projette un point sur un segment

       Retourne les coordonnées projetées et la distance au segment
       Si le point projeté tombe en dehors du segment, alors ça tombe sur le nœud le plus proche
       htCommercialtp://paulbourke.net/geometry/pointline/
       */
    std::pair<type::GeographicalCoord, float> project(GeographicalCoord segment_start, GeographicalCoord segment_end) const;

    /** Calcule la distance au carré grand arc entre deux points de manière approchée

        Cela sert essentiellement lorsqu'il faut faire plein de comparaisons de distances à un point (par exemple pour proximity list)
    */
    double approx_sqr_distance(const GeographicalCoord &other, double coslat) const{
        static const double EARTH_RADIUS_IN_METERS_SQUARE = 40612548751652.183023;
        double latitudeArc = (this->lat() - other.lat()) * DEG_TO_RAD;
        double longitudeArc = (this->lon() - other.lon()) * DEG_TO_RAD;
        double tmp = coslat * longitudeArc;
        return EARTH_RADIUS_IN_METERS_SQUARE * (latitudeArc*latitudeArc + tmp*tmp);
    }

    bool is_initialized() const {
        return distance_to(GeographicalCoord()) > 1;
    }
    bool is_default_coord()const{
        return ((this->lat() == 0) || (this->lon() == 0));
    }

    bool is_valid() const{
        return this->lon() >= -180 && this->lon() <= 180 &&
               this->lat() >= -90 && this->lat() <= 90;
    }

    template<class Archive> void serialize(Archive & ar, const unsigned int ) {
        ar & _lon & _lat;
    }

private:
    double _lon;
    double _lat;
};

std::ostream & operator<<(std::ostream &_os, const GeographicalCoord & coord);

/** Deux points sont considérés comme étant égaux s'ils sont à moins de 0.1m */
bool operator==(const GeographicalCoord & a, const GeographicalCoord & b);


enum class ConnectionType {
    StopPoint = 0,
    StopArea = 1,
    Walking = 2,
    VJ = 3,
    Guaranteed = 4,
    Default = 5,
    extension,
    guarantee,
    undefined
};

enum class OdtType {
    regular_line = 0,                 // ligne régulière
    virtual_with_stop_time = 1,       // TAD virtuel avec horaires
    virtual_without_stop_time = 2,    // TAD virtuel sans horaires
    stop_point_to_stop_point = 3,     // TAD rabattement arrêt à arrêt
    adress_to_stop_point = 4,         // TAD rabattement adresse à arrêt
    odt_point_to_point = 5            // TAD point à point (Commune à Commune)
};

struct StopPoint;
struct Line;
struct JourneyPattern;
struct ValidityPattern;
struct Route;
struct JourneyPatternPoint;
struct VehicleJourney;
struct StopTime;

template<typename T>
struct Connection: public Header, hasProperties{
    const static Type_e type = Type_e::Connection;
    T* departure;
    T* destination;
    int duration;
    int max_duration;
    ConnectionType connection_type;

    Connection() : departure(nullptr), destination(nullptr), duration(0),
        max_duration(0){};

    template<class Archive> void serialize(Archive & ar, const unsigned int ) {
        ar & id & idx & uri & departure & destination & duration & max_duration & _properties;
    }

    std::vector<idx_t> get(Type_e type, const PT_Data & data) const;

    bool operator<(const Connection<T> &other) const;

};
 
typedef Connection<JourneyPatternPoint>  JourneyPatternPointConnection;
typedef Connection<StopPoint>  StopPointConnection;



struct StopArea : public Header, Nameable, hasProperties{
    const static Type_e type = Type_e::StopArea;
    GeographicalCoord coord;
    std::string additional_data;
    std::vector<navitia::georef::Admin*> admin_list;
    bool wheelchair_boarding;

    template<class Archive> void serialize(Archive & ar, const unsigned int ) {
        ar & id & idx & uri & name & coord & stop_point_list & admin_list & _properties &
            wheelchair_boarding;
    }

    StopArea(): wheelchair_boarding(false) {}

    std::vector<StopPoint*> stop_point_list;
    std::vector<idx_t> get(Type_e type, const PT_Data & data) const;
    bool operator<(const StopArea & other) const { return this < &other; }
};

struct Network : public Header, Nameable{
    const static Type_e type = Type_e::Network;
    std::string address_name;
    std::string address_number;
    std::string address_type_name;
    std::string phone_number;
    std::string mail;
    std::string website;
    std::string fax;

    std::vector<Line*> line_list;

    template<class Archive> void serialize(Archive & ar, const unsigned int ) {
        ar & idx & id & name & uri & address_name & address_number & address_type_name
            & mail & website & fax & line_list;
    }

    std::vector<idx_t> get(Type_e type, const PT_Data & data) const;
    bool operator<(const Network & other) const { return this < &other; }

};

struct Contributor : public Header, Nameable{
    const static Type_e type = Type_e::Contributor;

    template<class Archive> void serialize(Archive & ar, const unsigned int ) {
        ar & idx & id & name & uri;
    }
    bool operator<(const Contributor & other) const { return this < &other; }
};

struct Company : public Header, Nameable{
    const static Type_e type = Type_e::Company;
    std::string address_name;
    std::string address_number;
    std::string address_type_name;
    std::string phone_number;
    std::string mail;
    std::string website;
    std::string fax;

    std::vector<Line*> line_list;

    template<class Archive> void serialize(Archive & ar, const unsigned int ) {
        ar & idx & id & name & uri & address_name & address_number & address_type_name & phone_number
                & mail & website & fax;
    }
    std::vector<idx_t> get(Type_e type, const PT_Data & data) const;
    bool operator<(const Company & other) const { return this < &other; }
};

struct CommercialMode : public Header, Nameable{
    const static Type_e type = Type_e::CommercialMode;
    std::vector<Line*> line_list;
    template<class Archive> void serialize(Archive & ar, const unsigned int ) {
        ar & idx & id & name & uri & line_list;
    }
    std::vector<idx_t> get(Type_e type, const PT_Data & data) const;
    bool operator<(const CommercialMode & other) const { return this < &other; }

};

struct PhysicalMode : public Header, Nameable{
    const static Type_e type = Type_e::PhysicalMode;
    std::vector<JourneyPattern*> journey_pattern_list;

    template<class Archive> void serialize(Archive & ar, const unsigned int ) {
        ar & id & idx & name & uri & journey_pattern_list;
    }
    std::vector<idx_t> get(Type_e type, const PT_Data & data) const;

    PhysicalMode() {}
    bool operator<(const PhysicalMode & other) const { return this < &other; }

};

struct Line : public Header, Nameable {
    const static Type_e type = Type_e::Line;
    std::string code;
    std::string forward_name;
    std::string backward_name;

    std::string additional_data;
    std::string color;
    int sort;

    CommercialMode* commercial_mode;

    std::vector<Company*> company_list;
    Network* network;

    std::vector<Route*> route_list;
    std::vector<PhysicalMode*> physical_mode_list;

    Line(): sort(0), commercial_mode(nullptr), network(nullptr){}

    template<class Archive> void serialize(Archive & ar, const unsigned int ) {
        ar & id & idx & name & uri & code & forward_name & backward_name & additional_data & color
                & sort & commercial_mode  & company_list & network
                & route_list & physical_mode_list;
    }
    std::vector<idx_t> get(Type_e type, const PT_Data & data) const;

    bool operator<(const Line & other) const { return this < &other; }

};

struct Route : public Header, Nameable {
    const static Type_e type = Type_e::Route;
    Line* line;
    std::vector<JourneyPattern*> journey_pattern_list;

    Route() : line(nullptr) {}

    template<class Archive> void serialize(Archive & ar, const unsigned int ) {
        ar & id & idx & name & uri & line & journey_pattern_list;
    }

    std::vector<idx_t> get(Type_e type, const PT_Data & data) const;
    bool operator<(const Route & other) const { return this < &other; }

};

struct JourneyPattern : public Header, Nameable{
    const static Type_e type = Type_e::JourneyPattern;
    bool is_frequence;
    Route* route;
    CommercialMode* commercial_mode;
    PhysicalMode* physical_mode;

    std::vector<JourneyPatternPoint*> journey_pattern_point_list;
    std::vector<VehicleJourney*> vehicle_journey_list;

    JourneyPattern(): is_frequence(false), route(nullptr), commercial_mode(nullptr), physical_mode(nullptr) {};

    template<class Archive> void serialize(Archive & ar, const unsigned int ) {
        ar & id & idx & name & uri & is_frequence & route & commercial_mode
                & physical_mode & journey_pattern_point_list & vehicle_journey_list;
    }

    std::vector<idx_t> get(Type_e type, const PT_Data & data) const;
    bool operator<(const JourneyPattern & other) const { return this < &other; }

};

struct VehicleJourney: public Header, Nameable, hasVehicleProperties/*, hasProperties*/{
    const static Type_e type = Type_e::VehicleJourney;
    JourneyPattern* journey_pattern;
    Company* company;
    ValidityPattern* validity_pattern;
    std::vector<StopTime*> stop_time_list;
    OdtType odt_type;
    std::string odt_message;

    bool is_adapted;
    ValidityPattern* adapted_validity_pattern;
    std::vector<VehicleJourney*> adapted_vehicle_journey_list;
    VehicleJourney* theoric_vehicle_journey;

    VehicleJourney(): journey_pattern(nullptr), company(nullptr), validity_pattern(nullptr) /*, wheelchair_boarding(false)*/, is_adapted(false), adapted_validity_pattern(nullptr), theoric_vehicle_journey(nullptr){}
    template<class Archive> void serialize(Archive & ar, const unsigned int ) {
<<<<<<< HEAD
        ar & name & uri & journey_pattern & company & validity_pattern & idx /*& wheelchair_boarding*/ & stop_time_list
            & is_adapted & adapted_validity_pattern & adapted_vehicle_journey_list & theoric_vehicle_journey & comment & odt_type & odt_message;
=======
        ar & name & uri & journey_pattern & company & physical_mode & validity_pattern & idx /*& wheelchair_boarding*/ & stop_time_list
            & is_adapted & adapted_validity_pattern & adapted_vehicle_journey_list & theoric_vehicle_journey & comment & odt_type & odt_message
           & _vehicle_properties;
>>>>>>> e2857d6f
    }
    std::string get_direction() const;
    bool has_date_time_estimated() const;
    std::vector<idx_t> get(Type_e type, const PT_Data & data) const;

    bool operator<(const VehicleJourney& other) const {
        if(this->journey_pattern == other.journey_pattern){
            // On compare les pointeurs pour avoir un ordre total (fonctionnellement osef du tri, mais techniquement c'est important)
            return this->stop_time_list.front() < other.stop_time_list.front();
        }else{
            return this->journey_pattern->uri < other.journey_pattern->uri;
        }
    }
};

struct ValidityPattern : public Header {
    const static Type_e type = Type_e::ValidityPattern;
private:
    bool is_valid(int duration) const;
public:
    std::bitset<366> days;
    boost::gregorian::date beginning_date;

    ValidityPattern()  {}
    ValidityPattern(boost::gregorian::date beginning_date) : beginning_date(beginning_date){}
    ValidityPattern(boost::gregorian::date beginning_date, const std::string & vp = "") : days(vp), beginning_date(beginning_date){}
    ValidityPattern(const ValidityPattern & vp) : days(vp.days), beginning_date(vp.beginning_date){}
    ValidityPattern(const ValidityPattern* vp) : days(vp->days), beginning_date(vp->beginning_date){}

    int slide(boost::gregorian::date day) const;
    void add(boost::gregorian::date day);
    void add(int day);
    void add(boost::gregorian::date start, boost::gregorian::date end, std::bitset<7> active_days);
    void remove(boost::gregorian::date day);
    void remove(int day);
    std::string str() const;
    template<class Archive> void serialize(Archive & ar, const unsigned int ) {
        ar & beginning_date & days & idx & uri;
    }

    bool check(boost::gregorian::date day) const;
    bool check(unsigned int day) const;
    bool check2(unsigned int day) const;
    bool uncheck2(unsigned int day) const;
    //void add(boost::gregorian::date start, boost::gregorian::date end, std::bitset<7> active_days);
    bool operator<(const ValidityPattern & other) const { return this < &other; }
};

struct StopPoint : public Header, Nameable, hasProperties{
    const static Type_e type = Type_e::StopPoint;
    GeographicalCoord coord;
    int fare_zone;

    StopArea* stop_area;
    std::vector<navitia::georef::Admin*> admin_list;
    Network* network;
    std::vector<JourneyPatternPoint*> journey_pattern_point_list;

    template<class Archive> void serialize(Archive & ar, const unsigned int ) {
        ar & uri & name & stop_area & coord & fare_zone & idx & journey_pattern_point_list & admin_list & _properties;
    }

    StopPoint(): fare_zone(0),  stop_area(nullptr), network(nullptr) {}

    std::vector<idx_t> get(Type_e type, const PT_Data & data) const;
    bool operator<(const StopPoint & other) const { return this < &other; }


};

struct JourneyPatternPoint : public Header{
    const static Type_e type = Type_e::JourneyPatternPoint;
    int order;
    bool main_stop_point;
    int fare_section;
    JourneyPattern* journey_pattern;
    StopPoint* stop_point;

    JourneyPatternPoint() : order(0), main_stop_point(false), fare_section(0), journey_pattern(nullptr), stop_point(nullptr){}

    // Attention la sérialisation est répartrie dans deux methode: save et load
    template<class Archive> void save(Archive & ar, const unsigned int) const{
        ar & id & idx & uri & order & main_stop_point & fare_section & journey_pattern
                & stop_point & order ;
    }
    template<class Archive> void load(Archive & ar, const unsigned int) {
        ar & id & idx & uri & order & main_stop_point & fare_section & journey_pattern
                & stop_point & order;
        //on remplit le tableau des stoppoints, bizarrement ca segfault au chargement si on le fait à la bina...
        this->stop_point->journey_pattern_point_list.push_back(this);
    }
    BOOST_SERIALIZATION_SPLIT_MEMBER()
    std::vector<idx_t> get(Type_e type, const PT_Data & data) const;

    bool operator<(const JourneyPatternPoint& jpp2) const {
        return this->journey_pattern < jpp2.journey_pattern  || (this->journey_pattern == jpp2.journey_pattern && this->order < jpp2.order);}

};

struct StopTime : public Nameable {
    static const uint8_t PICK_UP = 0;
    static const uint8_t DROP_OFF = 1;
    static const uint8_t ODT = 2;
    static const uint8_t IS_FREQUENCY = 3;
    static const uint8_t WHEELCHAIR_BOARDING = 4;
    static const uint8_t DATE_TIME_ESTIMATED = 5;

    uint32_t arrival_time; ///< En secondes depuis minuit
    uint32_t departure_time; ///< En secondes depuis minuit
    uint32_t start_time; ///< Si horaire en fréquence
    uint32_t end_time; ///< Si horaire en fréquence
    uint32_t headway_secs; ///< Si horaire en fréquence
    VehicleJourney* vehicle_journey;
    JourneyPatternPoint* journey_pattern_point;
    uint32_t local_traffic_zone;
    std::bitset<8> properties;

    ValidityPattern* departure_validity_pattern;
    ValidityPattern* arrival_validity_pattern;

    bool pick_up_allowed() const {return properties[PICK_UP];}
    bool drop_off_allowed() const {return properties[DROP_OFF];}
    bool odt() const {return properties[ODT];}
    bool is_frequency() const {return properties[IS_FREQUENCY];}
    bool date_time_estimated() const {return properties[DATE_TIME_ESTIMATED];}

    inline void set_pick_up_allowed(bool value) {properties[PICK_UP] = value;}
    inline void set_drop_off_allowed(bool value) {properties[DROP_OFF] = value;}
    inline void set_odt(bool value) {properties[ODT] = value;}
    inline void set_is_frequency(bool value) {properties[IS_FREQUENCY] = value;}
    inline void set_date_time_estimated(bool value) {properties[DATE_TIME_ESTIMATED] = value;}



    /// Est-ce qu'on peut finir par ce stop_time : dans le sens avant on veut descendre
    bool valid_end(bool clockwise) const {return clockwise ? drop_off_allowed() : pick_up_allowed();}

    /// Heure de fin de stop_time : dans le sens avant, c'est la fin, sinon le départ
    uint32_t section_end_time(bool clockwise, int gap=0) const {
        if(this->is_frequency())
            return clockwise ? this->f_arrival_time(gap) : this->f_departure_time(gap);
        else
            return clockwise ? arrival_time : departure_time;
    }

    inline uint32_t f_arrival_time(int gap) const {
        auto first_st = this->vehicle_journey->stop_time_list.front();
        return gap + first_st->start_time + this->arrival_time - first_st->arrival_time;
    }

    inline uint32_t f_departure_time(int gap) const {
        auto first_st = this->vehicle_journey->stop_time_list.front();
        return gap + first_st->start_time + this->departure_time - first_st->departure_time;
    }

    DateTime section_end_date(int date, bool clockwise) const {return DateTimeUtils::set(date, this->section_end_time(clockwise));}


    /** Is this hour valid : only concerns frequency data
     * Does the hour falls inside of the validity period of the frequency
     * The difficult part is when the validity period goes over midnight
    */
    bool valid_hour(uint hour, bool clockwise) const {
        if(!this->is_frequency())
            return true;
        else
            return clockwise ? hour <= this->end_time : this->start_time <= hour;
    }

    //@TODO construire ces putin de validy pattern!!
    StopTime(): arrival_time(0), departure_time(0), start_time(std::numeric_limits<uint32_t>::max()), end_time(std::numeric_limits<uint32_t>::max()),
        headway_secs(std::numeric_limits<uint32_t>::max()), vehicle_journey(nullptr), journey_pattern_point(nullptr),
        local_traffic_zone(std::numeric_limits<uint32_t>::max()), departure_validity_pattern(nullptr), arrival_validity_pattern(nullptr){}

    template<class Archive> void serialize(Archive & ar, const unsigned int ) {
            ar & arrival_time & departure_time & start_time & end_time & headway_secs & vehicle_journey & journey_pattern_point & properties & local_traffic_zone & departure_validity_pattern & arrival_validity_pattern & comment;
    }

    bool operator<(const StopTime& other) const {
        if(this->vehicle_journey == other.vehicle_journey){
            return this->journey_pattern_point->order < other.journey_pattern_point->order;
        } else {
            return *this->vehicle_journey < *other.vehicle_journey;
        }
    }

};


struct static_data {
private:
    static static_data * instance;
public:
    static static_data * get();
    // static std::string getListNameByType(Type_e type);
    static boost::posix_time::ptime parse_date_time(const std::string& s);
    static Type_e typeByCaption(const std::string & type_str);
    static std::string captionByType(Type_e type);
    boost::bimap<Type_e, std::string> types_string;
    static Mode_e modeByCaption(const std::string & mode_str);
    boost::bimap<Mode_e, std::string> modes_string;
};

/**

Gestion des paramètres de rabattement

*/
struct StreetNetworkParams{
    Mode_e mode;
    idx_t offset;
    float speed;
    float distance;
    Type_e type_filter; // filtre sur le départ/arrivée : exemple les arrêts les plus proches à une site type
    std::string uri_filter; // l'uri de l'objet
    float radius_filter; // ce paramètre est utilisé pour le filtre
    StreetNetworkParams():
                mode(Mode_e::Walking),
                offset(0),
                speed(10),
                distance(10),
                type_filter(Type_e::Unknown),
                uri_filter(""),
                radius_filter(150){}
    void set_filter(const std::string & param_uri);
};
/**
  Gestion de l'accessibilié
  */
struct AccessibiliteParams{
    Properties properties;  // Accissibilié StopPoint, Correspondance, ..
    VehicleProperties vehicle_properties; // Accissibilié VehicleJourney

    AccessibiliteParams(){}
};

/** Type pour gérer le polymorphisme en entrée de l'API
  *
  * Les objets on un identifiant universel de type stop_area:872124
  * Ces identifiants ne devraient pas être générés par le média
  * C'est toujours NAViTiA qui le génère pour être repris tel quel par le média
  */
struct EntryPoint {
    Type_e type;//< Le type de l'objet
    std::string uri; //< Le code externe de l'objet
    int house_number;
    GeographicalCoord coordinates;  // < coordonnées du point d'entrée
    StreetNetworkParams streetnetwork_params;        // < paramètres de rabatement du point d'entrée

    /// Construit le type à partir d'une chaîne
    EntryPoint(const Type_e type, const std::string & uri);

    EntryPoint() : type(Type_e::Unknown), house_number(-1) {}
};

} } //namespace navitia::type


// Adaptateurs permettant d'utiliser boost::geometry avec les geographical coord
BOOST_GEOMETRY_REGISTER_POINT_2D_GET_SET(navitia::type::GeographicalCoord, double, boost::geometry::cs::cartesian, lon, lat, set_lon, set_lat)
BOOST_GEOMETRY_REGISTER_LINESTRING(std::vector<navitia::type::GeographicalCoord>)<|MERGE_RESOLUTION|>--- conflicted
+++ resolved
@@ -554,14 +554,9 @@
 
     VehicleJourney(): journey_pattern(nullptr), company(nullptr), validity_pattern(nullptr) /*, wheelchair_boarding(false)*/, is_adapted(false), adapted_validity_pattern(nullptr), theoric_vehicle_journey(nullptr){}
     template<class Archive> void serialize(Archive & ar, const unsigned int ) {
-<<<<<<< HEAD
         ar & name & uri & journey_pattern & company & validity_pattern & idx /*& wheelchair_boarding*/ & stop_time_list
-            & is_adapted & adapted_validity_pattern & adapted_vehicle_journey_list & theoric_vehicle_journey & comment & odt_type & odt_message;
-=======
-        ar & name & uri & journey_pattern & company & physical_mode & validity_pattern & idx /*& wheelchair_boarding*/ & stop_time_list
             & is_adapted & adapted_validity_pattern & adapted_vehicle_journey_list & theoric_vehicle_journey & comment & odt_type & odt_message
            & _vehicle_properties;
->>>>>>> e2857d6f
     }
     std::string get_direction() const;
     bool has_date_time_estimated() const;
