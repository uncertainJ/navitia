--- conflicted
+++ resolved
@@ -34,10 +34,6 @@
     STOPS_SCHEDULE = 12;
     ISOCHRONE = 13;
     METADATAS = 14;
-<<<<<<< HEAD
-    JOURNEY_PATTERNS = 15;
-=======
->>>>>>> 2310e0da
 }
 
 message Message{
@@ -151,7 +147,6 @@
     optional GeographicalCoord coord = 6;
 }
 
-<<<<<<< HEAD
 message Poi {
     optional string id = 1;
     optional string uri = 3;
@@ -160,8 +155,6 @@
     optional City city = 5;
 }
 
-=======
->>>>>>> 2310e0da
 message Network {
     optional string id = 1;
     optional string uri = 3;
@@ -204,41 +197,8 @@
     optional int32 house_number = 2;
 }
 
-<<<<<<< HEAD
-
-message PTReferential {
-    repeated Country countries = 1;
-    repeated StopArea stop_areas = 2;
-    repeated StopPoint stop_points = 3;
-    repeated Line lines = 4;
-    repeated Route routes = 5;
-    repeated Network networks = 6;
-    repeated CommercialMode commercial_modes = 7;
-    repeated PhysicalMode physical_modes = 8;
-    repeated Connection connections = 9;
-    repeated JourneyPatternPoint journey_pattern_points = 11;
-    repeated City cities = 13;
-    repeated Company companies = 15;
-    repeated VehicleJourney vehicle_journeys = 16;
-    repeated JourneyPattern journey_patterns = 17;
-}
-
-message PlaceMark {
-    optional NavitiaType type = 1;
-    optional City city = 3;
-    optional StopArea stop_area = 4;
-    optional Poi poi = 5;
-    optional StopPoint stop_point = 6;
-    optional Address address = 7;
-}
-
-message AutocompleteItem {
-    optional string name = 1;
-    optional int32 quality = 2;
-=======
 message District {
     optional string id = 1;
->>>>>>> 2310e0da
     optional string uri = 3;
     optional string name = 4;
 }
