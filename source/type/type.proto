--- conflicted
+++ resolved
@@ -363,24 +363,18 @@
     required Board board = 3;
 }
 
-<<<<<<< HEAD
 message Load {
     required bool ok = 1;
-=======
-message Arrival {
-    optional StopTime stoptime = 1;
-    optional string error = 2;
 }
 
 message Isochrone {
     repeated StopTime stop_time = 1;
-    optional string error = 2;
->>>>>>> 125ddc65
 }
 
 message Response{
     required API requested_api = 1;
     optional string error = 2;
+
     optional string info = 3;
 
     optional FirstLetter firstletter = 4;
@@ -393,14 +387,8 @@
     optional StopsSchedule stops_schedule = 11;
     optional LineSchedule line_schedule = 12;
     optional DepartureBoard departure_board = 13;
-<<<<<<< HEAD
     optional Load load = 14;
-=======
-
-    optional Arrival arrival = 14;
-
-    optional Isochrone isochrone = 15;
->>>>>>> 125ddc65
+	optional Isochrone isochrone = 15;
 }
 
 
