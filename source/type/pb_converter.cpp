--- conflicted
+++ resolved
@@ -44,14 +44,9 @@
     if(house_number >= 0){
         address->set_house_number(house_number);
     }
-<<<<<<< HEAD
     pb_way->mutable_coord()->set_lon(coord.lon());
     pb_way->mutable_coord()->set_lat(coord.lat());
-=======
-    address->mutable_coord()->set_lon(coord.x);
-    address->mutable_coord()->set_lat(coord.y);
     address->set_external_code(way.external_code);
->>>>>>> 4295ccc7
     if(max_depth > 0)
         fill_pb_object(way.city_idx, data,  address->mutable_city());
 }
@@ -129,12 +124,10 @@
     fill_pb_object(stop_point.idx, data, pm->mutable_stop_point(), max_depth);
 }
 
-<<<<<<< HEAD
 void fill_pb_placemark(const georef::Way & way, const type::Data &data, pbnavitia::PlaceMark* pm, int max_depth, int house_number){
     pm->set_type(pbnavitia::ADDRESS);
-    type::GeographicalCoord coord;
     fill_pb_object(way.idx, data, pm->mutable_address(), house_number,coord , max_depth);
-    /*pbnavitia::Address * address = pm->mutable_address();
+//    pbnavitia::Address * address = pm->mutable_address();
     pbnavitia::Way * pb_way = address->mutable_way();
     pb_way->set_name(way.name);
     if(house_number >= 0){
@@ -142,12 +135,10 @@
     }
 
     if(max_depth > 0 && way.city_idx != type::invalid_idx)
-        fill_pb_object(way.city_idx, data,  pb_way->mutable_city());*/
+        fill_pb_object(way.city_idx, data,  pb_way->mutable_city());
 
 }
 
-=======
->>>>>>> 4295ccc7
 void fill_road_section(const georef::Path &path, const type::Data &data, pbnavitia::Section* section, int max_depth){
     if(path.path_items.size() > 0) {
         section->set_type(pbnavitia::ROAD_NETWORK);
