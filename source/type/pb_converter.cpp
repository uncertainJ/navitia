#include "pb_converter.h"
<<<<<<< HEAD
//#include "street_network/street_network_api.h"
=======
#include "georef/georef.h"
#include "georef/street_network.h"
>>>>>>> b58defac
namespace nt = navitia::type;
namespace navitia{

void fill_pb_object(nt::idx_t idx, const nt::Data& data, pbnavitia::City* city, int){
    nt::City city_n = data.pt_data.cities.at(idx);
    city->set_id(city_n.id);
    city->set_id(city_n.id);
    city->set_zip_code(city_n.main_postal_code);
    city->set_external_code(city_n.external_code);
    city->set_name(city_n.name);
    city->mutable_coord()->set_lon(city_n.coord.lon());
    city->mutable_coord()->set_lat(city_n.coord.lat());
}

void fill_pb_object(nt::idx_t idx, const nt::Data& data, pbnavitia::StopArea* stop_area, int max_depth){
    nt::StopArea sa = data.pt_data.stop_areas.at(idx);
    stop_area->set_id(sa.id);
    stop_area->set_external_code(sa.external_code);
    stop_area->set_name(sa.name);
    stop_area->mutable_coord()->set_lon(sa.coord.lon());
    stop_area->mutable_coord()->set_lat(sa.coord.lat());
    if(max_depth > 0 && sa.city_idx != nt::invalid_idx)
        fill_pb_object(sa.city_idx, data, stop_area->mutable_city(), max_depth-1);
}

void fill_pb_object(nt::idx_t idx, const nt::Data& data, pbnavitia::StopPoint* stop_point, int max_depth){
    nt::StopPoint sp = data.pt_data.stop_points.at(idx);
    stop_point->set_id(sp.id);
    stop_point->set_external_code(sp.external_code);
    stop_point->set_name(sp.name);
    stop_point->mutable_coord()->set_lon(sp.coord.lon());
    stop_point->mutable_coord()->set_lat(sp.coord.lat());
    if(max_depth > 0 && sp.city_idx != nt::invalid_idx)
            fill_pb_object(sp.city_idx, data, stop_point->mutable_city(), max_depth-1);
    if(max_depth > 0 && sp.stop_area_idx != nt::invalid_idx)
            fill_pb_object(sp.stop_area_idx, data, stop_point->mutable_stop_area(), max_depth-1);
}

<<<<<<< HEAD

void fill_pb_object(nt::idx_t idx, const nt::Data& data, pbnavitia::Way * way, int max_depth){
    navitia::georef::Way w = data.geo_ref.ways.at(idx);
    way->set_name(w.name);
    if(max_depth && w.city_idx != nt::invalid_idx)
        fill_pb_object(w.city_idx, data, way->mutable_city(), max_depth-1);
}


=======
>>>>>>> b58defac
void fill_pb_object(nt::idx_t idx, const nt::Data& data, pbnavitia::Address * address, int house_number,type::GeographicalCoord& coord, int max_depth){
    navitia::georef::Way way = data.geo_ref.ways.at(idx);    
    address->set_name(way.name);
    if(house_number >= 0){
        address->set_house_number(house_number);
    }
    address->mutable_coord()->set_lon(coord.lon());
    address->mutable_coord()->set_lat(coord.lat());
    address->set_external_code(way.external_code);
    if(max_depth > 0 and way.city_idx != nt::invalid_idx)
        fill_pb_object(way.city_idx, data,  address->mutable_city());
}

void fill_pb_object(nt::idx_t idx, const nt::Data& data, pbnavitia::Line * line, int){
    navitia::type::Line l = data.pt_data.lines.at(idx);
    line->set_forward_name(l.forward_name);
    line->set_backward_name(l.backward_name);
    line->set_code(l.code);
    line->set_color(l.color);
    line->set_name(l.name);
    line->set_external_code(l.external_code);
}

void fill_pb_object(nt::idx_t idx, const nt::Data& data, pbnavitia::Route * route, int max_depth){
    navitia::type::Route r = data.pt_data.routes.at(idx);
    route->set_name(r.name);
    route->set_id(r.id);
    route->set_external_code(r.external_code);
    if(max_depth > 0 && r.line_idx != type::invalid_idx)
        fill_pb_object(r.line_idx, data, route->mutable_line(), max_depth - 1);
}

void fill_pb_object(nt::idx_t idx, const nt::Data& data, pbnavitia::Network * network, int){
    navitia::type::Network n = data.pt_data.networks.at(idx);
    network->set_name(n.name);
    network->set_id(n.id);
    network->set_external_code(n.external_code);
}

void fill_pb_object(nt::idx_t idx, const nt::Data& data, pbnavitia::CommercialMode * commercial_mode, int){
    navitia::type::ModeType m = data.pt_data.mode_types.at(idx);
    commercial_mode->set_name(m.name);
    commercial_mode->set_id(m.id);
    commercial_mode->set_external_code(m.external_code);
}

void fill_pb_object(nt::idx_t idx, const nt::Data& data, pbnavitia::PhysicalMode * physical_mode, int){
    navitia::type::Mode m = data.pt_data.modes.at(idx);
    physical_mode->set_name(m.name);
    physical_mode->set_id(m.id);
    physical_mode->set_external_code(m.external_code);
}

void fill_pb_object(nt::idx_t idx, const nt::Data& data, pbnavitia::Company * company, int){
    navitia::type::Company c = data.pt_data.companies.at(idx);
    company->set_name(c.name);
    company->set_id(c.id);
    company->set_external_code(c.external_code);
}

void fill_pb_object(nt::idx_t idx, const nt::Data& data, pbnavitia::Connection * connection, int max_depth){
    navitia::type::Connection c = data.pt_data.connections.at(idx);
    connection->set_seconds(c.duration);
    if(c.departure_stop_point_idx != type::invalid_idx && c.destination_stop_point_idx != type::invalid_idx && max_depth > 0){
        fill_pb_object(c.departure_stop_point_idx, data, connection->mutable_origin(), max_depth - 1);
        fill_pb_object(c.destination_stop_point_idx, data, connection->mutable_destination(), max_depth - 1);
    }
}

void fill_pb_object(nt::idx_t idx, const nt::Data& data, pbnavitia::RoutePoint * route_point, int max_depth){
    navitia::type::RoutePoint rp = data.pt_data.route_points.at(idx);
    route_point->set_id(rp.id);
    route_point->set_external_code(rp.external_code);
    route_point->set_order(rp.order);
    if(rp.stop_point_idx != type::invalid_idx && max_depth > 0)
        fill_pb_object(rp.stop_point_idx, data, route_point->mutable_stop_point(), max_depth - 1);
    if(rp.route_idx != type::invalid_idx && max_depth > 0)
        fill_pb_object(rp.route_idx, data, route_point->mutable_route(), max_depth - 1);
}


void fill_pb_placemark(const type::StopPoint & stop_point, const type::Data &data, pbnavitia::PlaceMark* pm, int max_depth){
    pm->set_type(pbnavitia::STOPPOINT);
    fill_pb_object(stop_point.idx, data, pm->mutable_stop_point(), max_depth);
}

<<<<<<< HEAD
void fill_pb_placemark(const georef::Way & way, const type::Data &data, pbnavitia::PlaceMark* pm, int max_depth, int house_number){
    pm->set_type(pbnavitia::ADDRESS);
    type::GeographicalCoord coord;
    fill_pb_object(way.idx, data, pm->mutable_address(), house_number,coord , max_depth);
    /*pbnavitia::Address * address = pm->mutable_address();

    pbnavitia::Way * pb_way = address->mutable_way();
    pb_way->set_name(way.name);
    if(house_number >= 0){
        address->set_house_number(house_number);
    }

    if(max_depth > 0)
        fill_pb_object(way.city_idx, data,  pb_way->mutable_city());*/

}
=======
>>>>>>> b58defac

void fill_road_section(const georef::Path &path, const type::Data &data, pbnavitia::Section* section, int max_depth){
    if(path.path_items.size() > 0) {
        section->set_type(pbnavitia::ROAD_NETWORK);
        pbnavitia::StreetNetwork * sn = section->mutable_street_network();
<<<<<<< HEAD
        sn->set_length(path.length);
        for(auto item : path.path_items){
            if(item.way_idx < data.geo_ref.ways.size()){
                pbnavitia::PathItem * path_item = sn->add_path_item();
                path_item->set_name(data.geo_ref.ways[item.way_idx].name);
                path_item->set_length(item.length);
            }else{
                std::cout << "Way étrange : " << item.way_idx << std::endl;
            }

        }
        for(auto coord : path.coordinates){
            pbnavitia::GeographicalCoord * pb_coord = sn->add_coordinate();
            pb_coord->set_lon(coord.x);
            pb_coord->set_lat(coord.y);
        }
=======
        create_pb(path, data, sn);
        pbnavitia::PlaceMark* pm;
        navitia::georef::Way way;
        type::GeographicalCoord coord;
>>>>>>> b58defac

        if(path.path_items.size() > 1){

            way = data.geo_ref.ways[path.path_items.front().way_idx];
            coord = path.coordinates.front();
            pm = section->mutable_origin();
            fill_pb_object(way.idx, data, pm->mutable_address(), way.nearest_number(coord),coord , max_depth);

            way = data.geo_ref.ways[path.path_items.back().way_idx];
            coord = path.coordinates.back();
            pm = section->mutable_destination();
            fill_pb_object(way.idx, data, pm->mutable_address(), way.nearest_number(coord),coord , max_depth);
        }
    }
}

void create_pb(const navitia::georef::Path& path, const navitia::type::Data& data, pbnavitia::StreetNetwork* sn){
    sn->set_length(path.length);
    for(auto item : path.path_items){
        if(item.way_idx < data.geo_ref.ways.size()){
            pbnavitia::PathItem * path_item = sn->add_path_item();
            path_item->set_name(data.geo_ref.ways[item.way_idx].name);
            path_item->set_length(item.length);
        }else{
            std::cout << "Way étrange : " << item.way_idx << std::endl;
        }

    }
    for(auto coord : path.coordinates){
        pbnavitia::GeographicalCoord * pb_coord = sn->add_coordinate();
        pb_coord->set_lon(coord.lon());
        pb_coord->set_lat(coord.lat());
    }
}
}//namespace navitia<|MERGE_RESOLUTION|>--- conflicted
+++ resolved
@@ -1,10 +1,6 @@
 #include "pb_converter.h"
-<<<<<<< HEAD
-//#include "street_network/street_network_api.h"
-=======
 #include "georef/georef.h"
 #include "georef/street_network.h"
->>>>>>> b58defac
 namespace nt = navitia::type;
 namespace navitia{
 
@@ -43,8 +39,6 @@
             fill_pb_object(sp.stop_area_idx, data, stop_point->mutable_stop_area(), max_depth-1);
 }
 
-<<<<<<< HEAD
-
 void fill_pb_object(nt::idx_t idx, const nt::Data& data, pbnavitia::Way * way, int max_depth){
     navitia::georef::Way w = data.geo_ref.ways.at(idx);
     way->set_name(w.name);
@@ -53,8 +47,6 @@
 }
 
 
-=======
->>>>>>> b58defac
 void fill_pb_object(nt::idx_t idx, const nt::Data& data, pbnavitia::Address * address, int house_number,type::GeographicalCoord& coord, int max_depth){
     navitia::georef::Way way = data.geo_ref.ways.at(idx);    
     address->set_name(way.name);
@@ -141,53 +133,14 @@
     fill_pb_object(stop_point.idx, data, pm->mutable_stop_point(), max_depth);
 }
 
-<<<<<<< HEAD
-void fill_pb_placemark(const georef::Way & way, const type::Data &data, pbnavitia::PlaceMark* pm, int max_depth, int house_number){
-    pm->set_type(pbnavitia::ADDRESS);
-    type::GeographicalCoord coord;
-    fill_pb_object(way.idx, data, pm->mutable_address(), house_number,coord , max_depth);
-    /*pbnavitia::Address * address = pm->mutable_address();
-
-    pbnavitia::Way * pb_way = address->mutable_way();
-    pb_way->set_name(way.name);
-    if(house_number >= 0){
-        address->set_house_number(house_number);
-    }
-
-    if(max_depth > 0)
-        fill_pb_object(way.city_idx, data,  pb_way->mutable_city());*/
-
-}
-=======
->>>>>>> b58defac
-
 void fill_road_section(const georef::Path &path, const type::Data &data, pbnavitia::Section* section, int max_depth){
     if(path.path_items.size() > 0) {
         section->set_type(pbnavitia::ROAD_NETWORK);
         pbnavitia::StreetNetwork * sn = section->mutable_street_network();
-<<<<<<< HEAD
-        sn->set_length(path.length);
-        for(auto item : path.path_items){
-            if(item.way_idx < data.geo_ref.ways.size()){
-                pbnavitia::PathItem * path_item = sn->add_path_item();
-                path_item->set_name(data.geo_ref.ways[item.way_idx].name);
-                path_item->set_length(item.length);
-            }else{
-                std::cout << "Way étrange : " << item.way_idx << std::endl;
-            }
-
-        }
-        for(auto coord : path.coordinates){
-            pbnavitia::GeographicalCoord * pb_coord = sn->add_coordinate();
-            pb_coord->set_lon(coord.x);
-            pb_coord->set_lat(coord.y);
-        }
-=======
         create_pb(path, data, sn);
         pbnavitia::PlaceMark* pm;
         navitia::georef::Way way;
         type::GeographicalCoord coord;
->>>>>>> b58defac
 
         if(path.path_items.size() > 1){
 
