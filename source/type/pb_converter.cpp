--- conflicted
+++ resolved
@@ -42,20 +42,8 @@
     }
 }
 
-<<<<<<< HEAD
-/**
- * spécialisation de fill_pb_object pour les Way
- *
- */
-template<>
-void fill_pb_object<nt::Type_e::eWay>(nt::idx_t idx, const nt::Data& data, google::protobuf::Message* message, int max_depth){
-    pbnavitia::Way* way = dynamic_cast<pbnavitia::Way*>(message);
-    //navitia::streetnetwork::Way w = data.street_network.ways.at(idx);
+void fill_pb_object(nt::idx_t idx, const nt::Data& data, pbnavitia::Way * way, int max_depth){
     navitia::georef::Way w = data.geo_ref.ways.at(idx);
-=======
-void fill_pb_object(nt::idx_t idx, const nt::Data& data, pbnavitia::Way * way, int max_depth){
-    navitia::streetnetwork::Way w = data.street_network.ways.at(idx);
->>>>>>> 07582d89
     way->set_name(w.name);
     /*stop_point->mutable_coord()->set_x(sp.coord.x);
     stop_point->mutable_coord()->set_y(sp.coord.y);*/
@@ -65,6 +53,7 @@
         }catch(std::out_of_range e){
             std::cout << w.city_idx << std::endl;
         }
+        
     }
 }
 
