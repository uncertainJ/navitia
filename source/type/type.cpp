--- conflicted
+++ resolved
@@ -2,12 +2,7 @@
 #include "pt_data.h"
 #include <iostream>
 #include <boost/assign.hpp>
-<<<<<<< HEAD
-=======
-#include <proj_api.h>
 #include "utils/functions.h"
-
->>>>>>> 4295ccc7
 
 namespace navitia { namespace type {
 
@@ -124,7 +119,9 @@
         result.second = this->distance_to(result.first);
     }
 
-    return result;
+    pj_free(pj_dest);
+    pj_free(pj_src);
+    return GeographicalCoord(x, y);
 }
 
 
@@ -313,6 +310,7 @@
     return result;
 }
 
+
 EntryPoint::EntryPoint(const std::string &uri) : external_code(uri) {
        size_t pos = uri.find(":");
        if(pos == std::string::npos)
