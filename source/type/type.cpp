#include "type.h"
#include "pt_data.h"
#include <iostream>
#include <boost/assign.hpp>
#include "utils/functions.h"

namespace navitia { namespace type {

std::string VehicleJourney::get_direction() const {
    std::string to_return;
    try {
        if ((this->journey_pattern != nullptr) && (!this->journey_pattern->journey_pattern_point_list.empty()))
            to_return = this->journey_pattern->journey_pattern_point_list.back()->stop_point->name;
    }catch(...){

    }
    return to_return;
}

<<<<<<< HEAD
std::vector<boost::shared_ptr<Message>> HasMessages::get_applicable_messages(
        const boost::posix_time::ptime& current_time,
        const boost::posix_time::time_period& action_period) const {
    std::vector<boost::shared_ptr<Message>> result;
    for(auto message : this->messages){
        if(message->is_valid(current_time, action_period)){
            result.push_back(message);
        }
    }
    return result;

}


=======
bool VehicleJourney::has_date_time_estimated() const{
    bool to_return = false;
    for(StopTime* st : this->stop_time_list){
        if (st->date_time_estimated()){
            to_return = true;
            break;
        }
    }
    return to_return;
}

>>>>>>> bb4aadb2
bool ValidityPattern::is_valid(int duration) const {
    if(duration < 0){

        std::cerr << "La date est avant le début de période(" << beginning_date << ")" << std::endl;
        return false;
    }
    else if(duration > 366){
        std::cerr << "La date dépasse la fin de période " << duration << " " << std::endl;
        return false;
    }
    return true;
}

int ValidityPattern::slide(boost::gregorian::date day) const {
    return (day - beginning_date).days();
}

void ValidityPattern::add(boost::gregorian::date day){
    long duration = slide(day);
    add(duration);
}

void ValidityPattern::add(int duration){
    if(is_valid(duration))
        days[duration] = true;
}

void ValidityPattern::remove(boost::gregorian::date date){
    long duration = slide(date);
    remove(duration);
}

void ValidityPattern::remove(int day){
    if(is_valid(day))
        days[day] = false;
}

std::string ValidityPattern::str() const {
    return days.to_string();
}

bool ValidityPattern::check(boost::gregorian::date day) const {
    long duration = slide(day);
    return ValidityPattern::check(duration);
}

bool ValidityPattern::check(unsigned int day) const {
//    BOOST_ASSERT(is_valid(day));
    return days[day];
}

bool ValidityPattern::check2(unsigned int day) const {
//    BOOST_ASSERT(is_valid(day));
    if(day == 0)
        return days[day] || days[day+1];
    else
        return days[day-1] || days[day] || days[day+1];
}

bool ValidityPattern::uncheck2(unsigned int day) const {
//    BOOST_ASSERT(is_valid(day));
    if(day == 0)
        return !days[day] && !days[day+1];
    else
        return !days[day-1] && !days[day] && !days[day+1];
}

double GeographicalCoord::distance_to(const GeographicalCoord &other) const{
    static const double EARTH_RADIUS_IN_METERS = 6372797.560856;
    double longitudeArc = (this->lon() - other.lon()) * DEG_TO_RAD;
    double latitudeArc  = (this->lat() - other.lat()) * DEG_TO_RAD;
    double latitudeH = sin(latitudeArc * 0.5);
    latitudeH *= latitudeH;
    double lontitudeH = sin(longitudeArc * 0.5);
    lontitudeH *= lontitudeH;
    double tmp = cos(this->lat()*DEG_TO_RAD) * cos(other.lat()*DEG_TO_RAD);
    return EARTH_RADIUS_IN_METERS * 2.0 * asin(sqrt(latitudeH + tmp*lontitudeH));
}

bool operator==(const GeographicalCoord & a, const GeographicalCoord & b){
    return a.distance_to(b) < 0.1; // soit 0.1m
}

std::pair<GeographicalCoord, float> GeographicalCoord::project(GeographicalCoord segment_start, GeographicalCoord segment_end) const{
    std::pair<GeographicalCoord, float> result;

    double dlon = segment_end._lon - segment_start._lon;
    double dlat = segment_end._lat - segment_start._lat;
    double length_sqr = dlon * dlon + dlat * dlat;
    double u;

    // On gère le cas où le segment est particulièrement court, et donc ça peut poser des problèmes (à cause de la division par length²)
    if(length_sqr < 1e-11){ // moins de un mètre, on projette sur une extrémité
        if(this->distance_to(segment_start) < this->distance_to(segment_end))
            u = 0;
        else
            u = 1;
    } else {
        u = ((this->_lon - segment_start._lon)*dlon + (this->_lat - segment_start._lat)*dlat )/
                length_sqr;
    }

    // Les deux cas où le projeté tombe en dehors
    if(u < 0)
        result = std::make_pair(segment_start, this->distance_to(segment_start));
    else if(u > 1)
        result = std::make_pair(segment_end, this->distance_to(segment_end));
    else {
        result.first._lon = segment_start._lon + u * (segment_end._lon - segment_start._lon);
        result.first._lat = segment_start._lat + u * (segment_end._lat - segment_start._lat);
        result.second = this->distance_to(result.first);
    }

    return result;
}


std::ostream & operator<<(std::ostream & os, const GeographicalCoord & coord){
    os << coord.lon() << ";" << coord.lat();
    return os;
}

static_data * static_data::instance = 0;
static_data * static_data::get() {
    if (instance == 0) {
        static_data* temp = new static_data();

        boost::assign::insert(temp->types_string)
                (Type_e::ValidityPattern, "validity_pattern")
                (Type_e::Line, "line")
                (Type_e::JourneyPattern, "journey_pattern")
                (Type_e::VehicleJourney, "vehicle_journey")
                (Type_e::StopPoint, "stop_point")
                (Type_e::StopArea, "stop_area")
                (Type_e::Network, "network")
                (Type_e::PhysicalMode, "physical_mode")
                (Type_e::CommercialMode, "commercial_mode")
                (Type_e::Connection, "connection")
                (Type_e::JourneyPatternPoint, "journey_pattern_point")
                (Type_e::Company, "company")
                (Type_e::Way, "way")
                (Type_e::Coord, "coord")
                (Type_e::Address, "address")
                (Type_e::Route, "route")
                (Type_e::POI, "poi")
                (Type_e::POIType, "poi_type");

        boost::assign::insert(temp->modes_string)
                (Mode_e::Walking, "walking")
                (Mode_e::Bike, "bike")
                (Mode_e::Car, "car")
                (Mode_e::Vls, "vls");
        instance = temp;

    }
    return instance;
}

Type_e static_data::typeByCaption(const std::string & type_str) {
    return instance->types_string.right.at(type_str);
}

std::string static_data::captionByType(Type_e type){
    return instance->types_string.left.at(type);
}

Mode_e static_data::modeByCaption(const std::string & mode_str) {
    return instance->modes_string.right.at(mode_str);
}


template<typename T> std::vector<idx_t> indexes(std::vector<T*> elements){
    std::vector<idx_t> result;
    for(T* element : elements){
        result.push_back(element->idx);
    }
    return result;
}

std::vector<idx_t> StopArea::get(Type_e type, const PT_Data &) const {
    std::vector<idx_t> result;
    switch(type) {
    case Type_e::StopPoint: return indexes(this->stop_point_list); break;
    default: break;
    }
    return result;
}

std::vector<idx_t> Network::get(Type_e type, const PT_Data &) const {
    std::vector<idx_t> result;
    switch(type) {
    case Type_e::Line: return indexes(line_list); break;
    default: break;
    }
    return result;
}


std::vector<idx_t> Company::get(Type_e type, const PT_Data &) const {
    std::vector<idx_t> result;
    switch(type) {
    case Type_e::Line: return indexes(line_list); break;
    default: break;
    }
    return result;
}

std::vector<idx_t> CommercialMode::get(Type_e type, const PT_Data &) const {
    std::vector<idx_t> result;
    switch(type) {
    case Type_e::Line: return indexes(line_list); break;
    default: break;
    }
    return result;
}

std::vector<idx_t> PhysicalMode::get(Type_e type, const PT_Data & data) const {
    std::vector<idx_t> result;
    switch(type) {
        case Type_e::VehicleJourney:
            for(auto vj : data.vehicle_journeys) {
                if(vj->journey_pattern->physical_mode == this)
                    result.push_back(vj->idx);
            }
            break;
    default: break;
    }
    return result;
}

std::vector<idx_t> Line::get(Type_e type, const PT_Data&) const {
    std::vector<idx_t> result;
    switch(type) {
    case Type_e::CommercialMode: result.push_back(commercial_mode->idx); break;
    case Type_e::Company: return indexes(company_list); break;
    case Type_e::Network: result.push_back(network->idx); break;
    case Type_e::Route: return indexes(route_list); break;
    default: break;
    }
    return result;
}

std::vector<idx_t> Route::get(Type_e type, const PT_Data &) const {
    std::vector<idx_t> result;
    switch(type) {
    case Type_e::Line: result.push_back(line->idx); break;
    case Type_e::JourneyPattern: return indexes(journey_pattern_list); break;
    default: break;
    }
    return result;
}

std::vector<idx_t> JourneyPattern::get(Type_e type, const PT_Data &) const {
    std::vector<idx_t> result;
    switch(type) {
    case Type_e::Route: result.push_back(route->idx); break;
    case Type_e::CommercialMode: result.push_back(commercial_mode->idx); break;
    case Type_e::JourneyPatternPoint: return indexes(journey_pattern_point_list); break;
    case Type_e::VehicleJourney: return indexes(vehicle_journey_list); break;
    default: break;
    }
    return result;
}


std::vector<idx_t> VehicleJourney::get(Type_e type, const PT_Data &) const {
    std::vector<idx_t> result;
    switch(type) {
    case Type_e::JourneyPattern: result.push_back(journey_pattern->idx); break;
    case Type_e::Company: result.push_back(company->idx); break;
    case Type_e::PhysicalMode: result.push_back(journey_pattern->physical_mode->idx); break;
    case Type_e::ValidityPattern: result.push_back(validity_pattern->idx); break;
    default: break;
    }
    return result;
}

std::vector<idx_t> JourneyPatternPoint::get(Type_e type, const PT_Data &) const {
    std::vector<idx_t> result;
    switch(type) {
    case Type_e::JourneyPattern: result.push_back(journey_pattern->idx); break;
    case Type_e::StopPoint: result.push_back(stop_point->idx); break;
    default: break;
    }
    return result;
}

std::vector<idx_t> StopPoint::get(Type_e type, const PT_Data & data) const {
    std::vector<idx_t> result;
    switch(type) {
    case Type_e::StopArea: result.push_back(stop_area->idx); break;
    case Type_e::JourneyPatternPoint: return indexes(journey_pattern_point_list); break;
    case Type_e::Connection:
        for(const StopPointConnection* conn : data.stop_point_connections) {
            if(conn->departure->idx == this->idx) {
                result.push_back(conn->idx);
            }
        }
            break;
    default: break;
    }
    return result;
}

template<>
std::vector<idx_t> Connection<StopPoint>::get(Type_e type, const PT_Data & ) const {
    std::vector<idx_t> result;
    switch(type) {
    case Type_e::StopPoint:
        result.push_back(this->departure->idx);
        result.push_back(this->destination->idx);
        break;
    default: break;
    }
    return result;
}
template<>
bool Connection<JourneyPatternPoint>::operator<(const Connection<JourneyPatternPoint> & other) const { return this < &other; }
template<>
bool Connection<StopPoint>::operator<(const Connection<StopPoint> & other) const { return this < &other; }

EntryPoint::EntryPoint(const Type_e type, const std::string &uri) : type(type), uri(uri) {
   // Gestion des adresses
   if (type == Type_e::Address){
       std::vector<std::string> vect;
       vect = split_string(uri, ":");
       if(vect.size() == 3){
           this->uri = vect[0] + ":" + vect[1];
           this->house_number = str_to_int(vect[2]);
       }
   }
   if(type == Type_e::Coord){
       size_t pos2 = uri.find(":", 6);
       try{
           if(pos2 != std::string::npos) {
               this->coordinates.set_lon(boost::lexical_cast<double>(uri.substr(6, pos2 - 6)));
               this->coordinates.set_lat(boost::lexical_cast<double>(uri.substr(pos2+1)));
           }
       }catch(boost::bad_lexical_cast){
           this->coordinates.set_lon(0);
           this->coordinates.set_lat(0);
       }
   }
}

void StreetNetworkParams::set_filter(const std::string &param_uri){
    size_t pos = param_uri.find(":");
    if(pos == std::string::npos)
        type_filter = Type_e::Unknown;
    else {
        uri_filter = param_uri;
        type_filter = static_data::get()->typeByCaption(param_uri.substr(0,pos));
    }
}

}} //namespace navitia::type<|MERGE_RESOLUTION|>--- conflicted
+++ resolved
@@ -17,7 +17,6 @@
     return to_return;
 }
 
-<<<<<<< HEAD
 std::vector<boost::shared_ptr<Message>> HasMessages::get_applicable_messages(
         const boost::posix_time::ptime& current_time,
         const boost::posix_time::time_period& action_period) const {
@@ -32,7 +31,6 @@
 }
 
 
-=======
 bool VehicleJourney::has_date_time_estimated() const{
     bool to_return = false;
     for(StopTime* st : this->stop_time_list){
@@ -44,7 +42,6 @@
     return to_return;
 }
 
->>>>>>> bb4aadb2
 bool ValidityPattern::is_valid(int duration) const {
     if(duration < 0){
 
