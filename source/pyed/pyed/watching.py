--- conflicted
+++ resolved
@@ -81,12 +81,7 @@
 
             if len(worked_on_files) > 0:
                 self.pyed_logger.info("Launching ed2nav")
-<<<<<<< HEAD
-                target_file = self.conf.get("instance", "target_file")
-                res = ed2nav(target_file, self.conf)
-=======
                 res = ed2nav(self.conf)
->>>>>>> 13f2d947
                 joined_files_str = ", ".join(worked_on_files)
                 if res == 0:
                     self.pyed_logger.info("""Ed2nav has finished for the files
