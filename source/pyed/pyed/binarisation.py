"""
Functions to launch the binaratisations
"""
from pyed.launch_exec import launch_exec
from pyed.config import ConfigException
import logging
import subprocess
import os.path

def make_connection_string(config):
    """ Make the a connection string connection from the config """
    connection_string = 'host='+config.get("database", "host")
    connection_string += " user="+config.get("database", "user")
    connection_string += " dbname="+config.get("database", "name")
    connection_string += " password="+config.get("database", "password")
    return connection_string

def gtfs2ed(gtfs_filename, config, backup_directory):
    """ Unzip gtfs file, remove the file, launch gtfs2ed """
    pyed_logger = logging.getLogger('pyed')
    gtfs_logger = logging.getLogger('gtfs2ed')
    res = launch_exec("mv", [gtfs_filename, backup_directory], pyed_logger)
    if res!=0:
        return 1
    gtfs_bnanme = os.path.basename(gtfs_filename)
    new_gtfs = backup_directory + "/" +gtfs_bnanme
    res = launch_exec("unzip", [new_gtfs, "-d", backup_directory],
                       pyed_logger)
    if res != 0:
        return 2
    try :
        connection_string = make_connection_string(config)
    except ConfigException:
        pyed_logger.error("gtfs2ed : Unable to make the connection string")
        return 3
    res = launch_exec(config.get("instance", "exec_directory")+"/gtfs2ed",
                ["-i", backup_directory, "--connection-string",
                 connection_string],
                gtfs_logger, pyed_logger)
    if res != 0:
        return 4
    return 0


def osm2ed(osm_filename, config, backup_directory):
    """ Move osm file to backup directory, launch osm2ed """
    pyed_logger = logging.getLogger('pyed')
    osm_logger = logging.getLogger('osm2ed')
    res = launch_exec("mv", [osm_filename, backup_directory], pyed_logger)
    if res != 0:
        error = "Error while moving " + osm_filename 
        error += + " to " + backup_directory
        osm_logger(error)
        pyed_logger(error)
        return 1
    connection_string = ""
    try:
        connection_string = make_connection_string(config)
    except ConfigException:
        error = "osm2ed : Unable to make the connection string"
        pyed_logger.error(error)
        osm_logger.error(error)
        return 2
    mved_file = backup_directory
    mved_file += "/"+osm_filename.split("/")[-1]
    res = launch_exec(config.get("instance", "exec_directory")+"/osm2ed",
                ["-i", mved_file, "--connection-string", connection_string],
                osm_logger, pyed_logger)
    if res != 0:
        error = "osm2ed failed"
        pyed_logger.error(error)
        osm_logger.error(error)
        return 3
    return 0


def ed2nav(config):
    """ Launch osm2ed, compute the md5 sum of it, and save the md5 """
    pyed_logger = logging.getLogger('pyed')
    ed2nav_logger = logging.getLogger('ed2nav')
    target_directory = None
    try :
        target_directory = config.get("instance" , "target_directory")
    except ConfigException, error:
        ed2nav_logger(error)
        return 4
    filename = target_directory +"/data.nav.lz4"
    try:
        connection_string = make_connection_string(config)
    except ConfigException:
        pyed_logger.error("osm2ed : Unable to make the connection string")
        return 1
<<<<<<< HEAD
    res = launch_exec(config.get("instance", "directory")+"/ed2nav",
=======
    res = launch_exec(config.get("instance", "exec_directory")+"/ed2nav",
>>>>>>> 13f2d947
                ["-o", filename, "--connection-string", connection_string],
                ed2nav_logger, pyed_logger)
    if res != 0:
        return 2
    md5 = subprocess.Popen(('/usr/bin/md5sum', filename),
                            stdout=subprocess.PIPE)
    cut = subprocess.Popen(['cut', '-d', ' ', '-f1'], stdin=md5.stdout,
                                  stdout=subprocess.PIPE)
    pyed_logger.info("Lauching md5 of "+ filename)
    if md5.wait() == 0:
        pyed_logger.info("md5 of "+filename+ " computed")
        pyed_logger.info("cutting md5 of "+filename)
        cut_log = cut.communicate()
        if cut.wait()==0:
            pyed_logger.info("md5 of "+filename+" cutted")
            pyed_logger.info("writing md5 to "+filename+".md5")
            md5file = open(filename+".md5", 'w')
            md5file.write(cut_log[0])
            md5file.close()
            pyed_logger.info("md5 of "+filename+" written in "+filename+".md5")
        else:
            pyed_logger.error("cutting the md5 of "+ filename+ "failed ")
            if len(cut_log[0]):
                pyed_logger.info(cut_log[0])
            if len(cut_log[1]):
                pyed_logger.error(cut_log[1])
    else:
        pyed_logger.error("md5 of "+ filename+ "failed ")
    return 0<|MERGE_RESOLUTION|>--- conflicted
+++ resolved
@@ -5,7 +5,6 @@
 from pyed.config import ConfigException
 import logging
 import subprocess
-import os.path
 
 def make_connection_string(config):
     """ Make the a connection string connection from the config """
@@ -90,11 +89,7 @@
     except ConfigException:
         pyed_logger.error("osm2ed : Unable to make the connection string")
         return 1
-<<<<<<< HEAD
-    res = launch_exec(config.get("instance", "directory")+"/ed2nav",
-=======
     res = launch_exec(config.get("instance", "exec_directory")+"/ed2nav",
->>>>>>> 13f2d947
                 ["-o", filename, "--connection-string", connection_string],
                 ed2nav_logger, pyed_logger)
     if res != 0:
