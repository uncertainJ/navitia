#include "departure_boards.h"
#include "request_handle.h"
#include "get_stop_times.h"
#include "type/pb_converter.h"

#include "boost/lexical_cast.hpp"
#include "boost/date_time/posix_time/posix_time.hpp"

namespace pt = boost::posix_time;

namespace navitia { namespace timetables {

std::vector<vector_datetime> make_columuns(const vector_dt_st &stop_times) {
    std::vector<vector_datetime> result;
    DateTime prev_date = DateTimeUtils::inf;

    for(auto & item : stop_times) {
<<<<<<< HEAD
        if(prev_date == DateTimeUtils::inf || (DateTimeUtils::hour(prev_date)/3600) != (DateTimeUtils::hour(item.first)/3600)) {
=======
        if(prev_date == type::DateTime:: inf ||
           (prev_date.hour()/3600) != (item.first.hour()/3600)) {
>>>>>>> 1c0777e9
            //On supprime les doublons
            if(result.size() > 0) {
                auto last = result.back();
                auto it = std::unique(last.begin(), last.end());
                last.resize(std::distance(last.begin(), it));
            }
            result.push_back(vector_datetime());
        }

        result.back().push_back(item.first);
        prev_date = item.first;
    }

    if(result.size() > 0) {
        auto it = std::unique(result.back().begin(), result.back().end());
        result.back().resize(std::distance(result.back().begin(), it));
    }

    return result;
}


pbnavitia::Response
render_v0(const std::map<stop_point_line, vector_dt_st> &map_route_stop_point,
          type::DateTime datetime, type::DateTime max_datetime,
          const type::Data &data) {
    pbnavitia::Response response;
    auto current_time = pt::second_clock::local_time();
    pt::time_period action_period(to_posix_time(datetime, data),
                                  to_posix_time(max_datetime, data));

    auto sort_predicate =
        [&](datetime_stop_time d1, datetime_stop_time d2) {
            auto hour1 = d1.first.hour() % type::DateTime::SECONDS_PER_DAY;
            auto hour2 = d2.first.hour() % type::DateTime::SECONDS_PER_DAY;
            return std::abs(hour1 - datetime.hour()) <
                   std::abs(hour2 - datetime.hour());
        };

    for(auto id_vec : map_route_stop_point) {

        auto board = response.add_departure_boards();
        fill_pb_object(data.pt_data.stop_points[id_vec.first.first], data,
                       board->mutable_stop_point(), 1,
                       current_time, action_period);
        fill_pb_object(data.pt_data.routes[id_vec.first.second], data,
                       board->mutable_route(), 2, current_time, action_period);

        auto vec_st = id_vec.second;
<<<<<<< HEAD
        std::sort(vec_st.begin(), vec_st.end(),
                  [&](datetime_stop_time d1, datetime_stop_time d2) {
                    return std::abs((DateTimeUtils::hour(d1.first) % DateTimeUtils::SECONDS_PER_DAY)-DateTimeUtils::hour(handler.date_time))
                        <  std::abs((DateTimeUtils::hour(d2.first) % DateTimeUtils::SECONDS_PER_DAY)-DateTimeUtils::hour(handler.date_time));
                  });
=======
        std::sort(vec_st.begin(), vec_st.end(), sort_predicate);
>>>>>>> 1c0777e9

        for(auto vec : make_columuns(vec_st)) {
            pbnavitia::BoardItem *item = board->add_board_items();

<<<<<<< HEAD
            for(DateTime dt : vec) {
                if(!item->has_hour())
                    item->set_hour(boost::lexical_cast<std::string>(DateTimeUtils::hour(dt)/3600));
                item->add_minutes(boost::lexical_cast<std::string>((DateTimeUtils::hour(dt)%3600)/60));
=======
            for(type::DateTime dt : vec) {
                if(!item->has_hour()) {
                    auto hours = dt.hour()/3600;
                    item->set_hour(boost::lexical_cast<std::string>(hours));
                }
                auto minutes = (dt.hour()%3600)/60;
                item->add_minutes(boost::lexical_cast<std::string>(minutes));
>>>>>>> 1c0777e9
            }
        }
    }
    return response;
}


pbnavitia::Response
render_v1(const std::map<stop_point_line, vector_dt_st> &map_route_stop_point,
          type::DateTime datetime, type::DateTime max_datetime,
          const type::Data &data) {
    pbnavitia::Response response;
    auto current_time = pt::second_clock::local_time();
    auto now = pt::second_clock::local_time();
    pt::time_period action_period(to_posix_time(datetime, data),
                                  to_posix_time(max_datetime, data));

    for(auto id_vec : map_route_stop_point) {
        auto schedule = response.add_stop_schedules();
        //Each schedule has a stop_point and a route
        fill_pb_object(data.pt_data.stop_points[id_vec.first.first], data,
                       schedule->mutable_stop_point(), 0,
                       current_time, action_period);
        auto m_route = schedule->mutable_route();
        fill_pb_object(data.pt_data.routes[id_vec.first.second], data,
                       m_route, 0, current_time, action_period);

        if(data.pt_data.routes[id_vec.first.second]->line != nullptr){
            auto m_line = m_route->mutable_line();
            fill_pb_object(data.pt_data.routes[id_vec.first.second]->line, data, m_line, 0, now, action_period);
            if(data.pt_data.routes[id_vec.first.second]->line->commercial_mode){
                auto m_commercial_mode = m_line->mutable_commercial_mode();
                fill_pb_object(data.pt_data.routes[id_vec.first.second]->line->commercial_mode,
                               data, m_commercial_mode, 0);
            }
            if(data.pt_data.routes[id_vec.first.second]->line->network){
                auto m_network = m_line->mutable_network();
                fill_pb_object(data.pt_data.routes[id_vec.first.second]->line->network, data, m_network, 0);
            }
        }
        //Now we fill the stop_date_times
        for(auto dt_st : id_vec.second) {
            auto stop_date_time = schedule->add_stop_date_times();
            fill_pb_object(dt_st.second, data, stop_date_time, 0,
                           now, action_period, dt_st.first);
        }
    }
    return response;
}


pbnavitia::Response
departure_board(const std::string &request, const std::string &date,
                uint32_t duration, int interface_version,
                int count, int start_page, const type::Data &data) {

    RequestHandle handler("DEPARTURE_BOARD", request, date,  duration, data,
                         count, start_page);

    if(handler.pb_response.has_error())
        return handler.pb_response;

    if(handler.journey_pattern_points.size() == 0)
        return handler.pb_response;

    std::map<stop_point_line, vector_dt_st> map_route_stop_point;
    // On regroupe entre eux les stop_times appartenant
    // au meme couple (stop_point, route)
    // On veut en effet afficher les départs regroupés par route
    // (une route étant une vague direction commerciale
    for(type::idx_t jpp_idx : handler.journey_pattern_points) {
        auto jpp = data.pt_data.journey_pattern_points[jpp_idx];
        const type::StopPoint* stop_point = jpp->stop_point;
        const type::Route* route = jpp->journey_pattern->route;

        auto stop_times = get_stop_times({jpp_idx}, handler.date_time,
                                         handler.max_datetime,
                                         std::numeric_limits<int>::max(), data);

        auto key = std::make_pair(stop_point->idx, route->idx);
        auto iter = map_route_stop_point.find(key);
        if(iter == map_route_stop_point.end()) {
            auto to_insert = std::make_pair(key, vector_dt_st());
            iter = map_route_stop_point.insert(to_insert).first;
        }

        iter->second.insert(iter->second.end(),
                            stop_times.begin(), stop_times.end());
    }

    if(interface_version == 0) {
        handler.pb_response = render_v0(map_route_stop_point,
                                        handler.date_time,
                                        handler.max_datetime, data);
    } else if(interface_version == 1) {
        handler.pb_response = render_v1(map_route_stop_point,
                                        handler.date_time,
                                        handler.max_datetime, data);
    }


    auto pagination = handler.pb_response.mutable_pagination();
    pagination->set_totalresult(handler.total_result);
    pagination->set_startpage(start_page);
    pagination->set_itemsperpage(count);
    pagination->set_itemsonpage(std::max(handler.pb_response.departure_boards_size(),
                                         handler.pb_response.stop_schedules_size()));

    return handler.pb_response;
}
}
}<|MERGE_RESOLUTION|>--- conflicted
+++ resolved
@@ -15,12 +15,7 @@
     DateTime prev_date = DateTimeUtils::inf;
 
     for(auto & item : stop_times) {
-<<<<<<< HEAD
         if(prev_date == DateTimeUtils::inf || (DateTimeUtils::hour(prev_date)/3600) != (DateTimeUtils::hour(item.first)/3600)) {
-=======
-        if(prev_date == type::DateTime:: inf ||
-           (prev_date.hour()/3600) != (item.first.hour()/3600)) {
->>>>>>> 1c0777e9
             //On supprime les doublons
             if(result.size() > 0) {
                 auto last = result.back();
@@ -45,7 +40,7 @@
 
 pbnavitia::Response
 render_v0(const std::map<stop_point_line, vector_dt_st> &map_route_stop_point,
-          type::DateTime datetime, type::DateTime max_datetime,
+          DateTime datetime, DateTime max_datetime,
           const type::Data &data) {
     pbnavitia::Response response;
     auto current_time = pt::second_clock::local_time();
@@ -54,10 +49,10 @@
 
     auto sort_predicate =
         [&](datetime_stop_time d1, datetime_stop_time d2) {
-            auto hour1 = d1.first.hour() % type::DateTime::SECONDS_PER_DAY;
-            auto hour2 = d2.first.hour() % type::DateTime::SECONDS_PER_DAY;
-            return std::abs(hour1 - datetime.hour()) <
-                   std::abs(hour2 - datetime.hour());
+            auto hour1 = DateTimeUtils::hour(d1.first) % DateTimeUtils::SECONDS_PER_DAY;
+            auto hour2 = DateTimeUtils::hour(d2.first) % DateTimeUtils::SECONDS_PER_DAY;
+            return std::abs(hour1 - DateTimeUtils::hour(datetime)) <
+                   std::abs(hour2 - DateTimeUtils::hour(datetime));
         };
 
     for(auto id_vec : map_route_stop_point) {
@@ -70,33 +65,18 @@
                        board->mutable_route(), 2, current_time, action_period);
 
         auto vec_st = id_vec.second;
-<<<<<<< HEAD
-        std::sort(vec_st.begin(), vec_st.end(),
-                  [&](datetime_stop_time d1, datetime_stop_time d2) {
-                    return std::abs((DateTimeUtils::hour(d1.first) % DateTimeUtils::SECONDS_PER_DAY)-DateTimeUtils::hour(handler.date_time))
-                        <  std::abs((DateTimeUtils::hour(d2.first) % DateTimeUtils::SECONDS_PER_DAY)-DateTimeUtils::hour(handler.date_time));
-                  });
-=======
         std::sort(vec_st.begin(), vec_st.end(), sort_predicate);
->>>>>>> 1c0777e9
 
         for(auto vec : make_columuns(vec_st)) {
             pbnavitia::BoardItem *item = board->add_board_items();
 
-<<<<<<< HEAD
             for(DateTime dt : vec) {
-                if(!item->has_hour())
-                    item->set_hour(boost::lexical_cast<std::string>(DateTimeUtils::hour(dt)/3600));
-                item->add_minutes(boost::lexical_cast<std::string>((DateTimeUtils::hour(dt)%3600)/60));
-=======
-            for(type::DateTime dt : vec) {
                 if(!item->has_hour()) {
-                    auto hours = dt.hour()/3600;
+                    auto hours = DateTimeUtils::hour(dt)/3600;
                     item->set_hour(boost::lexical_cast<std::string>(hours));
                 }
-                auto minutes = (dt.hour()%3600)/60;
+                auto minutes = (DateTimeUtils::hour(dt)%3600)/60;
                 item->add_minutes(boost::lexical_cast<std::string>(minutes));
->>>>>>> 1c0777e9
             }
         }
     }
@@ -106,7 +86,7 @@
 
 pbnavitia::Response
 render_v1(const std::map<stop_point_line, vector_dt_st> &map_route_stop_point,
-          type::DateTime datetime, type::DateTime max_datetime,
+          DateTime datetime, DateTime max_datetime,
           const type::Data &data) {
     pbnavitia::Response response;
     auto current_time = pt::second_clock::local_time();
