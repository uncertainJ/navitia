--- conflicted
+++ resolved
@@ -135,20 +135,10 @@
                                          handler.pb_response.stop_schedules_size()));
         for(type::VehicleJourney* vj : vehicle_journy_list){
             pbnavitia::Header* header = table->add_headers();
-<<<<<<< HEAD
-            auto m_vj = header->mutable_vehiclejourney();
-            fill_pb_object(vj, d, m_vj, 0, now, action_period);
-            if ((vj->journey_pattern != nullptr) && (vj->journey_pattern->physical_mode != nullptr)){
-                fill_pb_object(vj->journey_pattern->physical_mode, d,
-                               m_vj->mutable_journey_pattern()->mutable_physical_mode(),0, now, action_period);
-            }
-            header->set_direction(vj->get_direction());
-=======
             pbnavitia::PtDisplayInfo* vj_display_information = header->mutable_pt_display_informations();
             pbnavitia::addInfoVehicleJourney* add_info_vehicle_journey = header->mutable_add_info_vehicle_journey();
             fill_pb_object(vj, d, vj_display_information, 0, now, action_period);
             fill_pb_object(vj, d, add_info_vehicle_journey, 0, now, action_period);
->>>>>>> d16771c7
         }
 
         for(unsigned int i=0; i < thermometer.get_thermometer().size(); ++i) {
