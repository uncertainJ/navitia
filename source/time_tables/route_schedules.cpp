--- conflicted
+++ resolved
@@ -10,14 +10,10 @@
 
 namespace navitia { namespace timetables {
 
-<<<<<<< HEAD
-std::vector<std::vector<datetime_stop_time> > get_all_stop_times(const vector_idx &journey_patterns, const DateTime &dateTime, const DateTime &max_datetime, type::Data &d) {
-=======
 std::vector<std::vector<datetime_stop_time> >
 get_all_stop_times(const vector_idx &journey_patterns,
-                   const type::DateTime &dateTime,
-                   const type::DateTime &max_datetime, type::Data &d) {
->>>>>>> 1c0777e9
+                   const DateTime &dateTime,
+                   const DateTime &max_datetime, type::Data &d) {
     std::vector<std::vector<datetime_stop_time> > result;
 
     //On cherche les premiers journey_pattern_points
@@ -37,15 +33,9 @@
     //On va chercher tous les prochains horaires
     for(auto ho : first_dt_st) {
         result.push_back(std::vector<datetime_stop_time>());
-<<<<<<< HEAD
         DateTime dt = ho.first;
         for(const type::StopTime* stop_time : ho.second->vehicle_journey->stop_time_list) {
             DateTimeUtils::update(dt, stop_time->departure_time);
-=======
-        type::DateTime dt = ho.first;
-        for(auto stop_time : ho.second->vehicle_journey->stop_time_list) {
-            dt.update(stop_time->departure_time);
->>>>>>> 1c0777e9
             result.back().push_back(std::make_pair(dt, stop_time));
         }
     }
