--- conflicted
+++ resolved
@@ -1,10 +1,9 @@
 #include "parse_request.h"
 #include "ptreferential/ptreferential.h"
-#include "boost/lexical_cast.hpp"
 
 namespace navitia { namespace timetables {
 
-routing::DateTime request_parser::parse_time(const std::string str_dt, type::Data &data) {
+routing::DateTime request_parser::parse_time(const std::string str_dt, const type::Data &data) {
     routing::DateTime result;
     std::string working_str = str_dt;
 
@@ -29,20 +28,13 @@
 }
 
 request_parser::request_parser(const std::string &API, const std::string &request, const std::string &str_dt, const std::string &str_max_dt,
-<<<<<<< HEAD
                const int nb_departures, const type::Data & data) {
-    boost::posix_time::ptime ptime;
-    ptime = boost::posix_time::from_iso_string(str_dt);
-    date_time = routing::DateTime((ptime.date() - data.meta.production_date.begin()).days(), ptime.time_of_day().total_seconds());
-=======
-               const int nb_departures, type::Data & data) {
 
     try {
         date_time = parse_time(str_dt, data);
     } catch(...) {
         pb_response.set_error(API+" / Probleme lors du parsage de datetime");
     }
->>>>>>> 125ddc65
 
     if((nb_departures == std::numeric_limits<int>::max()) && str_max_dt == "") {
         pb_response.set_error(API+" : Un des deux champs nb_departures ou max_datetime doit être renseigné");
@@ -69,31 +61,7 @@
     }
 }
 
-<<<<<<< HEAD
 request_parser::request_parser(const std::string &API, const std::string &request, const std::string &str_dt, const std::string &change_time, const type::Data & data) {
-    boost::posix_time::ptime ptime, maxptime;
-    if(str_dt != "") {
-        try {
-            ptime = boost::posix_time::from_iso_string(str_dt);
-        } catch(...) {
-            pb_response.set_error(API+" / Probleme lors du parsage de datetime");
-        }
-    }
-    else
-        ptime = boost::posix_time::second_clock::local_time();
-
-    ptime = ptime - ptime.time_of_day();
-    if(change_time!= "") {
-        std::string ctime = change_time;
-        if(ctime.substr(0,1) == "T") {
-            ctime = "19700101" + ctime;
-            if(ctime.size() == 3)
-                ctime += "00";
-        }
-
-=======
-request_parser::request_parser(const std::string &API, const std::string &request, const std::string &str_dt, const std::string &change_time, type::Data & data) {
->>>>>>> 125ddc65
 
     try {
         date_time = parse_time(str_dt, data);
@@ -110,8 +78,6 @@
         pb_response.set_error(API+" / Probleme lors du parsage de changetime");
     }
 
-
-
     if(request!= "") {
         try {
             route_points = navitia::ptref::make_query(type::Type_e::eRoutePoint, request, data);
@@ -120,14 +86,12 @@
                 case ptref::ptref_parsing_error::error_type::partial_error: pb_response.set_error(API+" / PTReferential : On n'a pas réussi à parser toute la requête. Non-interprété : >>" + parse_error.more + "<<"); break;
                 case ptref::ptref_parsing_error::error_type::global_error: pb_response.set_error(API+" / PTReferential : Impossible de parser la requête");
                 case ptref::ptref_parsing_error::error_type::unknown_object: pb_response.set_error(API+"Objet NAViTiA inconnu : " + parse_error.more);
-                }
             }
+        }
     }
-
-
 }
 
-request_parser::request_parser(const std::string &API, const std::string str_dt, type::Data & data) {
+request_parser::request_parser(const std::string &API, const std::string str_dt, const type::Data & data) {
     try {
         date_time = parse_time(str_dt, data);
         date_time = date_time - date_time.hour();
