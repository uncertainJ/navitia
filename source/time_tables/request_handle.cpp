#include "request_handle.h"
#include "ptreferential/ptreferential.h"

namespace navitia { namespace timetables {

RequestHandle::RequestHandle(const std::string &, const std::string &request,
                             const std::string &str_dt, uint32_t duration,
                             const type::Data &data, uint32_t count, uint32_t start_page) :
    date_time(DateTimeUtils::inf), max_datetime(DateTimeUtils::inf){
    try {
        auto ptime = boost::posix_time::from_iso_string(str_dt);
        if( !data.meta.production_date.contains(ptime.date()) ) {
            fill_pb_error(pbnavitia::Error::date_out_of_bounds, "date is out of bound",pb_response.mutable_error());
        } else if( !data.meta.production_date.contains((ptime + boost::posix_time::seconds(duration)).date()) ) {
             // On regarde si la date + duration ne déborde pas de la période de production
            fill_pb_error(pbnavitia::Error::date_out_of_bounds, "date is not in data production period",pb_response.mutable_error());
        }
        if(! pb_response.has_error()){
            date_time = DateTimeUtils::set((ptime.date() - data.meta.production_date.begin()).days(), ptime.time_of_day().total_seconds());
            max_datetime = date_time + duration;
            const auto jpp_t = type::Type_e::JourneyPatternPoint;
            journey_pattern_points = ptref::make_query(jpp_t, request, data);
            total_result = journey_pattern_points.size();
            journey_pattern_points = ptref::paginate(journey_pattern_points, count, start_page);
        }
<<<<<<< HEAD
=======

        date_time = DateTimeUtils::set((ptime.date() - data.meta.production_date.begin()).days(), ptime.time_of_day().total_seconds());
        max_datetime = date_time + duration;
        const auto jpp_t = type::Type_e::JourneyPatternPoint;
        journey_pattern_points = ptref::make_query(jpp_t, request, data);
        total_result = journey_pattern_points.size();
        if(count != std::numeric_limits<uint32_t>::max() &&
           start_page != std::numeric_limits<uint32_t>::max())
            journey_pattern_points = ptref::paginate(journey_pattern_points,
                                                     count, start_page);

>>>>>>> ab35f486
    } catch(const ptref::parsing_error &parse_error) {
        fill_pb_error(pbnavitia::Error::unable_to_parse, "Unable to parse Datetime" + parse_error.more,pb_response.mutable_error());
    } catch(...) {
          fill_pb_error(pbnavitia::Error::unable_to_parse, "Unable to parse Datetime",pb_response.mutable_error());
    }
}

}}<|MERGE_RESOLUTION|>--- conflicted
+++ resolved
@@ -15,28 +15,19 @@
              // On regarde si la date + duration ne déborde pas de la période de production
             fill_pb_error(pbnavitia::Error::date_out_of_bounds, "date is not in data production period",pb_response.mutable_error());
         }
+
         if(! pb_response.has_error()){
-            date_time = DateTimeUtils::set((ptime.date() - data.meta.production_date.begin()).days(), ptime.time_of_day().total_seconds());
-            max_datetime = date_time + duration;
-            const auto jpp_t = type::Type_e::JourneyPatternPoint;
-            journey_pattern_points = ptref::make_query(jpp_t, request, data);
-            total_result = journey_pattern_points.size();
-            journey_pattern_points = ptref::paginate(journey_pattern_points, count, start_page);
-        }
-<<<<<<< HEAD
-=======
+		    date_time = DateTimeUtils::set((ptime.date() - data.meta.production_date.begin()).days(), ptime.time_of_day().total_seconds());
+		    max_datetime = date_time + duration;
+		    const auto jpp_t = type::Type_e::JourneyPatternPoint;
+		    journey_pattern_points = ptref::make_query(jpp_t, request, data);
+		    total_result = journey_pattern_points.size();
+		    if(count != std::numeric_limits<uint32_t>::max() &&
+		       start_page != std::numeric_limits<uint32_t>::max())
+		        journey_pattern_points = ptref::paginate(journey_pattern_points,
+		                                                 count, start_page);
+		}
 
-        date_time = DateTimeUtils::set((ptime.date() - data.meta.production_date.begin()).days(), ptime.time_of_day().total_seconds());
-        max_datetime = date_time + duration;
-        const auto jpp_t = type::Type_e::JourneyPatternPoint;
-        journey_pattern_points = ptref::make_query(jpp_t, request, data);
-        total_result = journey_pattern_points.size();
-        if(count != std::numeric_limits<uint32_t>::max() &&
-           start_page != std::numeric_limits<uint32_t>::max())
-            journey_pattern_points = ptref::paginate(journey_pattern_points,
-                                                     count, start_page);
-
->>>>>>> ab35f486
     } catch(const ptref::parsing_error &parse_error) {
         fill_pb_error(pbnavitia::Error::unable_to_parse, "Unable to parse Datetime" + parse_error.more,pb_response.mutable_error());
     } catch(...) {
