#include "request_handle.h"
#include "ptreferential/ptreferential.h"

namespace navitia { namespace timetables {

RequestHandle::RequestHandle(const std::string &, const std::string &request,
                             const std::string &str_dt, uint32_t duration,
                             const type::Data &data) :
    date_time(DateTimeUtils::inf), max_datetime(DateTimeUtils::inf){
    try {
        auto ptime = boost::posix_time::from_iso_string(str_dt);
        if( !data.meta.production_date.contains(ptime.date()) ) {
            fill_pb_error(pbnavitia::Error::date_out_of_bounds, "date is out of bound",pb_response.mutable_error());
        } else if( !data.meta.production_date.contains((ptime + boost::posix_time::seconds(duration)).date()) ) {
             // On regarde si la date + duration ne déborde pas de la période de production
            fill_pb_error(pbnavitia::Error::date_out_of_bounds, "date is not in data production period",pb_response.mutable_error());
        }

<<<<<<< HEAD
        date_time = DateTimeUtils::set((ptime.date() - data.meta.production_date.begin()).days(), ptime.time_of_day().total_seconds());
        max_datetime = date_time + duration;
        const auto jpp_t = type::Type_e::JourneyPatternPoint;
        journey_pattern_points = ptref::make_query(jpp_t, request, data);
        total_result = journey_pattern_points.size();
=======
        if(! pb_response.has_error()){
		    date_time = DateTimeUtils::set((ptime.date() - data.meta.production_date.begin()).days(), ptime.time_of_day().total_seconds());
		    max_datetime = date_time + duration;
		    const auto jpp_t = type::Type_e::JourneyPatternPoint;
		    journey_pattern_points = ptref::make_query(jpp_t, request, data);            
		    total_result = journey_pattern_points.size();
		    if(count != std::numeric_limits<uint32_t>::max() &&
		       start_page != std::numeric_limits<uint32_t>::max())
		        journey_pattern_points = ptref::paginate(journey_pattern_points,
		                                                 count, start_page);
		}

>>>>>>> bd966307
    } catch(const ptref::parsing_error &parse_error) {
        fill_pb_error(pbnavitia::Error::unable_to_parse, "Unable to parse Datetime" + parse_error.more,pb_response.mutable_error());
    } catch(const ptref::ptref_error &ptref_error){
        fill_pb_error(pbnavitia::Error::bad_filter, "ptref : "  + ptref_error.more,pb_response.mutable_error());
    } catch(...) {
        fill_pb_error(pbnavitia::Error::unable_to_parse, "Unable to parse Datetime",pb_response.mutable_error());
  }
}

}}<|MERGE_RESOLUTION|>--- conflicted
+++ resolved
@@ -3,7 +3,7 @@
 
 namespace navitia { namespace timetables {
 
-RequestHandle::RequestHandle(const std::string &, const std::string &request,
+RequestHandle::RequestHandle(const std::string &API, const std::string &request,
                              const std::string &str_dt, uint32_t duration,
                              const type::Data &data) :
     date_time(DateTimeUtils::inf), max_datetime(DateTimeUtils::inf){
@@ -15,27 +15,13 @@
              // On regarde si la date + duration ne déborde pas de la période de production
             fill_pb_error(pbnavitia::Error::date_out_of_bounds, "date is not in data production period",pb_response.mutable_error());
         }
-
-<<<<<<< HEAD
-        date_time = DateTimeUtils::set((ptime.date() - data.meta.production_date.begin()).days(), ptime.time_of_day().total_seconds());
-        max_datetime = date_time + duration;
-        const auto jpp_t = type::Type_e::JourneyPatternPoint;
-        journey_pattern_points = ptref::make_query(jpp_t, request, data);
-        total_result = journey_pattern_points.size();
-=======
-        if(! pb_response.has_error()){
+		if(! pb_response.has_error()){
 		    date_time = DateTimeUtils::set((ptime.date() - data.meta.production_date.begin()).days(), ptime.time_of_day().total_seconds());
 		    max_datetime = date_time + duration;
 		    const auto jpp_t = type::Type_e::JourneyPatternPoint;
-		    journey_pattern_points = ptref::make_query(jpp_t, request, data);            
+		    journey_pattern_points = ptref::make_query(jpp_t, request, data);
 		    total_result = journey_pattern_points.size();
-		    if(count != std::numeric_limits<uint32_t>::max() &&
-		       start_page != std::numeric_limits<uint32_t>::max())
-		        journey_pattern_points = ptref::paginate(journey_pattern_points,
-		                                                 count, start_page);
 		}
-
->>>>>>> bd966307
     } catch(const ptref::parsing_error &parse_error) {
         fill_pb_error(pbnavitia::Error::unable_to_parse, "Unable to parse Datetime" + parse_error.more,pb_response.mutable_error());
     } catch(const ptref::ptref_error &ptref_error){
