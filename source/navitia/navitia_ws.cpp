--- conflicted
+++ resolved
@@ -9,10 +9,7 @@
 
 #include "routing/raptor_api.h"
 #include "first_letter/firstletter_api.h"
-<<<<<<< HEAD
-=======
 #include "georef/street_network.h"
->>>>>>> b58defac
 #include "proximity_list/proximitylist_api.h"
 #include "ptreferential/ptreferential.h"
 #include "time_tables/next_stop_times.h"
@@ -146,9 +143,6 @@
 
         return rd;
     }
-<<<<<<< HEAD
-
-=======
 /*
     ResponseData streetnetwork(RequestData & request, navitia::type::Data & data){
         ResponseData rd;
@@ -166,7 +160,6 @@
 
         return rd;
     }*/
->>>>>>> b58defac
 
     void load(navitia::type::Data & d){
         //ProfilerStart("navitia.prof");
@@ -491,17 +484,13 @@
     Worker(navitia::type::Data & ){
         logger = log4cplus::Logger::getInstance(LOG4CPLUS_TEXT("logger"));
 
-<<<<<<< HEAD
-=======
 /*
         register_api("streetnetwork", boost::bind(&Worker::streetnetwork, this, _1, _2), "Calcul d'itinéraire piéton");
         add_param("streetnetwork", "startlon", "Longitude en degrés", ApiParameter::DOUBLE, true);
         add_param("streetnetwork", "startlat", "Latitude en degrés", ApiParameter::DOUBLE, true);
         add_param("streetnetwork", "destlon", "Longitude en degrés", ApiParameter::DOUBLE, true);
         add_param("streetnetwork", "destlat", "Latitude en degrés", ApiParameter::DOUBLE, true);
-*/
-
->>>>>>> b58defac
+
         register_api("firstletter", boost::bind(&Worker::firstletter, this, _1, _2), "Retrouve les objets dont le nom commence par certaines lettres");
         add_param("firstletter", "name", "Valeur recherchée", ApiParameter::STRING, true);
         add_param("firstletter", "filter", "Type à rechercher", ApiParameter::STRING, false);
