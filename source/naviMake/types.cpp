#include "types.h"
#include <iostream>
#include <boost/assign.hpp>
#include <boost/foreach.hpp>

using namespace navimake::types;

bool ValidityPattern::is_valid(int duration){
    if(duration < 0){
        std::cerr << "La date est avant le début de période " << beginning_date << " " << duration <<  std::endl;
        return false;
    }
    else if(duration > 366){
        std::cerr << "La date dépasse la fin de période" << std::endl;
        return false;
    }
    return true;
}

void ValidityPattern::add(boost::gregorian::date day){
    long duration = (day - beginning_date).days();
    if(is_valid(duration))
        add(duration);
    else
        std::cerr << day << " " << beginning_date << " " <<  std::flush;
}

void ValidityPattern::add(int duration){
    if(is_valid(duration))
        days[duration] = true;
}



void ValidityPattern::remove(boost::gregorian::date date){
    long duration = (date - beginning_date).days();
    remove(duration);
}

void ValidityPattern::remove(int day){
    if(is_valid(day))
        days[day] = false;
}

bool ValidityPattern::check(int day) const {
    return days[day];
}

bool District::operator<(const District& other) const {
    if(this->country == other.country || this->country == NULL){
        return this->name < other.name;
    }else{
        return *this->country < *other.country;
    }
}


bool CommercialMode::operator<(const CommercialMode& other) const {
    return this->name < other.name;
}

bool PhysicalMode::operator<(const PhysicalMode& other) const {
    return this->name < other.name;
}

bool Line::operator<(const Line& other) const {
    if(this->commercial_mode == NULL && other.commercial_mode != NULL){
        return true;
    }else if(other.commercial_mode == NULL && this->commercial_mode != NULL){
        return false;
    }
    if(this->commercial_mode == other.commercial_mode){
        return this->uri < other.uri;
    }else{
        return *(this->commercial_mode) < *(other.commercial_mode);
    }
}

bool Route::operator<(const Route& other) const {
    if(this->line == other.line){
        return this->uri <  other.uri;
    }else{
        return *(this->line) < *(other.line);
    }
}

bool JourneyPattern::operator<(const JourneyPattern& other) const {
    if(this->route == other.route){
        return this->uri <  other.uri;
    }else{
        return *(this->route) < *(other.route);
    }
}

bool JourneyPatternPoint::operator<(const JourneyPatternPoint& other) const {
    if(this->journey_pattern == other.journey_pattern){
        return this->order < other.order;
    }else{
        return *(this->journey_pattern) < *(other.journey_pattern);
    }

}


bool StopArea::operator<(const StopArea& other) const {
    //@TODO géré la gestion de la city
    return this->uri < other.uri;
}



bool StopPoint::operator<(const StopPoint& other) const {
    if(!this->stop_area)
        return false;
    else if(!other.stop_area)
        return true;
    else if(this->stop_area == other.stop_area){
        return this->uri < other.uri;
    }else{
        return *(this->stop_area) < *(other.stop_area);
    }
}


bool VehicleJourney::operator<(const VehicleJourney& other) const {
    if(this->journey_pattern == other.journey_pattern){
        // On compare les pointeurs pour avoir un ordre total (fonctionnellement osef du tri, mais techniquement c'est important)
        return this->stop_time_list.front() < other.stop_time_list.front();
    }else{
        return *(this->journey_pattern) < *(other.journey_pattern);
    }
}

bool ValidityPattern::operator <(const ValidityPattern &other) const {
    return this->days.to_string() < other.days.to_string();
}

bool Connection::operator<(const Connection& other) const{
    return *(this->departure_stop_point) < *(other.departure_stop_point);
}

bool JourneyPatternPointConnection::operator<(const JourneyPatternPointConnection& other) const {
    return *(this->departure_journey_pattern_point) < *(other.departure_journey_pattern_point);
}
bool StopTime::operator<(const StopTime& other) const {
    if(this->vehicle_journey == other.vehicle_journey){
        return this->journey_pattern_point->order < other.journey_pattern_point->order;
    } else {
        return *this->vehicle_journey < *other.vehicle_journey;
    }
}



bool Department::operator <(const Department & other) const {
    return this->district < other.district || ((this->district == other.district) && (this->name < other.name));
}

navitia::type::StopArea StopArea::get_navitia_type() const {
    navitia::type::StopArea sa;
    sa.id = this->id;
    sa.idx = this->idx;
    sa.uri = this->uri;
    sa.coord = this->coord;
    sa.comment = this->comment;
    sa.name = this->name;
    sa.wheelchair_boarding = this->wheelchair_boarding;

    sa.additional_data = this->additional_data;
    sa.properties = this->properties;
    return sa;
}


nt::PhysicalMode PhysicalMode::get_navitia_type() const {
    nt::PhysicalMode nt_mode;
    nt_mode.id = this->id;
    nt_mode.idx = this->idx;
    nt_mode.uri = this->uri;
    nt_mode.name = this->name;
    return nt_mode;
}


nt::CommercialMode CommercialMode::get_navitia_type() const {
    nt::CommercialMode nt_commercial_mode;
    nt_commercial_mode.id = this->id;
    nt_commercial_mode.idx = this->idx;
    nt_commercial_mode.uri = this->uri;
    nt_commercial_mode.name = this->name;
    return nt_commercial_mode;
}

nt::Company Company::get_navitia_type() const {
    nt::Company nt_company;
    nt_company.id = this->id;
    nt_company.idx = this->idx;
    nt_company.name = this->name;
    nt_company.uri = this->uri;
    nt_company.address_name = this->address_name;
    nt_company.address_number = this->address_number;
    nt_company.address_type_name = this->address_type_name;
    nt_company.phone_number = this->phone_number;
    nt_company.mail = this->mail;
    nt_company.website = this->website;
    nt_company.fax = this->fax;
    return nt_company;
}
nt::StopPoint StopPoint::get_navitia_type() const {
    nt::StopPoint nt_stop_point;
    nt_stop_point.id = this->id;
    nt_stop_point.idx = this->idx;
    nt_stop_point.uri = this->uri;
    nt_stop_point.name = this->name;
    nt_stop_point.coord = this->coord;
    nt_stop_point.fare_zone = this->fare_zone;

    nt_stop_point.address_name      = this->address_name;
    nt_stop_point.address_number    = this->address_number;
    nt_stop_point.address_type_name = this->address_type_name;
    
    nt_stop_point.wheelchair_boarding = this->wheelchair_boarding;
    if(this->stop_area != NULL)
        nt_stop_point.stop_area_idx = this->stop_area->idx;

<<<<<<< HEAD
    if(stop_point.physical_mode != NULL)
        nt_stop_point.physical_mode_idx = stop_point.physical_mode->idx;

    if(stop_point.commercial_mode != NULL)
        nt_stop_point.physical_mode_idx = stop_point.commercial_mode->idx;

    if(stop_point.city != NULL)
        nt_stop_point.city_idx = stop_point.city->idx;
=======

    if(this->physical_mode != NULL)
        nt_stop_point.physical_mode_idx = this->physical_mode->idx;

    if(this->city != NULL)
        nt_stop_point.city_idx = this->city->idx;
>>>>>>> 49fa0ccd

    if(this->network != NULL)
        nt_stop_point.network_idx = this->network->idx;

    nt_stop_point.properties = this->properties;

    return nt_stop_point;

}


nt::Line Line::get_navitia_type() const {
    navitia::type::Line nt_line;
    nt_line.id = this->id;
    nt_line.idx = this->idx;
    nt_line.uri = this->uri;
    nt_line.name = this->name;
    nt_line.code = this->code;
    nt_line.color = this->color;
    nt_line.sort = this->sort;
    nt_line.backward_name = this->backward_name;
    nt_line.forward_name = this->forward_name;
    nt_line.additional_data = this->additional_data;

    if(this->commercial_mode != NULL)
        nt_line.commercial_mode_idx = this->commercial_mode->idx;

    if(this->network != NULL)
        nt_line.network_idx = this->network->idx;

    return nt_line;
}

nt::City City::get_navitia_type() const {
    navitia::type::City nt_city;
    nt_city.id = this->id;
    nt_city.idx = this->idx;
    nt_city.uri = this->uri;
    nt_city.name = this->name;
    nt_city.comment = this->comment;
    nt_city.coord = this->coord;
    nt_city.main_postal_code = this->main_postal_code;
    nt_city.use_main_stop_area_property = this->use_main_stop_area_property;
    nt_city.main_city = this->main_city;
    if(this->department != NULL)
        nt_city.department_idx = this->department->idx;

    return nt_city;
}

nt::Department Department::get_navitia_type() const {
    navitia::type::Department nt_department;
    nt_department.id = this->id;
    nt_department.idx = this->idx;
    nt_department.uri = this->uri;
    nt_department.name = this->name;

    if(this->district != NULL)
        nt_department.district_idx = this->district->idx;

    return nt_department;
}

nt::Route Route::get_navitia_type() const {
    navitia::type::Route nt_route;
    nt_route.id = this->id;
    nt_route.idx = this->idx;
    nt_route.uri = this->uri;
    nt_route.name = this->name;
    if(this->line != NULL)
        nt_route.line_idx = this->line->idx;

    return nt_route;
}

nt::District District::get_navitia_type() const {
    navitia::type::District nt_district;
    nt_district.id = this->id;
    nt_district.idx = this->idx;
    nt_district.uri = this->uri;
    nt_district.name = this->name;
    if(this->country != NULL)
        nt_district.country_idx = this->country->idx;

    return nt_district;
}

nt::Country Country::get_navitia_type() const {
    navitia::type::Country nt_country;
    nt_country.id = this->id;
    nt_country.idx = this->idx;
    nt_country.uri = this->uri;
    nt_country.name = this->name;
    
    for(auto district : this->district_list)
        nt_country.district_list.push_back(district->idx);

    return nt_country;
}

nt::Network Network::get_navitia_type() const {
    nt::Network nt_network;
    nt_network.id = this->id;
    nt_network.idx = this->idx;
    nt_network.uri = this->uri;
    nt_network.name = this->name;

    nt_network.address_name      = this->address_name;
    nt_network.address_number    = this->address_number;
    nt_network.address_type_name = this->address_type_name;
    nt_network.fax = this->fax;
    nt_network.phone_number = this->phone_number;
    nt_network.mail = this->mail;
    nt_network.website = this->website;
    return nt_network;
}

nt::JourneyPattern JourneyPattern::get_navitia_type() const {
    nt::JourneyPattern nt_journey_pattern;
    nt_journey_pattern.id = this->id;
    nt_journey_pattern.idx = this->idx;
    nt_journey_pattern.uri = this->uri;
    nt_journey_pattern.name = this->name;
    nt_journey_pattern.is_frequence = this->is_frequence;
    
    if(this->route != NULL)
        nt_journey_pattern.route_idx = this->route->idx;

    if(this->physical_mode != NULL)
        nt_journey_pattern.commercial_mode_idx = this->physical_mode->idx;

    return nt_journey_pattern;
}

nt::StopTime StopTime::get_navitia_type() const {
    nt::StopTime nt_stop;
    nt_stop.idx = this->idx;
    nt_stop.arrival_time = this->arrival_time;
    nt_stop.departure_time = this->departure_time;
    nt_stop.start_time = this->start_time;
    nt_stop.end_time = this->end_time;
    nt_stop.headway_secs = this->headway_secs;
    nt_stop.properties[nt::StopTime::ODT] = this->ODT;
    nt_stop.properties[nt::StopTime::DROP_OFF] = this->drop_off_allowed;
    nt_stop.properties[nt::StopTime::PICK_UP] = this->pick_up_allowed;
    nt_stop.properties[nt::StopTime::IS_FREQUENCY] = this->is_frequency;
    nt_stop.properties[nt::StopTime::WHEELCHAIR_BOARDING] = this->wheelchair_boarding;

    nt_stop.local_traffic_zone = this->local_traffic_zone;

    nt_stop.journey_pattern_point_idx = this->journey_pattern_point->idx;
    nt_stop.vehicle_journey_idx = this->vehicle_journey->idx;
    return nt_stop;

}

nt::Connection Connection::get_navitia_type() const {
    nt::Connection nt_connection;
    nt_connection.id = this->id;
    nt_connection.idx = this->idx;
    nt_connection.uri = this->uri;
    nt_connection.departure_stop_point_idx = this->departure_stop_point->idx;
    nt_connection.destination_stop_point_idx = this->destination_stop_point->idx;
    nt_connection.duration = this->duration;
    nt_connection.max_duration = this->max_duration;
    nt_connection.properties = this->properties;
    return nt_connection;
}

nt::JourneyPatternPointConnection 
    JourneyPatternPointConnection::get_navitia_type() const {
    nt::JourneyPatternPointConnection nt_rpc;
    nt_rpc.id = this->id;
    nt_rpc.idx = this->idx;
    nt_rpc.uri = this->uri;
    nt_rpc.departure_journey_pattern_point_idx = this->departure_journey_pattern_point->idx;
    nt_rpc.destination_journey_pattern_point_idx = this->destination_journey_pattern_point->idx;
    nt_rpc.length = this->length;
    switch(this->journey_pattern_point_connection_kind) {
        case Extension: nt_rpc.connection_kind = nt::ConnectionKind::extension; break;
        case Guarantee: nt_rpc.connection_kind = nt::ConnectionKind::guarantee; break;
        case UndefinedJourneyPatternPointConnectionKind: nt_rpc.connection_kind = nt::ConnectionKind::undefined; break;
    };

    return nt_rpc;
}

nt::JourneyPatternPoint JourneyPatternPoint::get_navitia_type() const {
    nt::JourneyPatternPoint nt_journey_pattern_point;
    nt_journey_pattern_point.id = this->id;
    nt_journey_pattern_point.idx = this->idx;
    nt_journey_pattern_point.uri = this->uri;
    nt_journey_pattern_point.order = this->order;
    nt_journey_pattern_point.main_stop_point = this->main_stop_point;
    nt_journey_pattern_point.fare_section = this->fare_section;
    
    nt_journey_pattern_point.stop_point_idx = this->stop_point->idx;
    nt_journey_pattern_point.journey_pattern_idx = this->journey_pattern->idx;
    return nt_journey_pattern_point;
}

nt::VehicleJourney VehicleJourney::get_navitia_type() const {
    nt::VehicleJourney nt_vj;
    nt_vj.id = this->id;
    nt_vj.idx = this->idx;
    nt_vj.name = this->name;
    nt_vj.uri = this->uri;
    nt_vj.comment = this->comment;

    if(this->company != NULL)
        nt_vj.company_idx = this->company->idx;

    if(this->physical_mode != NULL)
        nt_vj.physical_mode_idx = this->physical_mode->idx;

    nt_vj.journey_pattern_idx = this->journey_pattern->idx;

    if(this->validity_pattern != NULL)
        nt_vj.validity_pattern_idx = this->validity_pattern->idx;

    nt_vj.wheelchair_boarding = this->wheelchair_boarding;
    nt_vj.properties = this->properties;

    return nt_vj;
}
nt::ValidityPattern ValidityPattern::get_navitia_type() const {
    nt::ValidityPattern nt_vp;

    nt_vp.id = this->id;
    nt_vp.idx = this->idx;
    nt_vp.uri = this->uri;
    nt_vp.beginning_date = this->beginning_date;

    for(int i=0;i< 366;++i)
        if(this->days[i])
            nt_vp.add(i);
        else
            nt_vp.remove(i);

    return nt_vp;
}<|MERGE_RESOLUTION|>--- conflicted
+++ resolved
@@ -223,23 +223,14 @@
     if(this->stop_area != NULL)
         nt_stop_point.stop_area_idx = this->stop_area->idx;
 
-<<<<<<< HEAD
-    if(stop_point.physical_mode != NULL)
-        nt_stop_point.physical_mode_idx = stop_point.physical_mode->idx;
-
-    if(stop_point.commercial_mode != NULL)
-        nt_stop_point.physical_mode_idx = stop_point.commercial_mode->idx;
-
-    if(stop_point.city != NULL)
-        nt_stop_point.city_idx = stop_point.city->idx;
-=======
-
     if(this->physical_mode != NULL)
         nt_stop_point.physical_mode_idx = this->physical_mode->idx;
 
+    if(this->.commercial_mode != NULL)
+        nt_stop_point.physical_mode_idx = this->.commercial_mode->idx;
+
     if(this->city != NULL)
         nt_stop_point.city_idx = this->city->idx;
->>>>>>> 49fa0ccd
 
     if(this->network != NULL)
         nt_stop_point.network_idx = this->network->idx;
