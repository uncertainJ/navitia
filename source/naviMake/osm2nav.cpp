--- conflicted
+++ resolved
@@ -172,22 +172,14 @@
                         type::idx_t target = current_node.idx;
                         georef::Edge e;
                         e.length = length;
-<<<<<<< HEAD
                         e.way_idx = w.second.idx;
                         e.cyclable = w.second.properties[CYCLE_FWD];
                         boost::add_edge(source, target, e, geo_ref.graph);
+                        geo_ref.ways[e.way_idx].edges.push_back(std::make_pair(source, target));
+
                         e.cyclable = w.second.properties[CYCLE_BWD];
-=======
-                        e.way_idx = w.idx;
-
-                        e.cyclable = w.properties[CYCLE_FWD];
-                        boost::add_edge(source, target, e, geo_ref.graph);
-                        geo_ref.ways[w.idx].edges.push_back(std::make_pair(source, target));
-
-                        e.cyclable = w.properties[CYCLE_BWD];
->>>>>>> 57636ea4
                         boost::add_edge(target, source, e, geo_ref.graph);
-                        geo_ref.ways[w.idx].edges.push_back(std::make_pair(target, source));
+                        geo_ref.ways[e.way_idx].edges.push_back(std::make_pair(target, source));
                         source = target;
                         length = 0;
                     }
@@ -385,15 +377,10 @@
     std::cout << v.nodes.size() << " nodes, " << v.ways.size() << " ways/" << v.total_ways << std::endl;
     v.count_nodes_uses();
     v.edges();
-<<<<<<< HEAD
-    v.HouseNumbers();
+    v.HouseNumbers();    
     v.AdminRef();
     std::cout << "On a : " << v.total_house_number << " adresses" << std::endl;
     std::cout << "On a : " << v.geo_ref.admins.size() << " données administratives" << std::endl;
-=======
-    v.HouseNumbers();    
-    std::cout << "On a " << v.total_house_number << " adresses" << std::endl;
->>>>>>> 57636ea4
 }
 
 }}
