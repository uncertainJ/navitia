#include "osm2nav.h"
#include <stdio.h>

#include <iostream>
#include <boost/lexical_cast.hpp>


#include "osm_tags_reader.h"
#include "georef/georef.h"
#include "georef/adminref.h"
#include "utils/functions.h"

namespace navitia { namespace georef {

void Visitor::node_callback(uint64_t osmid, double lon, double lat, const CanalTP::Tags & tags){
    Node node;
    node.coord.set_lat(lat);
    node.coord.set_lon(lon);
    node.ref_node = osmid;
    this->nodes[osmid] = node;
    add_osm_housenumber(osmid, tags);
}

void Visitor::way_callback(uint64_t osmid, const CanalTP::Tags &tags, const std::vector<uint64_t> &refs){
    total_ways++;

    OSMWay w;
    w.refs = refs;
    w.properties = parse_way_tags(tags);
    // Est-ce que au moins une propriété fait que la rue est empruntable (voiture, vélo, piéton)
    // Alors on le garde comme way navitia
    if(w.properties.any()){
        georef::Way gr_way;
        gr_way.idx = geo_ref.ways.size();
        gr_way.uri = std::to_string(w.idx);
        if(tags.find("name") != tags.end())
            gr_way.name = tags.at("name");
        geo_ref.ways.push_back(gr_way);
        w.idx = gr_way.idx;
    }else{
        // Dans le cas où la maison est dessinée par un way et non pas juste par un node
        add_osm_housenumber(refs.front(), tags);
    }
    ways[osmid] = w;
}

void Visitor::relation_callback(uint64_t osmid, const CanalTP::Tags & tags, const CanalTP::References & refs){
    references[osmid] = refs;
    if(tags.find("admin_level") != tags.end()){
        iter= levellist.LevelList.find(tags.at("admin_level"));
        if (iter != levellist.LevelList.end()){
            OSMAdminRef inf;
            inf.level = tags.at("admin_level");
            if(tags.find("ref:INSEE") != tags.end()){
                inf.insee = tags.at("ref:INSEE");
            }
            if(tags.find("name") != tags.end()){
                inf.name = tags.at("name");
            }
            if(tags.find("addr:postcode") != tags.end()){
                inf.postcode = tags.at("addr:postcode");
            }
            inf.refs = refs;
            OSMAdminRefs[osmid]=inf;
        }
    }
}


<<<<<<< HEAD
void Visitor::add_osm_housenumber(uint64_t osmid, const CanalTP::Tags & tags){
    if(tags.find("addr:housenumber") != tags.end()){
        OSMHouseNumber osm_hn;
        osm_hn.number = str_to_int(tags.at("addr:housenumber"));
        if (osm_hn.number > 0 ){
            this->housenumbers[osmid] = osm_hn;
=======
    void way_callback(uint64_t osmid, const Tags &tags, const std::vector<uint64_t> &refs){
        total_ways++;

        OSMWay w;
        w.refs = refs;
        w.properties = parse_way_tags(tags);
        // Est-ce que au moins une propriété fait que la rue est empruntable (voiture, vélo, piéton)
        // Alors on le garde comme way navitia
        if(w.properties.any()){
            georef::Way gr_way;
            gr_way.idx = geo_ref.ways.size();
            gr_way.uri = std::to_string(osmid);
            if(tags.find("name") != tags.end())
                gr_way.name = tags.at("name");
            geo_ref.ways.push_back(gr_way);
            w.idx = gr_way.idx;
        }else{
            // Dans le cas où la maison est dessinée par un way et non pas juste par un node
             add_osm_housenumber(refs.front(), tags);
>>>>>>> 87130f37
        }
    }
}

void Visitor::count_nodes_uses() {
    int node_idx = 0;
    for(const auto & w : ways){
        if(w.second.properties.any()) {
            for(uint64_t ref : w.second.refs){
                if(nodes[ref].increment_use(node_idx)){
                    Vertex v;
                    node_idx++;
                    v.coord = nodes[ref].coord;
                    boost::add_vertex(v, geo_ref.graph);
                }
            }

            uint64_t ref = w.second.refs.front();
            // make sure that the last node is considered as an extremity
            if(nodes[ref].increment_use(node_idx)){
                node_idx++;
                Vertex v;
                v.coord =  nodes[ref].coord;
                boost::add_vertex(v, geo_ref.graph);
            }

            ref = w.second.refs.back();
            if(nodes[ref].increment_use(node_idx)){
                node_idx++;
                Vertex v;
                v.coord =  nodes[ref].coord;
                boost::add_vertex(v, geo_ref.graph);
            }
        }
    }
    std::cout << "On a : " << boost::num_vertices(geo_ref.graph) << " nœuds" << std::endl;
}

void Visitor::edges(){
    for(const auto & w : ways){
        if(w.second.properties.any() && w.second.refs.size() > 0){
            Node n = nodes[w.second.refs[0]];
            type::idx_t source = n.idx;
            type::GeographicalCoord prev = n.coord;
            float length = 0;
            for(size_t i = 1; i < w.second.refs.size(); ++i){
                Node current_node = nodes[w.second.refs[i]];
                type::GeographicalCoord current = current_node.coord;
                length += current.distance_to(prev);
                prev = current;
                // If a node is used more than once, it is an intersection, hence it's a node of the street network graph
                try{
                    if(current_node.uses > 1){
                        type::idx_t target = current_node.idx;
                        georef::Edge e;
                        e.length = length;
                        e.way_idx = w.second.idx;
                        e.cyclable = w.second.properties[CYCLE_FWD];
                        boost::add_edge(source, target, e, geo_ref.graph);
                        geo_ref.ways[e.way_idx].edges.push_back(std::make_pair(source, target));

                        e.cyclable = w.second.properties[CYCLE_BWD];
                        boost::add_edge(target, source, e, geo_ref.graph);
                        geo_ref.ways[e.way_idx].edges.push_back(std::make_pair(target, source));
                        source = target;
                        length = 0;
                    }
                }catch(...){
                    LOG4CPLUS_WARN(logger, "L'arc n'est pas importée car la rue : [" + std::to_string(w.first) + "] n'existe pas.");
                }
            }
        }
    }
    std::cout << "On a " << boost::num_edges(geo_ref.graph) << " arcs" << std::endl;
}


void Visitor::HouseNumbers(){
    type::idx_t idx;
    type::idx_t Count = 0; // Nombre d'adresses non importées
    georef::HouseNumber gr_hn;
    geo_ref.build_proximity_list();
    for(auto hn : housenumbers){
        try{
            Node n = nodes[hn.first];
            if ((n.coord.lon() == 0) && (n.coord.lat())){
                ++Count;
            }else{
                gr_hn.number = hn.second.number;
                gr_hn.coord.set_lon(n.coord.lon());
                gr_hn.coord.set_lat(n.coord.lat());
                idx = geo_ref.graph[geo_ref.nearest_edge(gr_hn.coord)].way_idx;
                if (idx <= geo_ref.ways.size()){
                    geo_ref.ways[idx].add_house_number(gr_hn);
                    total_house_number ++;
                } // Message ?
            }
        } catch(navitia::proximitylist::NotFound) {
            std::cout << "Attention, l'adresse n'est pas importée dont le numéro et les coordonnées sont : [" << gr_hn.number<<";"<< gr_hn.coord.lon()<< ";"<< gr_hn.coord.lat()<< "] Impossible de trouver le segment le plus proche.  " << std::endl;
            ++Count;
        }catch(...){
            std::cout << "Attention, l'adresse n'est pas importée dont le numéro et les coordonnées sont : [" << gr_hn.number<<";"<< gr_hn.coord.lon()<< ";"<< gr_hn.coord.lat()<< "].  " << std::endl;
            ++Count;
        }
    }
    std::cout<<"Nombre d'adresses non importées : "<<Count<<std::endl;
}

type::GeographicalCoord Visitor::admin_centre_coord(const CanalTP::References & refs){
    type::GeographicalCoord best;
    for(CanalTP::Reference ref : refs){
        if (ref.member_type == OSMPBF::Relation_MemberType_NODE){
            try{
                Node n = nodes[ref.member_id];
                best.set_lon(n.coord.lon());
                best.set_lat(n.coord.lat());
                break;
            }catch(...){
                std::cout << "AttenReferencestion, le noued  : [" << ref.member_id<< " est introuvable].  " << std::endl;;
            }
        }
    }
    return best;
}


void Visitor::manage_admin_boundary(const CanalTP::References & refs, navitia::georef::Admin& admin){
    std::vector<uint64_t> vec_id =  nodes_of_relation(refs);

    // Fermer le polygon ci ce n'est pas le cas:
    if (vec_id.front() != vec_id.back()){
        vec_id.push_back(vec_id.front());
    }

    for (auto osm_node_id : vec_id){
        // Dans certaines données, un way peut faire référence à un Node qui n'est pas dans les données
        try{
            const Node & node = this->nodes.at(osm_node_id);
            //Il ne faut pas ajouter le Node dont le coord est vide.
            if (node.coord.lat() != 0 || node.coord.lon() != 0){
                boost::geometry::append(admin.boundary, node.coord);
            }

        } catch(...) {
        }
    }
}

/// à partir des références d'une relation, reconstruit la liste des identifiants OSM ordonnés
std::vector<uint64_t> Visitor::nodes_of_relation(const CanalTP::References & refs){
    std::vector<uint64_t> result;

    //Le vector pour tracer l'index du ref qui a été ajouté
    std::vector<bool> added(refs.size(), false);

    for(size_t i = 0; i < refs.size(); ++i) {//Il faut itérer au n² fois pour être sur d'avoir vu tous les cas
        for(size_t j = 0; j < refs.size(); ++j) {
            if(!added[j]) {
                CanalTP::Reference ref = refs[j];

                // étape 1 :  on récupère la liste des id OSM des nœuds de la référence
                std::vector<uint64_t> current_nodes;
                if (ref.member_type == OSMPBF::Relation_MemberType_WAY){
                    auto osmway_it = ways.find(ref.member_id);
                    if(osmway_it == ways.end()){
                        std::cout << "Rue introuvable :"+ std::to_string(ref.member_id) << std::endl;
                    } else {
                        current_nodes = osmway_it->second.refs;
                    }
                }
                else if (ref.member_type == OSMPBF::Relation_MemberType_RELATION && ref.role != "subarea"){
                    current_nodes = nodes_of_relation(references.at(ref.member_id));
                }

                if (!current_nodes.empty()){
                    // étape 2 : est-ce les nœuds courants "suivent" les nœuds existants
                    // si result est vide, on ajoute tout
                    if(result.empty()) {
                        result = current_nodes;
                        added[j] = true;
                    } else if (result.back() == current_nodes.front()) { // Si les current sont dans le bon sens
                        result.insert(result.end(), current_nodes.begin() + 1, current_nodes.end()); // +1 pour pas avoir de doublons
                        added[j] = true;
                    } else if(result.back() == current_nodes.back()) { // Current est inversé
                        result.insert(result.end(), current_nodes.rbegin() + 1, current_nodes.rend());
                        added[j] = true;
                    } // Sinon c'est current nodes doit être inséré à un autre moment
                }
            }
        }
    }
    return result;
}


void Visitor::AdminRef(){
    for(auto ar : OSMAdminRefs){
        navitia::georef::Admin admin;
        admin.insee = ar.second.insee;
        admin.idx = geo_ref.admins.size();
        admin.post_code = ar.second.postcode;
        admin.name = ar.second.name;
        admin.level = boost::lexical_cast<int>( ar.second.level);
        admin.coord = admin_centre_coord(ar.second.refs);
        manage_admin_boundary(ar.second.refs, admin);
        geo_ref.admins.push_back(admin);
    }
}

void Visitor::set_admin_of_ways(){
    for(navitia::georef::Way& way : geo_ref.ways){
        navitia::type::GeographicalCoord coord = way.barycentre(geo_ref.graph);
        std::vector<navitia::type::idx_t> vect_idx = geo_ref.find_admins(coord);
        for(navitia::type::idx_t id : vect_idx){
            way.admins.push_back(id);
        }
    }
}



void fill_from_osm(GeoRef & geo_ref_to_fill, const std::string & osm_pbf_filename){
    Visitor v(geo_ref_to_fill);
    CanalTP::read_osm_pbf(osm_pbf_filename, v);
    std::cout << v.nodes.size() << " nodes, " << v.ways.size() << " ways/" << v.total_ways << std::endl;
    v.count_nodes_uses();
    v.edges();
    std::cout<<"Chargement des adresses"<<std::endl;
    v.HouseNumbers();
    std::cout<<"Chargement des données administratives"<<std::endl;
    v.AdminRef();
    std::cout<<"Chargement des données administratives des adresses"<<std::endl;
    geo_ref_to_fill.build_rtree();
<<<<<<< HEAD
    //v.set_admin_of_ways();
=======
    v.fillAdminWay();
>>>>>>> 87130f37
    std::cout << "On a : " << v.total_house_number << " adresses" << std::endl;
    std::cout << "On a : " << v.geo_ref.admins.size() << " données administratives" << std::endl;

}

}}


<|MERGE_RESOLUTION|>--- conflicted
+++ resolved
@@ -67,34 +67,12 @@
 }
 
 
-<<<<<<< HEAD
 void Visitor::add_osm_housenumber(uint64_t osmid, const CanalTP::Tags & tags){
     if(tags.find("addr:housenumber") != tags.end()){
         OSMHouseNumber osm_hn;
         osm_hn.number = str_to_int(tags.at("addr:housenumber"));
         if (osm_hn.number > 0 ){
             this->housenumbers[osmid] = osm_hn;
-=======
-    void way_callback(uint64_t osmid, const Tags &tags, const std::vector<uint64_t> &refs){
-        total_ways++;
-
-        OSMWay w;
-        w.refs = refs;
-        w.properties = parse_way_tags(tags);
-        // Est-ce que au moins une propriété fait que la rue est empruntable (voiture, vélo, piéton)
-        // Alors on le garde comme way navitia
-        if(w.properties.any()){
-            georef::Way gr_way;
-            gr_way.idx = geo_ref.ways.size();
-            gr_way.uri = std::to_string(osmid);
-            if(tags.find("name") != tags.end())
-                gr_way.name = tags.at("name");
-            geo_ref.ways.push_back(gr_way);
-            w.idx = gr_way.idx;
-        }else{
-            // Dans le cas où la maison est dessinée par un way et non pas juste par un node
-             add_osm_housenumber(refs.front(), tags);
->>>>>>> 87130f37
         }
     }
 }
@@ -328,11 +306,7 @@
     v.AdminRef();
     std::cout<<"Chargement des données administratives des adresses"<<std::endl;
     geo_ref_to_fill.build_rtree();
-<<<<<<< HEAD
-    //v.set_admin_of_ways();
-=======
     v.fillAdminWay();
->>>>>>> 87130f37
     std::cout << "On a : " << v.total_house_number << " adresses" << std::endl;
     std::cout << "On a : " << v.geo_ref.admins.size() << " données administratives" << std::endl;
 
