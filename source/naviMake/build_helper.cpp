#include "build_helper.h"
#include "gtfs_parser.h"
namespace navimake {

VJ::VJ(builder & b, const std::string &line_name, const std::string &validity_pattern) : b(b){
    vj = new types::VehicleJourney();
    b.data.vehicle_journeys.push_back(vj);

    auto it = b.lines.find(line_name);
    if(it == b.lines.end()){
        vj->tmp_line = new types::Line();
        b.lines[line_name] = vj->tmp_line;
        vj->tmp_line->name = line_name;
        b.data.lines.push_back(vj->tmp_line);
    } else {
        vj->tmp_line = it->second;
    }

    auto vp_it = b.vps.find(validity_pattern);
    if(vp_it == b.vps.end()){
        vj->validity_pattern = new types::ValidityPattern(b.begin, validity_pattern);
        b.vps[validity_pattern] = vj->validity_pattern;
        b.data.validity_patterns.push_back(vj->validity_pattern);
    } else {
        vj->validity_pattern = vp_it->second;
    }
}

VJ & VJ::operator()(const std::string & sp_name, int arrivee, int depart){
    types::StopTime * st = new types::StopTime();
    b.data.stops.push_back(st);
    auto it = b.sps.find(sp_name);
    if(it == b.sps.end()){
        st->tmp_stop_point = new types::StopPoint();        
        st->tmp_stop_point->name = sp_name;
        b.sps[sp_name] = st->tmp_stop_point;
        b.data.stop_points.push_back(st->tmp_stop_point);
        auto sa_it = b.sas.find(sp_name);
        if(sa_it == b.sas.end()) {
            st->tmp_stop_point->stop_area = new types::StopArea();
            st->tmp_stop_point->stop_area->name = sp_name;
            b.sas[sp_name] = st->tmp_stop_point->stop_area;
            b.data.stop_areas.push_back(st->tmp_stop_point->stop_area);
        } else {
            st->tmp_stop_point->stop_area = sa_it->second;
        }
    } else {
        st->tmp_stop_point = it->second;
    }

    if(depart == -1) depart = arrivee;
    st->arrival_time = arrivee;
    st->departure_time = depart;
    st->vehicle_journey = vj;
    st->order = vj->stop_time_list.size();
    vj->stop_time_list.push_back(st);

    return *this;
}

SA::SA(builder & b, const std::string & sa_name, double x, double y) : b(b) {
    sa = new types::StopArea();
    b.data.stop_areas.push_back(sa);
    sa->name = sa_name;
    sa->coord.x = x;
    sa->coord.y = y;
    b.sas[sa_name] = sa;
}

SA & SA::operator()(const std::string & sp_name, double x, double y){
    types::StopPoint * sp = new types::StopPoint();
    b.data.stop_points.push_back(sp);
    sp->name = sp_name;
    sp->coord.x = x;
    sp->coord.y = y;
    sp->stop_area = this->sa;
    b.sps[sp_name] = sp;
    return *this;
}

VJ builder::vj(const std::string &line_name, const std::string &validity_pattern){
    return VJ(*this, line_name, validity_pattern);
}

SA builder::sa(const std::string &name, double x, double y){
    return SA(*this, name, x, y);
}

void builder::connection(const std::string & name1, const std::string & name2, float length) {
    types::Connection * connexion = new types::Connection();
    if(sps.count(name1) == 0 || sps.count(name2) == 0)
        return ;
    connexion->departure_stop_point = (*(sps.find(name1))).second;
    connexion->destination_stop_point = (*(sps.find(name2))).second;

    connexion->connection_kind = types::Connection::LinkConnection;
    connexion->duration = length;

    data.connections.push_back(connexion);

}

 void builder::build(navitia::type::PT_Data & pt_data) {
    navitia::type::PT_Data result;
    connectors::build_routes(data);
    connectors::build_route_points(data);

    data.clean();
    data.sort();
<<<<<<< HEAD
    data.transform(result);

    return result;
=======
    data.transform(pt_data);
>>>>>>> d50b802d
}




}<|MERGE_RESOLUTION|>--- conflicted
+++ resolved
@@ -107,13 +107,7 @@
 
     data.clean();
     data.sort();
-<<<<<<< HEAD
-    data.transform(result);
-
-    return result;
-=======
     data.transform(pt_data);
->>>>>>> d50b802d
 }
 
 
