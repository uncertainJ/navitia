--- conflicted
+++ resolved
@@ -34,17 +34,9 @@
             item->set_quality(result_item.quality);
             break;
         case nt::Type_e::eWay:
-<<<<<<< HEAD
-            child = item->mutable_way();
-            fill_pb_object<nt::Type_e::eWay>(result_item.idx, data, child, 2);
-            //item->set_name(data.street_network.ways[result_item.idx].name);
-            item->set_name(data.geo_ref.ways[result_item.idx].name);
-//            item->set_uri(nt::EntryPoint::get_uri(data.pt_data.stop_points[result_item.idx]));
-=======
-            place_mark->set_type(pbnavitia::WAY);
-            fill_pb_object(result_item.idx, data, place_mark->mutable_way(), 2);
-            item->set_name(data.street_network.ways[result_item.idx].name);
->>>>>>> 07582d89
+			place_mark->set_type(pbnavitia::WAY);
+            fill_pb_object(result_item.idx, data, place_mark->mutable_way(), 2);			item->set_name(data.geo_ref.ways[result_item.idx].name);
+//          item->set_uri(nt::EntryPoint::get_uri(data.pt_data.stop_points[result_item.idx]));
             item->set_quality(result_item.quality);
             break;
 
@@ -72,7 +64,7 @@
             result = d.pt_data.city_first_letter.find_complete(name);
             break;
         case nt::Type_e::eWay:
-            //result = d.street_network.fl.find_complete(name);
+            
             result = d.geo_ref.fl.find_complete(name);
             break;
         default: break;
