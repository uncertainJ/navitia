--- conflicted
+++ resolved
@@ -170,11 +170,7 @@
             result = d.pt_data.stop_area_autocomplete.find_complete(name, d.geo_ref.alias, d.geo_ref.synonymes, d.geo_ref.word_weight, nbmax, valid_admin(d.pt_data.stop_areas, admin_idxs));
             break;
         case nt::Type_e::StopPoint:
-<<<<<<< HEAD
-            result = d.pt_data.stop_point_autocomplete.find_complete(name, d.geo_ref.alias, d.geo_ref.synonymes, d.geo_ref.word_weight, nbmax,  valid_admin(d.pt_data.stop_points, admin_idxs));
-=======
-            result = d.pt_data.stop_point_autocomplete.find_complete(name, d.geo_ref.alias, d.geo_ref.synonymes, d.geo_ref.word_weight, nbmax);
->>>>>>> 00d447ff
+            result = d.pt_data.stop_point_autocomplete.find_complete(name, d.geo_ref.alias, d.geo_ref.synonymes, d.geo_ref.word_weight, nbmax, valid_admin(d.pt_data.stop_points, admin_idxs));
             break;
         case nt::Type_e::Admin:
             result = d.geo_ref.fl_admin.find_complete(name, d.geo_ref.alias, d.geo_ref.synonymes, d.geo_ref.word_weight, nbmax,  valid_admin(d.geo_ref.admins, admin_idxs));
