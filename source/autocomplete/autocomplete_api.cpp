#include "autocomplete_api.h"
#include "type/pb_converter.h"

namespace navitia { namespace autocomplete {
/**
 * se charge de remplir l'objet protocolbuffer autocomplete passé en paramètre
 *
 */
void create_pb(const std::vector<Autocomplete<nt::idx_t>::fl_quality>& result,
               const nt::Type_e type, uint32_t depth, const nt::Data& data,
               pbnavitia::Autocomplete& pb_fl){
    for(auto result_item : result){
        pbnavitia::AutocompleteItem* item = pb_fl.add_items();
        pbnavitia::PlaceMark* place_mark = item->mutable_object();
        switch(type){
        case nt::Type_e::StopArea:
            place_mark->set_type(pbnavitia::STOP_AREA);
            fill_pb_object(result_item.idx, data, place_mark->mutable_stop_area(), depth);
            item->set_name(data.pt_data.stop_areas[result_item.idx].name);
            item->set_uri(data.pt_data.stop_areas[result_item.idx].uri);
            item->set_quality(result_item.quality);
            break;
        case nt::Type_e::Admin:
            place_mark->set_type(pbnavitia::ADMIN);
            fill_pb_object(result_item.idx, data, place_mark->add_admins(), depth);
            item->set_quality(result_item.quality);
            item->set_uri(data.geo_ref.admins[result_item.idx].uri);
            item->set_name(data.geo_ref.admins[result_item.idx].name);
            break;
        case nt::Type_e::StopPoint:
            place_mark->set_type(pbnavitia::STOP_POINT);
            fill_pb_object(result_item.idx, data, place_mark->mutable_stop_point(), depth);
            item->set_name(data.pt_data.stop_points[result_item.idx].name);
            item->set_uri(data.pt_data.stop_points[result_item.idx].uri);
            item->set_quality(result_item.quality);
            break;
        case nt::Type_e::Address:
            place_mark->set_type(pbnavitia::ADDRESS);
            fill_pb_object(result_item.idx, data, place_mark->mutable_address(), result_item.house_number,result_item.coord, depth);
            item->set_name(data.geo_ref.ways[result_item.idx].name);
            item->set_uri(data.geo_ref.ways[result_item.idx].uri+":"+boost::lexical_cast<std::string>(result_item.house_number));
            item->set_quality(result_item.quality);
            break;
        case nt::Type_e::POI:
            place_mark->set_type(pbnavitia::POI);
            fill_pb_object(result_item.idx, data, place_mark->mutable_poi(), depth);
            item->set_name(data.geo_ref.pois[result_item.idx].name);
            item->set_uri(data.geo_ref.pois[result_item.idx].uri);
            item->set_quality(result_item.quality);
            break;
        case nt::Type_e::Line:
            place_mark->set_type(pbnavitia::LINE);
            fill_pb_object(result_item.idx, data, place_mark->mutable_line(), depth);
            item->set_name(data.pt_data.lines[result_item.idx].name);
            item->set_uri(data.pt_data.lines[result_item.idx].uri);
            item->set_quality(result_item.quality);
        default:
            break;
        }
    }
}

int penalty_by_type(navitia::type::Type_e ntype, bool Is_address_type) {
    // Ordre de tri :
    // Add, SA, POI, SP, City : si présence de addressType dans le recherche
    // City, SA, POI, Add, SP : si non
    int result = 0;
    switch(ntype){
    case navitia::type::Type_e::Admin:
        result = Is_address_type ? 8 : 0;
        break;
    case navitia::type::Type_e::StopArea:
        result = 2;
        break;
    case navitia::type::Type_e::POI:
        result = 4;
        break;
    case navitia::type::Type_e::Address:
        result = Is_address_type ? 0 : 6;
        break;
    case navitia::type::Type_e::StopPoint:
        result = 8;
        result = Is_address_type ? 6 : 8;
        break;
    default:
        break;
    }
    return result;
}

void Update_quality(std::vector<Autocomplete<nt::idx_t>::fl_quality>& ac_result, navitia::type::Type_e ntype, bool Is_address_type){
    //Mettre à jour la qualité sur la pénalité par type
    int penalty = penalty_by_type(ntype, Is_address_type);
    for(auto &item : ac_result){
        item.quality -= penalty;
    }
}


pbnavitia::Response autocomplete(const std::string &q,
                                 const std::vector<nt::Type_e> &filter,
                                 uint32_t depth,
                                 int nbmax,
                                 const navitia::type::Data &d){

    pbnavitia::Response pb_response;
    pb_response.set_requested_api(pbnavitia::AUTOCOMPLETE);
    bool addType = d.pt_data.stop_area_autocomplete.is_address_type(q, d.geo_ref.alias, d.geo_ref.synonymes);
    std::vector<Autocomplete<nt::idx_t>::fl_quality> result;
    pbnavitia::Autocomplete* pb = pb_response.mutable_autocomplete();
    for(nt::Type_e type : filter){
        switch(type){
        case nt::Type_e::StopArea:
            result = d.pt_data.stop_area_autocomplete.find_complete(q, d.geo_ref.alias, d.geo_ref.synonymes, d.geo_ref.word_weight, nbmax);
            break;
        case nt::Type_e::StopPoint:
            result = d.pt_data.stop_point_autocomplete.find_complete(q, d.geo_ref.alias, d.geo_ref.synonymes, d.geo_ref.word_weight, nbmax);
            break;
<<<<<<< HEAD
        case nt::Type_e::City:
            result = d.pt_data.city_autocomplete.find_complete(q, d.geo_ref.alias, d.geo_ref.synonymes, d.geo_ref.word_weight, nbmax);
            break;
=======
>>>>>>> 00d447ff
        case nt::Type_e::Admin:
            result = d.geo_ref.fl_admin.find_complete(q, d.geo_ref.alias, d.geo_ref.synonymes, d.geo_ref.word_weight, nbmax);
            break;
        case nt::Type_e::Address:
            result = d.geo_ref.find_ways(q, nbmax);
            break;
        case nt::Type_e::POI:
            result = d.geo_ref.fl_poi.find_complete(q, d.geo_ref.alias, d.geo_ref.synonymes, d.geo_ref.word_weight, nbmax);
            break;
        case nt::Type_e::Line:
            result = d.pt_data.line_autocomplete.find_complete(q, d.geo_ref.alias, d.geo_ref.synonymes, d.geo_ref.word_weight, nbmax);
            break;
        default: break;
        }

        Update_quality(result, type, addType);

        create_pb(result, type, depth, d, *pb);
    }

    auto compare = [](pbnavitia::AutocompleteItem a, pbnavitia::AutocompleteItem b){
            return a.quality() > b.quality();
    };

    //Trier la partiallement jusqu'au nbmax elément.
    int result_size = std::min(nbmax, pb_response.mutable_autocomplete()->mutable_items()->size());
    std::partial_sort(pb_response.mutable_autocomplete()->mutable_items()->begin(),pb_response.mutable_autocomplete()->mutable_items()->begin() + result_size,
                      pb_response.mutable_autocomplete()->mutable_items()->end(),compare);

    while (pb_response.mutable_autocomplete()->mutable_items()->size() > nbmax){
        pb_response.mutable_autocomplete()->mutable_items()->RemoveLast();
    }
    return pb_response;
}

}} //namespace navitia::autocomplete<|MERGE_RESOLUTION|>--- conflicted
+++ resolved
@@ -116,12 +116,6 @@
         case nt::Type_e::StopPoint:
             result = d.pt_data.stop_point_autocomplete.find_complete(q, d.geo_ref.alias, d.geo_ref.synonymes, d.geo_ref.word_weight, nbmax);
             break;
-<<<<<<< HEAD
-        case nt::Type_e::City:
-            result = d.pt_data.city_autocomplete.find_complete(q, d.geo_ref.alias, d.geo_ref.synonymes, d.geo_ref.word_weight, nbmax);
-            break;
-=======
->>>>>>> 00d447ff
         case nt::Type_e::Admin:
             result = d.geo_ref.fl_admin.find_complete(q, d.geo_ref.alias, d.geo_ref.synonymes, d.geo_ref.word_weight, nbmax);
             break;
