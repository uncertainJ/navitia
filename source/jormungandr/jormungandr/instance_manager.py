# coding=utf-8

#  Copyright (c) 2001-2014, Canal TP and/or its affiliates. All rights reserved.
#
# This file is part of Navitia,
#     the software to build cool stuff with public transport.
#
# Hope you'll enjoy and contribute to this project,
#     powered by Canal TP (www.canaltp.fr).
# Help us simplify mobility and open public transport:
#     a non ending quest to the responsive locomotion way of traveling!
#
# LICENCE: This program is free software; you can redistribute it and/or modify
# it under the terms of the GNU Affero General Public License as published by
# the Free Software Foundation, either version 3 of the License, or
# (at your option) any later version.
#
# This program is distributed in the hope that it will be useful,
# but WITHOUT ANY WARRANTY; without even the implied warranty of
# MERCHANTABILITY or FITNESS FOR A PARTICULAR PURPOSE. See the
# GNU Affero General Public License for more details.
#
# You should have received a copy of the GNU Affero General Public License
# along with this program. If not, see <http://www.gnu.org/licenses/>.
#
# Stay tuned using
# twitter @navitia
# IRC #navitia on freenode
# https://groups.google.com/d/forum/navitia
# www.navitia.io
from __future__ import absolute_import, print_function, unicode_literals, division
from flask import json

from shapely import geometry
from zmq import green as zmq
from navitiacommon import type_pb2, request_pb2
import glob
import logging
from jormungandr.protobuf_to_dict import protobuf_to_dict
from jormungandr.exceptions import ApiNotFound, RegionNotFound, DeadSocketException, InvalidArguments
from jormungandr import authentication, cache, app
from jormungandr.instance import Instance
import gevent
import os


def instances_comparator(instance1, instance2):
    """
    compare the instances for journey computation

    we want first the non free instances then the free ones following by priority
    """
    # Here we choose the instance with greater priority.
    if instance1.priority != instance2.priority:
        return instance2.priority - instance1.priority

    if instance1.is_free != instance2.is_free:
        return instance1.is_free - instance2.is_free

    # TODO choose the smallest region ?
    # take the origin/destination coords into account and choose the region with the center nearest to those coords ?
    return 1


def choose_best_instance(instances):
    """
    get the best instance in term of the instances_comparator
    """
    best = None
    for i in instances:
        if not best or instances_comparator(i, best) > 0:
            best = i
    return best


class InstanceManager(object):

    """
    Handle the different Kraken instances

    a kraken instance's id is associated to a zmq socket and possibly some custom configuration
    """

    def __init__(self, instances_dir=None, instance_filename_pattern='*.json', start_ping=False):
        # loads all json files found in 'instances_dir' that matches 'instance_filename_pattern'
        self.configuration_files = (
            glob.glob(instances_dir + '/' + instance_filename_pattern) if instances_dir else []
        )
        self.start_ping = start_ping
        self.instances = {}
        self.context = zmq.Context()
        self.socket_ttl = app.config.get("ZMQ_SOCKET_TTL_SECONDS", 10)
        self.reaper_interval = app.config.get("ZMQ_SOCKET_REAPER_INTERVAL", 10)
        self.init_socket_reaper()

    def __repr__(self):
        return '<InstanceManager>'

    def register_instance(self, config):
        logging.getLogger(__name__).debug("instance configuration: %s", config)
        name = config['key']
        instance = Instance(
            self.context,
            name,
            config['zmq_socket'],
            config.get('street_network'),
            config.get('ridesharing'),
            config.get('realtime_proxies', []),
            config.get('zmq_socket_type', app.config.get('ZMQ_DEFAULT_SOCKET_TYPE', 'persistent')),
            config.get('default_autocomplete', None),
        )
        self.instances[instance.name] = instance

    def initialisation(self):
        """ Charge la configuration à partir d'un fichier ini indiquant
            les chemins des fichiers contenant :
            - géométries de la région sur laquelle s'applique le moteur
            - la socket pour chaque identifiant navitia
        """

        self.instances.clear()
        for key, value in os.environ.items():
            if key.startswith('JORMUNGANDR_INSTANCE_'):
                logging.getLogger(__name__).info("Initialisation, reading: %s", key)
                config_data = json.loads(value)
                self.register_instance(config_data)

        for file_name in self.configuration_files:
            logging.getLogger(__name__).info("Initialisation, reading file: %s", file_name)
            with open(file_name) as f:
                config_data = json.load(f)
                self.register_instance(config_data)

        # we fetch the krakens metadata first
        # not on the ping thread to always have the data available (for the tests for example)
        self.init_kraken_instances()

        if self.start_ping:
            gevent.spawn(self.thread_ping)

    def _clear_cache(self):
        logging.getLogger(__name__).info('clear cache')
        try:
            cache.delete_memoized(self._all_keys_of_id)
        except RuntimeError:
            # if there is an error with cache, flask want to access to the app, this will fail at startup
            # with a "working outside of application context"
            logger = logging.getLogger(__name__)
            logger.exception('there seem to be some kind of problems with the cache')

    def dispatch(self, arguments, api, instance_name=None):
        if instance_name not in self.instances:
            raise RegionNotFound(instance_name)

        instance = self.instances[instance_name]

        scenario = instance.scenario(arguments.get('_override_scenario'))
        if not hasattr(scenario, api) or not callable(getattr(scenario, api)):
            raise ApiNotFound(api)

        publication_date = instance.publication_date
        api_func = getattr(scenario, api)
        resp = api_func(arguments, instance)
        if instance.publication_date != publication_date:
            self._clear_cache()
        return resp

    def init_kraken_instances(self):
        """
        Call all kraken instances (as found in the instances dir) and store it's metadata
        """
        futures = []
        purge_cache_needed = False
        for instance in self.instances.values():
            if not instance.is_initialized:
                futures.append(gevent.spawn(instance.init))

        gevent.wait(futures)
        for future in futures:
            # we check if an instance needs the cache to be purged
            if future.get():
                self._clear_cache()
                break

    def init_socket_reaper(self):
<<<<<<< HEAD
        # Disable uwsgi for now
=======
        # Disable uwsgi timers for now
>>>>>>> 1849ff4b
        # try:
        #    from uwsgidecorators import timer

        #    logging.getLogger(__name__).info("spawning a socket reaper with  uwsgi timer")

        #    @timer(self.reaper_interval, target='active-workers')
        #    def reaper_timer(signal):
        #        self.socket_reaper_thread(disable_gevent=True)

        # except ImportError:
        logging.getLogger(__name__).info("uwsgi timers not available, falling back to gevent for socket reaper")
        gevent.spawn_later(self.reaper_interval, self.socket_reaper_thread)

    def socket_reaper_thread(self, disable_gevent=False):
        for instance in self.instances.values():
            instance.reap_socket(self.socket_ttl)

        if not disable_gevent:
            gevent.spawn_later(self.reaper_interval, self.socket_reaper_thread)

    def thread_ping(self, timer=10):
        """
        fetch krakens metadata
        """
        while [i for i in self.instances.values() if not i.is_initialized]:
            self.init_kraken_instances()
            gevent.sleep(timer)
        logging.getLogger(__name__).debug('end of ping thread')

    def stop(self):
        if not self.thread_event.is_set():
            self.thread_event.set()

    def _filter_authorized_instances(self, instances, api):
        if not instances:
            return None
        user = authentication.get_user(token=authentication.get_token())
        valid_instances = [
            i for i in instances if authentication.has_access(i.name, abort=False, user=user, api=api)
        ]
        if not valid_instances:
            authentication.abort_request(user)
        return valid_instances

    @cache.memoize(app.config['CACHE_CONFIGURATION'].get('TIMEOUT_PTOBJECTS', None))
    def _all_keys_of_id(self, object_id):
        if object_id.count(";") == 1 or object_id[:6] == "coord:":
            if object_id.count(";") == 1:
                lon, lat = object_id.split(";")
            else:
                lon, lat = object_id[6:].split(":")
            try:
                flon = float(lon)
                flat = float(lat)
            except:
                raise InvalidArguments(object_id)
            return self._all_keys_of_coord(flon, flat)
        instances = []
        futures = {}
        for name, instance in self.instances.items():
            futures[name] = gevent.spawn(instance.has_id, object_id)
        for name, future in futures.items():
            if future.get():
                instances.append(name)

        if not instances:
            raise RegionNotFound(object_id=object_id)
        return instances

    def _all_keys_of_coord(self, lon, lat):
        p = geometry.Point(lon, lat)
        instances = [i.name for i in self.instances.values() if i.has_point(p)]
        logging.getLogger(__name__).debug(
            "all_keys_of_coord(self, {}, {}) returns {}".format(lon, lat, instances)
        )
        if not instances:
            raise RegionNotFound(lon=lon, lat=lat)
        return instances

    def get_region(self, region_str=None, lon=None, lat=None, object_id=None, api='ALL'):
        return self.get_regions(region_str, lon, lat, object_id, api, only_one=True)

    def get_regions(self, region_str=None, lon=None, lat=None, object_id=None, api='ALL', only_one=False):
        valid_instances = self.get_instances(region_str, lon, lat, object_id, api)
        if not valid_instances:
            raise RegionNotFound(region=region_str, lon=lon, lat=lat, object_id=object_id)
        if only_one:
            return choose_best_instance(valid_instances).name
        else:
            return [i.name for i in valid_instances]

    def get_instances(self, name=None, lon=None, lat=None, object_id=None, api='ALL'):
        available_instances = []
        if name:
            if name in self.instances:
                available_instances = [self.instances[name]]
        elif lon and lat:
            available_instances = [self.instances[k] for k in self._all_keys_of_coord(lon, lat)]
        elif object_id:
            available_instances = [self.instances[k] for k in self._all_keys_of_id(object_id)]
        else:
            available_instances = list(self.instances.values())

        valid_instances = self._filter_authorized_instances(available_instances, api)
        if available_instances and not valid_instances:
            # user doesn't have access to any of the instances
            authentication.abort_request(user=authentication.get_user())
        else:
            return valid_instances

    def regions(self, region=None, lon=None, lat=None):
        response = {'regions': []}
        regions = []
        if region or lon or lat:
            regions.append(self.get_region(region_str=region, lon=lon, lat=lat))
        else:
            regions = self.get_regions()
        for key_region in regions:
            req = request_pb2.Request()
            req.requested_api = type_pb2.METADATAS
            try:
                resp = self.instances[key_region].send_and_receive(req, timeout=1000)
                resp_dict = protobuf_to_dict(resp.metadatas)
            except DeadSocketException:
                resp_dict = {
                    "status": "dead",
                    "error": {"code": "dead_socket", "value": "The region {} is dead".format(key_region)},
                }
            if resp_dict.get('status') == 'no_data' and not region and not lon and not lat:
                continue
            resp_dict['region_id'] = key_region
            response['regions'].append(resp_dict)
        return response<|MERGE_RESOLUTION|>--- conflicted
+++ resolved
@@ -183,11 +183,7 @@
                 break
 
     def init_socket_reaper(self):
-<<<<<<< HEAD
-        # Disable uwsgi for now
-=======
         # Disable uwsgi timers for now
->>>>>>> 1849ff4b
         # try:
         #    from uwsgidecorators import timer
 
