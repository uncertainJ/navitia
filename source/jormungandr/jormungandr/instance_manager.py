# coding=utf-8

#  Copyright (c) 2001-2014, Canal TP and/or its affiliates. All rights reserved.
#
# This file is part of Navitia,
#     the software to build cool stuff with public transport.
#
# Hope you'll enjoy and contribute to this project,
#     powered by Canal TP (www.canaltp.fr).
# Help us simplify mobility and open public transport:
#     a non ending quest to the responsive locomotion way of traveling!
#
# LICENCE: This program is free software; you can redistribute it and/or modify
# it under the terms of the GNU Affero General Public License as published by
# the Free Software Foundation, either version 3 of the License, or
# (at your option) any later version.
#
# This program is distributed in the hope that it will be useful,
# but WITHOUT ANY WARRANTY; without even the implied warranty of
# MERCHANTABILITY or FITNESS FOR A PARTICULAR PURPOSE. See the
# GNU Affero General Public License for more details.
#
# You should have received a copy of the GNU Affero General Public License
# along with this program. If not, see <http://www.gnu.org/licenses/>.
#
# Stay tuned using
# twitter @navitia
# IRC #navitia on freenode
# https://groups.google.com/d/forum/navitia
# www.navitia.io
from __future__ import absolute_import, print_function, unicode_literals, division
from flask import json

from shapely import geometry
import configparser
import zmq
from threading import Thread, Event
from navitiacommon import type_pb2, request_pb2, models
import glob
import logging
from jormungandr.protobuf_to_dict import protobuf_to_dict
from jormungandr.exceptions import ApiNotFound, RegionNotFound,\
    DeadSocketException, InvalidArguments
from jormungandr import authentication, cache, app
from jormungandr.instance import Instance


def instances_comparator(instance1, instance2):
    """
    compare the instances for journey computation

    we want first the non free instances then the free ones following by priority
    """
    jormun_bdd_instance1 = models.Instance.get_by_name(instance1)
    jormun_bdd_instance2 = models.Instance.get_by_name(instance2)
    #TODO the is_free should be in the instances, no need to fetch the bdd for this
    if not jormun_bdd_instance1 and not jormun_bdd_instance2:
        raise RegionNotFound(custom_msg="technical problem, impossible "
                                        "to find region {i} and region{j} in jormungandr database".format(
            i=jormun_bdd_instance1, j=jormun_bdd_instance2))
    if not jormun_bdd_instance1:
        return -1
    if not jormun_bdd_instance2:
        return 1

    #Here we choose the instance with greater priority.
    if jormun_bdd_instance1.priority != jormun_bdd_instance2.priority:
        return jormun_bdd_instance2.priority - jormun_bdd_instance1.priority

    if jormun_bdd_instance1.is_free != jormun_bdd_instance2.is_free:
        return jormun_bdd_instance1.is_free - jormun_bdd_instance2.is_free

    # TODO choose the smallest region ?
    # take the origin/destination coords into account and choose the region with the center nearest to those coords ?
    return 1


def choose_best_instance(instances):
    """
    get the best instance in term of the instances_comparator
    """
    best = None
    for i in instances:
        if not best or instances_comparator(i, best) > 0:
            best = i
    return best

class InstanceManager(object):

    """
    Handle the different Kraken instances

    a kraken instance's id is associated to a zmq socket and possibly some custom configuration
    """

    def __init__(self, instances_dir=None, start_ping=False):
        # if a configuration file is defined in the settings we take it
        # else we load all .ini/.json files found in the INSTANCES_DIR
        if instances_dir is None:
            raise ValueError("conf_files or instance_dir has to be set")

        self.configuration_files = glob.glob(instances_dir + '/*.ini') +\
                                   glob.glob(instances_dir + '/*.json')
        self.start_ping = start_ping

    def initialisation(self):
        """ Charge la configuration à partir d'un fichier ini indiquant
            les chemins des fichiers contenant :
            - géométries de la région sur laquelle s'applique le moteur
            - la socket pour chaque identifiant navitia
        """

        self.instances = {}
        self.context = zmq.Context()
        self.default_socket = None

        for file_name in self.configuration_files:
            logging.getLogger(__name__).info("Initialisation, reading file : " + file_name)
            if file_name.endswith('.ini'):
                # Note: the ini configuration file is kept only temporarily, to migration all the
                # production configuration slowly
                conf = configparser.ConfigParser()
                conf.read(file_name)
                instance = Instance(self.context, conf.get('instance', 'key'), conf.get('instance', 'socket'))
            elif file_name.endswith('.json'):
                with open(file_name) as f:
                    config_data = json.load(f)
                    name = config_data['key']
                    instance = Instance(self.context, name, config_data['zmq_socket'],
                                        config_data.get('realtime_proxies', []))
            else:
                logging.getLogger(__name__).warn('impossible to init an instance with the configuration '
                                                 'file {}'.format(file_name))
                continue

            self.instances[instance.name] = instance

        #we fetch the krakens metadata first
        # not on the ping thread to always have the data available (for the tests for example)
        self.init_kraken_instances()

        self.thread_event = Event()
        self.thread = Thread(target=self.thread_ping)
        #daemon thread does'nt block the exit of a process
        self.thread.daemon = True
        if self.start_ping:
            self.thread.start()

    def _clear_cache(self):
        logging.getLogger(__name__).info('clear cache')
        try:
            cache.delete_memoized(self._all_keys_of_id)
        except RuntimeError:
            #if there is an error with cache, flask want to access to the app, this will fail at startup
            #with a "working outside of application context"
            logger = logging.getLogger(__name__)
            logger.exception('there seem to be some kind of problems with the cache')

    def dispatch(self, arguments, api, instance_name=None):
        if instance_name not in self.instances:
            raise RegionNotFound(instance_name)

        instance = self.instances[instance_name]

        scenario = instance.scenario(arguments.get('_override_scenario'))
        if not hasattr(scenario, api) or not callable(getattr(scenario, api)):
            raise ApiNotFound(api)

        api_func = getattr(scenario, api)
        resp = api_func(arguments, instance)
<<<<<<< HEAD
        if resp.HasField(b"publication_date") and instance.publication_date != resp.publication_date:
=======
        if hasattr(resp, b"publication_date") and instance.publication_date != resp.publication_date:
>>>>>>> 3eefe642
            self._clear_cache()
            instance.publication_date = resp.publication_date
        return resp

    def init_kraken_instances(self):
        """
        Call all kraken instances (as found in the instances dir) and store it's metadata
        """
        purge_cache_needed = False
        for instance in self.instances.values():
            purge_cache_needed = instance.init() or purge_cache_needed
        if purge_cache_needed:
            self._clear_cache()

    def thread_ping(self, timer=10):
        """
        fetch krakens metadata
        """
        while not self.thread_event.is_set():
            self.init_kraken_instances()
            self.thread_event.wait(timer)

    def stop(self):
        if not self.thread_event.is_set():
            self.thread_event.set()

    def _filter_authorized_instances(self, instances, api):
        if not instances:
            return None
        user = authentication.get_user(token=authentication.get_token())
        valid_regions = [i for i in instances if authentication.has_access(i,
            abort=False, user=user, api=api)]
        if not valid_regions:
            authentication.abort_request(user)
        return valid_regions

    @cache.memoize(app.config['CACHE_CONFIGURATION'].get('TIMEOUT_PTOBJECTS', None))
    def _all_keys_of_id(self, object_id):
        if object_id.count(";") == 1 or object_id[:6] == "coord:":
            if object_id.count(";") == 1:
                lon, lat = object_id.split(";")
            else:
                lon, lat = object_id[6:].split(":")
            try:
                flon = float(lon)
                flat = float(lat)
            except:
                raise InvalidArguments(object_id)
            return self._all_keys_of_coord(flon, flat)
        instances = [i.name for i in self.instances.values() if i.has_id(object_id)]
        if not instances:
            raise RegionNotFound(object_id=object_id)
        return instances

    def _all_keys_of_coord(self, lon, lat):
        p = geometry.Point(lon, lat)
        instances = [i.name for i in self.instances.values() if i.has_point(p)]
        logging.getLogger(__name__).debug("all_keys_of_coord(self, {}, {}) returns {}".format(lon, lat, instances))
        if not instances:
            raise RegionNotFound(lon=lon, lat=lat)
        return instances

    def region_exists(self, region_str):
        if region_str in self.instances:
            return True
        else:
            raise RegionNotFound(region=region_str)

    def get_region(self, region_str=None, lon=None, lat=None, object_id=None,
            api='ALL'):
        return self.get_regions(region_str, lon, lat, object_id, api,
                only_one=True)

    def get_regions(self, region_str=None, lon=None, lat=None, object_id=None,
            api='ALL', only_one=False):
        available_regions = []
        if region_str and self.region_exists(region_str):
            available_regions = [region_str]
        elif lon and lat:
            available_regions = self._all_keys_of_coord(lon, lat)
        elif object_id:
            available_regions = self._all_keys_of_id(object_id)
        else:
            available_regions = self.instances.keys()

        valid_regions = self._filter_authorized_instances(available_regions, api)
        if valid_regions:
            return choose_best_instance(valid_regions) if only_one else valid_regions
        elif available_regions:
            authentication.abort_request(user=authentication.get_user())
        raise RegionNotFound(region=region_str, lon=lon, lat=lat,
                             object_id=object_id)

    def regions(self, region=None, lon=None, lat=None):
        response = {'regions': []}
        regions = []
        if region or lon or lat:
            regions.append(self.get_region(region_str=region, lon=lon,
                                           lat=lat))
        else:
            regions = self.get_regions()
        for key_region in regions:
            req = request_pb2.Request()
            req.requested_api = type_pb2.METADATAS
            try:
                resp = self.instances[key_region].send_and_receive(req, timeout=1000)
                resp_dict = protobuf_to_dict(resp.metadatas)
            except DeadSocketException:
                resp_dict = {
                    "status": "dead",
                    "error": {
                        "code": "dead_socket",
                        "value": "The region {} is dead".format(key_region)
                    }
                }
            if resp_dict.get('status') == 'no_data' and not region and not lon and not lat:
                continue
            resp_dict['region_id'] = key_region
            response['regions'].append(resp_dict)
        return response<|MERGE_RESOLUTION|>--- conflicted
+++ resolved
@@ -168,11 +168,7 @@
 
         api_func = getattr(scenario, api)
         resp = api_func(arguments, instance)
-<<<<<<< HEAD
-        if resp.HasField(b"publication_date") and instance.publication_date != resp.publication_date:
-=======
         if hasattr(resp, b"publication_date") and instance.publication_date != resp.publication_date:
->>>>>>> 3eefe642
             self._clear_cache()
             instance.publication_date = resp.publication_date
         return resp
