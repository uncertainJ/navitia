# Copyright (c) 2001-2022, Hove and/or its affiliates. All rights reserved.
#
# This file is part of Navitia,
#     the software to build cool stuff with public transport.
#
# Hope you'll enjoy and contribute to this project,
#     powered by Hove (www.hove.com).
# Help us simplify mobility and open public transport:
#     a non ending quest to the responsive locomotion way of traveling!
#
# LICENCE: This program is free software; you can redistribute it and/or modify
# it under the terms of the GNU Affero General Public License as published by
# the Free Software Foundation, either version 3 of the License, or
# (at your option) any later version.
#
# This program is distributed in the hope that it will be useful,
# but WITHOUT ANY WARRANTY; without even the implied warranty of
# MERCHANTABILITY or FITNESS FOR A PARTICULAR PURPOSE. See the
# GNU Affero General Public License for more details.
#
# You should have received a copy of the GNU Affero General Public License
# along with this program. If not, see <http://www.gnu.org/licenses/>.
#
# Stay tuned using
# twitter @navitia
# channel `#navitia` on riot https://riot.im/app/#/room/#navitia:matrix.org
# https://groups.google.com/d/forum/navitia
# www.navitia.io

from __future__ import absolute_import, print_function, unicode_literals, division
import calendar
from collections import deque, namedtuple, defaultdict
from datetime import datetime
from google.protobuf.descriptor import FieldDescriptor
import pytz
from jormungandr.timezone import get_timezone
from navitiacommon import request_pb2, response_pb2, type_pb2, models
from navitiacommon.parser_args_type import DateTimeFormat
from importlib import import_module
import logging
from jormungandr.exceptions import ConfigException, UnableToParse, InvalidArguments
from six.moves.urllib.parse import urlparse
from jormungandr import new_relic, app
from six.moves import zip, range
from jormungandr.exceptions import TechnicalError
from flask import request, g
import re
import flask
from contextlib import contextmanager
import functools
import sys
import six
import csv
import os
import math

PY2 = sys.version_info[0] == 2
PY3 = sys.version_info[0] == 3

DATETIME_FORMAT = "%Y%m%dT%H%M%S"
UTC_DATETIME_FORMAT = "%Y-%m-%dT%H:%M:%S%z"
NOT_A_DATE_TIME = "not-a-date-time"
WEEK_DAYS_MAPPING = ("monday", "tuesday", "wednesday", "thursday", "friday", "saturday", "sunday")
COVERAGE_ANY_BETA = "any-beta"
ORIGIN_DESTINATION_KEY = "{}-{}"
ONE_DAY = 86400
DATE_FORMAT = "%Y-%m-%d"

MAP_STRING_PTOBJECT_TYPE = {
    "stop_point": type_pb2.STOP_POINT,
    "stop_area": type_pb2.STOP_AREA,
    "address": type_pb2.ADDRESS,
    "administrative_region": type_pb2.ADMINISTRATIVE_REGION,
    "poi": type_pb2.POI,
    "access_point": type_pb2.ACCESS_POINT,
}


def get_uri_pt_object(pt_object):
    coord_format = "coord:{}:{}"
    if pt_object.embedded_type == type_pb2.ADDRESS:
        coords = pt_object.uri.split(';')
        return coord_format.format(coords[0], coords[1])
    if pt_object.embedded_type == type_pb2.ACCESS_POINT:
        return coord_format.format(pt_object.access_point.coord.lon, pt_object.access_point.coord.lat)
    if pt_object.embedded_type == type_pb2.POI:
        return coord_format.format(pt_object.poi.coord.lon, pt_object.poi.coord.lat)
    return pt_object.uri


def kilometers_to_meters(distance):
    # type: (float) -> int
    return int(round(distance * 1000.0))


class Coords:
    def __init__(self, lat, lon):
        self.lat = float(lat)
        self.lon = float(lon)


def is_coord(uri):
    # for the moment we do a simple check
    return get_lon_lat(uri) != (None, None)


def get_lon_lat(uri):
    """
    extract lon lat from an uri
    the uri should be formated as: 'lon;lat'
    >>> get_lon_lat('12.3;-5.3')
    (12.3, -5.3)
    >>> get_lon_lat('bob')
    (None, None)
    >>> get_lon_lat('5.3;bob')
    (None, None)
    >>> get_lon_lat('5.0;0.0')
    (5.0, 0.0)
    """
    if not uri:
        return None, None

    if uri.count(';') == 1:
        try:
            lon, lat = uri.split(';')
            # we check that both are float
            return float(lon), float(lat)
        except ValueError:
            return None, None
    return None, None


def is_url(url):
    if not url or url.strip() == '':
        return False
    url_parsed = urlparse(url)
    return url_parsed.scheme.strip() != '' and url_parsed.netloc.strip() != ''


def navitia_utcfromtimestamp(timestamp):
    try:
        if timestamp == 0:
            return None
        return datetime.utcfromtimestamp(timestamp)
    except ValueError:
        return None


def str_to_time_stamp(datetime_str):
    """
    convert a string to a posix timestamp
    the string must be in the YYYYMMDDTHHMMSS format
    like 20170534T124500
    """
    try:
        date = datetime.strptime(datetime_str, DATETIME_FORMAT)

        return date_to_timestamp(date)
    except Exception as e:
        logging.getLogger(__name__).exception(
            'Error while converting a string to a posix timestamp with exception: {}'.format(str(e))
        )
        return None


def str_to_dt(str):
    """
    convert a string to a datetime
    the string must be in the YYYYMMDDTHHMMSS format
    like 20170534T124500
    """
    return datetime.strptime(str, DATETIME_FORMAT)


def date_to_timestamp(date):
    """
    convert a datetime objet to a posix timestamp (number of seconds from 1970/1/1)
    """
    return int(calendar.timegm(date.utctimetuple()))


def str_datetime_utc_to_local(dt, timezone):
    if dt:
        utc_dt = DateTimeFormat()(dt)
    else:
        utc_dt = datetime.utcnow()
    local = pytz.timezone(timezone)
    return dt_to_str(utc_dt.replace(tzinfo=pytz.UTC).astimezone(local))


def local_str_date_to_utc(str, tz=None):
    timezone = tz or get_timezone()
    dt = str_to_dt(str)
    if timezone:
        local = pytz.timezone(timezone)
        local_dt = local.localize(dt, is_dst=None)
        utc_date = local_dt.astimezone(pytz.UTC)
        return utc_date
    return None


def local_str_date_to_str_date_with_offset(str, tz):
    timezone = tz or get_timezone()
    dt = str_to_dt(str)
    local = pytz.timezone(timezone)
    local_dt = local.localize(dt, is_dst=None)
    return local_dt.isoformat()


def timestamp_to_datetime(timestamp, tz=None):
    """
    Convert a timestamp to datetime
    if timestamp > MAX_INT we return None
    """
    maxint = 9223372036854775807
    # when a date is > 2038-01-19 03:14:07
    # we receive a timestamp = 18446744071562142720 (64 bits) > 9223372036854775807 (MAX_INT 32 bits)
    # And ValueError: timestamp out of range for platform time_t is raised
    if timestamp >= maxint:
        return None

    dt = navitia_utcfromtimestamp(timestamp)
    if not dt:
        return None

    timezone = tz or get_timezone()
    if timezone:
        dt = pytz.utc.localize(dt)
        return dt.astimezone(timezone)
    return None


def dt_to_str(dt, _format=DATETIME_FORMAT):
    return dt.strftime(_format)


def timestamp_to_str(timestamp):
    dt = timestamp_to_datetime(timestamp)
    if dt:
        return dt_to_str(dt)
    return None


def dt_to_date_str(dt, _format=DATE_FORMAT):
    return dt.strftime(_format)


def timestamp_to_date_str(timestamp, tz=None, _format=DATE_FORMAT):
    dt = timestamp_to_datetime(timestamp, tz=tz)
    if dt:
        return dt_to_date_str(dt, _format=_format)
    return None


def walk_dict(tree, visitor):
    """
    depth first search on a dict.
    call the visit(elem) method on the visitor for each node

    if the visitor returns True, stop the search

    """
    queue = deque()

    def add_elt(name, elt, first=False):
        if isinstance(elt, (list, tuple)):
            for val in elt:
                queue.append((name, val))
        elif hasattr(elt, 'items'):
            for k, v in elt.items():
                queue.append((k, v))
        elif first:  # for the first elt, we add it even if it is no collection
            queue.append((name, elt))

    add_elt("main", tree, first=True)
    while queue:
        elem = queue.pop()
        # we don't want to visit the list, we'll visit each node separately
        if not isinstance(elem[1], (list, tuple)):
            if visitor(elem[0], elem[1]) is True:
                # we stop the search if the visitor returns True
                break
        # for list and tuple, the name is the parent's name
        add_elt(elem[0], elem[1])


def walk_protobuf(pb_object, visitor):
    """
    Walk on a protobuf and call the visitor for each nodes
    >>> journeys = response_pb2.Response()
    >>> journey_standard = journeys.journeys.add()
    >>> journey_standard.type = "none"
    >>> journey_standard.duration = 1
    >>> journey_standard.nb_transfers = 2
    >>> s = journey_standard.sections.add()
    >>> s.duration = 3
    >>> s = journey_standard.sections.add()
    >>> s.duration = 4
    >>> journey_rapid = journeys.journeys.add()
    >>> journey_rapid.duration = 5
    >>> journey_rapid.nb_transfers = 6
    >>> s = journey_rapid.sections.add()
    >>> s.duration = 7
    >>>
    >>> from collections import defaultdict
    >>> types_counter = defaultdict(int)
    >>> def visitor(name, val):
    ...     types_counter[type(val)] +=1
    >>>
    >>> walk_protobuf(journeys, visitor)
    >>> types_counter[response_pb2.Response]
    1
    >>> types_counter[response_pb2.Journey]
    2
    >>> types_counter[response_pb2.Section]
    3
    >>> types_counter[int]  # and 7 int in all
    7
    """
    queue = deque()

    def add_elt(name, elt):
        try:
            fields = elt.ListFields()
        except AttributeError:
            return
        for field, value in fields:
            if field.label == FieldDescriptor.LABEL_REPEATED:
                for v in value:
                    queue.append((field.name, v))
            else:
                queue.append((field.name, value))

    # add_elt("main", pb_object)
    queue.append(('main', pb_object))
    while queue:
        elem = queue.pop()

        visitor(elem[0], elem[1])

        add_elt(elem[0], elem[1])


def realtime_level_to_pbf(level):
    if level == 'base_schedule':
        return type_pb2.BASE_SCHEDULE
    elif level == 'adapted_schedule':
        return type_pb2.ADAPTED_SCHEDULE
    elif level == 'realtime':
        return type_pb2.REALTIME
    else:
        raise ValueError('Impossible to convert in pbf')


# we can't use reverse(enumerate(list)) without creating a temporary
# list, so we define our own reverse enumerate
def reverse_enumerate(l):
    return zip(range(len(l) - 1, -1, -1), reversed(l))


def pb_del_if(l, pred):
    '''
    Delete the elements such as pred(e) is true in a protobuf list.
    Return the number of elements deleted.
    '''
    nb = 0
    for i, e in reverse_enumerate(l):
        if pred(e):
            del l[i]
            nb += 1
    return nb


def create_object(configuration):
    """
    Create an object from a dict
    The dict must contains a 'class' or 'klass' key with the class path of the class we want to create
    It can contains also an 'args' key with a dictionary of arguments to pass to the constructor
    """
    log = logging.getLogger(__name__)
    class_path = configuration.get('class') or configuration.get('klass')
    if class_path is None:
        log.warning('impossible to build object, class_path is empty')
        raise KeyError(
            'impossible to build a StreetNetwork, missing mandatory field in configuration: class or klass'
        )

    kwargs = configuration.get('args', {})
    if "id" in configuration:
        kwargs["id"] = configuration["id"]

    try:
        if '.' not in class_path:
            log.warning('impossible to build object {}, wrongly formated class'.format(class_path))
            raise ConfigException(class_path)

        module_path, name = class_path.rsplit('.', 1)
        module = import_module(module_path)
        attr = getattr(module, name)
    except AttributeError as e:
        log.warning('impossible to build object {} : {}'.format(class_path, e))
        raise ConfigException(class_path)
    except ImportError:
        log.exception('impossible to build object {}, cannot find class'.format(class_path))
        raise ConfigException(class_path)

    try:
        obj = attr(**kwargs)  # call to the contructor, with all the args
    except TypeError as e:
        log.warning('impossible to build object {}, wrong arguments: {}'.format(class_path, e))
        raise ConfigException(class_path)

    return obj


def generate_id():
    import shortuuid

    return shortuuid.uuid()


def add_children(pt_object, dict_pt_object):
    for ch in dict_pt_object.get("poi", {}).get("children", []):
        ch_poi = pt_object.poi.children.add()
        ch_poi.uri = ch["id"]
        ch_poi.name = ch.get("name", "")
        coord = Coords(ch["coord"]["lat"], ch["coord"]["lon"])
        ch_poi.coord.lon = coord.lon
        ch_poi.coord.lat = coord.lat


def add_properties(pt_object, dict_pt_object):
    for key, value in dict_pt_object.get("poi", {}).get("properties", {}).items():
        property = pt_object.poi.properties.add()
        property.type = key
        property.value = value


def check_dict_object(dict_pt_object):
    if not isinstance(dict_pt_object, dict):
        logging.getLogger(__name__).error('Invalid dict_pt_object')
        raise InvalidArguments('dict_pt_object')
    embedded_type = MAP_STRING_PTOBJECT_TYPE.get(dict_pt_object.get("embedded_type"))
    if not embedded_type:
        logging.getLogger(__name__).error('Invalid embedded_type')
        raise InvalidArguments('embedded_type')


def populate_pt_object(pt_object, dict_pt_object):
    pt_object.uri = dict_pt_object["id"]
    pt_object.name = dict_pt_object.get("name", "")
    text_embedded_type = dict_pt_object.get("embedded_type")
    embedded_type = MAP_STRING_PTOBJECT_TYPE.get(text_embedded_type)
    pt_object.embedded_type = embedded_type

    map_pt_object_type_to_pt_object = {
        type_pb2.STOP_POINT: pt_object.stop_point,
        type_pb2.STOP_AREA: pt_object.stop_area,
        type_pb2.ADDRESS: pt_object.address,
        type_pb2.ADMINISTRATIVE_REGION: pt_object.administrative_region,
        type_pb2.POI: pt_object.poi,
        type_pb2.ACCESS_POINT: pt_object.access_point,
    }

    obj = map_pt_object_type_to_pt_object.get(embedded_type)
    obj.uri = dict_pt_object[text_embedded_type]["id"]
    obj.name = dict_pt_object[text_embedded_type].get("name", "")
    coord = Coords(
        dict_pt_object[text_embedded_type]["coord"]["lat"], dict_pt_object[text_embedded_type]["coord"]["lon"]
    )
    obj.coord.lon = coord.lon
    obj.coord.lat = coord.lat
    if embedded_type == type_pb2.POI:
        add_children(pt_object, dict_pt_object)
        add_properties(pt_object, dict_pt_object)


def get_pt_object_from_json(dict_pt_object, instance):
    check_dict_object(dict_pt_object)
    embedded_type = MAP_STRING_PTOBJECT_TYPE.get(dict_pt_object.get("embedded_type"))
    if embedded_type == type_pb2.ADMINISTRATIVE_REGION:
        # In this case we need the main_stop_area
        pt_object = instance.georef.place(dict_pt_object["id"])
        if pt_object:
            return pt_object
    pt_object = type_pb2.PtObject()
    populate_pt_object(pt_object, dict_pt_object)

    within_zones = dict_pt_object.get("within_zones", [])
    if pt_object.embedded_type == type_pb2.ADDRESS and within_zones:
        for within_zone in within_zones:
            pt_object_within_zone = pt_object.address.within_zones.add()
            populate_pt_object(pt_object_within_zone, within_zone)
    return pt_object


def replace_address_with_custom_poi(dict_pt_object, uri):
    new_poi = next(
        (
            wz
            for wz in dict_pt_object.get("within_zones", [])
            if MAP_STRING_PTOBJECT_TYPE.get(wz.get("embedded_type")) == type_pb2.POI
            and wz.get("poi", {}).get("children", [])
        ),
        None,
    )
    if not new_poi:
        return dict_pt_object
    if not is_coord(uri):
        return dict_pt_object
    lon, lat = get_lon_lat(uri)
    # We're putting back the coordinate of the end-user, who is in a POI area (with entrypoints).
    # If we don't, barycenter of the POI area will be displayed which means nothing for the end user.
    new_poi["poi"]["coord"]["lon"] = "{}".format(lon)
    new_poi["poi"]["coord"]["lat"] = "{}".format(lat)
    return new_poi


def entrypoint_uri_refocus(dict_pt_object, uri):
    if not dict_pt_object:
        return None
    if MAP_STRING_PTOBJECT_TYPE.get(dict_pt_object.get("embedded_type")) == type_pb2.ADDRESS:
        return replace_address_with_custom_poi(dict_pt_object, uri)
    return dict_pt_object


def json_address_from_uri(uri):
    if is_coord(uri):
        lon, lat = get_lon_lat(uri)
        return {
            "id": uri,
            "embedded_type": "address",
            "address": {"id": uri, "coord": {"lon": "{}".format(lon), "lat": "{}".format(lat)}},
        }
    return None


def get_pt_object_coord(pt_object):
    """
    Given a PtObject, return the coord according to its embedded_type
    :param pt_object: type_pb2.PtObject
    :return: coord: type_pb2.GeographicalCoord

    >>> pt_object = type_pb2.PtObject()
    >>> pt_object.embedded_type = type_pb2.POI
    >>> pt_object.poi.coord.lon = 42.42
    >>> pt_object.poi.coord.lat = 41.41
    >>> coord = get_pt_object_coord(pt_object)
    >>> coord.lon
    42.42
    >>> coord.lat
    41.41
    """
    if not isinstance(pt_object, type_pb2.PtObject):
        logging.getLogger(__name__).error('Invalid pt_object')
        raise InvalidArguments('Invalid pt_object')

    map_coord = {
        type_pb2.STOP_POINT: "stop_point",
        type_pb2.STOP_AREA: "stop_area",
        type_pb2.ADDRESS: "address",
        type_pb2.ADMINISTRATIVE_REGION: "administrative_region",
        type_pb2.POI: "poi",
        type_pb2.ACCESS_POINT: "access_point",
    }
    attr = getattr(pt_object, map_coord.get(pt_object.embedded_type, ""), None)
    coord = getattr(attr, "coord", None)

    if not coord:
        logging.getLogger(__name__).error('Invalid coord for ptobject type: {}'.format(pt_object.embedded_type))
        raise UnableToParse('Invalid coord for ptobject type: {}'.format(pt_object.embedded_type))
    return coord


def is_olympic_poi(pt_object, instance):
    if pt_object.embedded_type != type_pb2.POI:
        return False
    if not (hasattr(pt_object.poi, 'properties') and pt_object.poi.properties):
        return False
    olympic_site = next(
        (
            p
            for p in pt_object.poi.properties
            if p.type == instance.olympics_forbidden_uris.poi_property_key
            and p.value == instance.olympics_forbidden_uris.poi_property_value
        ),
        None,
    )
    return olympic_site


def is_olympic_site(entry_point, instance):
    if not entry_point:
        return False
    if is_olympic_poi(entry_point, instance):
        return True
    if entry_point.embedded_type == type_pb2.ADDRESS:
        if not (hasattr(entry_point.address, 'within_zones') and entry_point.address.within_zones):
            return False
        for within_zone in entry_point.address.within_zones:
            if is_olympic_poi(within_zone, instance):
                return True
    return False


def get_olympic_site(entry_point, instance):
    if not instance or not instance.olympics_forbidden_uris:
        return None
    if not entry_point:
        return None
    if is_olympic_site(entry_point, instance):
        return entry_point
    if entry_point.embedded_type == type_pb2.ADDRESS:
        if not (hasattr(entry_point.address, 'within_zones') and entry_point.address.within_zones):
            return None
        for within_zone in entry_point.address.within_zones:
            if is_olympic_poi(within_zone, instance):
                return within_zone
    return None


def get_last_pt_section(journey):
    return next((s for s in reversed(journey.sections) if s.type == response_pb2.PUBLIC_TRANSPORT), None)


def get_first_pt_section(journey):
    return next((s for s in journey.sections if s.type == response_pb2.PUBLIC_TRANSPORT), None)


def record_external_failure(message, connector_type, connector_name):
    params = {'{}_system_id'.format(connector_type): six.text_type(connector_name), 'message': message}
    new_relic.record_custom_event('{}_external_failure'.format(connector_type), params)


def decode_polyline(encoded, precision=6):
    '''
    Version of : https://developers.google.com/maps/documentation/utilities/polylinealgorithm
    But with improved precision
    See: https://mapzen.com/documentation/mobility/decoding/#python (valhalla)
         http://developers.geovelo.fr/#/documentation/compute (geovelo)
    '''
    inv = 10**-precision
    decoded = []
    previous = [0, 0]
    i = 0
    # for each byte
    while i < len(encoded):
        # for each coord (lat, lon)
        ll = [0, 0]
        for j in [0, 1]:
            shift = 0
            byte = 0x20
            # keep decoding bytes until you have this coord
            while byte >= 0x20:
                byte = ord(encoded[i]) - 63
                i += 1
                ll[j] |= (byte & 0x1F) << shift
                shift += 5
            # get the final value adding the previous offset and remember it for the next
            ll[j] = previous[j] + (~(ll[j] >> 1) if ll[j] & 1 else (ll[j] >> 1))
            previous[j] = ll[j]
        # scale by the precision and chop off long coords also flip the positions so
        # #its the far more standard lon,lat instead of lat,lon
        decoded.append([float('%.6f' % (ll[1] * inv)), float('%.6f' % (ll[0] * inv))])
        # hand back the list of coordinates
    return decoded


# PeriodExtremity is used to provide a datetime and it's meaning
#     datetime: given datetime (obviously)
#     represents_start: is True if it's start of period, False if it's the end of period
# (mostly used for fallback management in experimental scenario)
PeriodExtremity = namedtuple('PeriodExtremity', ['datetime', 'represents_start'])


class SectionSorter(object):
    def __call__(self, a, b):
        if a.begin_date_time != b.begin_date_time:
            return -1 if a.begin_date_time < b.begin_date_time else 1
        elif a.end_date_time != b.end_date_time:
            return -1 if a.end_date_time < b.end_date_time else 1
        elif a.destination.uri == b.origin.uri:
            return -1
        elif a.origin.uri == b.destination.uri:
            return 1
        else:
            return 0


def make_namedtuple(typename, *fields, **fields_with_default):
    """
    helper to create a named tuple with some default values
    :param typename: name of the type
    :param fields: required argument of the named tuple
    :param fields_with_default: positional arguments with fields and their default value
    :return: the namedtuple

    """
    import collections

    field_names = list(fields) + list(fields_with_default.keys())
    T = collections.namedtuple(typename, field_names)
    T.__new__.__defaults__ = tuple(fields_with_default.values())
    return T


def get_timezone_str(default='Africa/Abidjan'):
    try:
        timezone = get_timezone()
    except TechnicalError:
        return default
    else:
        return timezone.zone if timezone else default


def get_current_datetime_str(is_utc=False):
    timezone = 'Africa/Abidjan' if is_utc else get_timezone_str()
    current_datetime = request.args.get('_current_datetime')
    return str_datetime_utc_to_local(current_datetime, timezone)


def make_timestamp_from_str(strftime):
    """

    :param strftime:
    :return: double

    >>> make_timestamp_from_str("2017-12-25T08:07:59 +01:00")
    1514185679
    >>> make_timestamp_from_str("20171225T080759+01:00")
    1514185679
    >>> make_timestamp_from_str("2017-12-25 08:07:59 +01:00")
    1514185679
    >>> make_timestamp_from_str("20171225T080759Z")
    1514189279
    """
    from dateutil import parser
    import calendar

    return calendar.timegm(parser.parse(strftime).utctimetuple())


def get_house_number(housenumber):
    hn = 0
    numbers = re.findall(r'^\d+', housenumber or "0")
    if len(numbers) > 0:
        hn = numbers[0]
    return int(hn)


# The two following functions allow to use flask request context in greenlet
# The decorator provided by flask (@copy_current_request_context) will generate an assertion error with multiple greenlets


def copy_flask_request_context():
    """
    Make a copy of the 'main' flask request conquest to be used with the context manager below
    :return: a copy of the current flask request context
    """
    # Copy flask request context to be used in greenlet
    top = flask._request_ctx_stack.top
    if top is None:
        raise RuntimeError(
            'This function can only be used at local scopes '
            'when a request context is on the stack.  For instance within '
            'view functions.'
        )
    return top.copy()


@contextmanager
def copy_context_in_greenlet_stack(request_context):
    """
    Push a copy of the 'main' flask request context in a global stack created for it.
    Pop the copied request context to discard it

    ex:
        request_context = utils.copy_flask_request_context()

        def worker():
            with utils.copy_context_in_greenlet_stack(request_context):
                # do some work here with flask request context available

        gevent.spawn(worker) # Multiples times

    :param request_context: a copy of the 'main' flask request context
    """
    flask.globals._request_ctx_stack.push(request_context)
    yield
    flask.globals._request_ctx_stack.pop()


def compose(*funs):
    """
    compose functions and return a callable object

    example 1:
    f(x) = x + 1
    g(x) = 2*x

    compose(f,g) = g(f(x)) = 2 * (x + 1 )

    example 2:
    f(a list of integer): returns multiples of 3
    g(a list of integer): returns multiples of 5

    compose(f,g): returns multiples of 3 AND 5

    :param funs:
    :return: a lambda

    >>> c = compose(lambda x: x+1, lambda x: 2*x)
    >>> c(42)
    86

    >>> f = lambda l: (x for x in l if x%3 == 0)
    >>> g = lambda l: (x for x in l if x%5 == 0)
    >>> c = compose(f, g)
    >>> list(c(range(45)))
    [0, 15, 30]
    """
    return lambda obj: functools.reduce(lambda prev, f: f(prev), funs, obj)


class ComposedFilter(object):
    """
    Compose several filters with convenient interfaces
    All filters are evaluated lazily, the first added is the first tested

    >>> F = ComposedFilter()
    >>> f = F.add_filter(lambda x: x % 2 == 0).add_filter(lambda x: x % 5 == 0).compose_filters()
    >>> list(f(range(40)))
    [0, 10, 20, 30]
    >>> list(f(range(20))) # we can reuse the composed filter
    [0, 10]
    >>> f = F.add_filter(lambda x: x % 3 == 0).compose_filters() # we can continue on adding new filter
    >>> list(f(range(40)))
    [0, 30]
    """

    def __init__(self):
        self.filters = []

    def add_filter(self, pred):
        self.filters.append(lambda iterable: (i for i in iterable if pred(i)))
        return self

    def compose_filters(self):
        return compose(*self.filters)


def portable_min(*args, **kwargs):
    """
    a portable min() for python2 which takes a default value when
    the iterable is empty

    >>> portable_min([1], default=42)
    1
    >>> portable_min([], default=42)
    42
    >>> portable_min([]) # only behavioral change compared to py3's min: default to None (could be reconsidered, forcing caller to provide default)

    >>> portable_min((j for j in [])) # same, default to None

    >>> portable_min((j for j in []), key=lambda j: j) # same, default to None

    >>> portable_min(iter(()), default=43) # empty iterable
    43
    >>> portable_min((j for j in [{"s": 5}, {"s": 9},{"s": 1}]), key=lambda j: j["s"]) # not comparable without key
    {'s': 1}

    """
    if PY2:
        default = kwargs.pop('default', None)
        try:
            return min(*args, **kwargs)
        except ValueError:
            return default
        except Exception:
            raise
    if PY3:
        kwargs.setdefault('default', None)  # may be changed before really switching to py3's min().
        return min(*args, **kwargs)


def mps_to_kmph(speed):
    return round(3.6 * speed)


def get_poi_params(codes):
    poi_params = set()
    for code in codes or []:
        if code.startswith('poi:'):
            poi_params.add(code)
    return poi_params


def get_overriding_mode(main_mode, modes):
    if main_mode == 'bss' and 'walking' in modes:
        return ['walking']
    return []


def has_invalid_reponse_code(objects):
    return objects[1] != 200


def journeys_absent(objects):
    return 'journeys' not in objects[0]


def can_connect_to_database():
    # Why testing the db connection when the db is disabled?
    if app.config['DISABLE_DATABASE']:
        return False

    # If g is not initialized we are out of app_context. This never happens for any service jormungandr
    # in this case we return true to have retro-compatibility.
    if not g:
        return True
    if hasattr(g, 'can_connect_to_database'):
        return g.can_connect_to_database
    try:
        engine = models.db.engine
        connection = engine.connect()
        connection.close()
        g.can_connect_to_database = True
    except Exception:
        logging.getLogger(__name__).exception('Connection to database has failed')
        g.can_connect_to_database = False
        return False

    return True


def create_journeys_request(origins, destinations, datetime, clockwise, journey_parameters, bike_in_pt):
    req = request_pb2.Request()
    req.requested_api = type_pb2.pt_planner

    def _set_departure_attractivity(stop_point_id, location):
        attractivity_virtual_duration = journey_parameters.olympic_site_params.get("departure", {}).get(
            stop_point_id
        )
        if attractivity_virtual_duration:
            location.attractivity = attractivity_virtual_duration.attractivity

    def _set_arrival_attractivity(stop_point_id, location):
        attractivity_virtual_duration = journey_parameters.olympic_site_params.get("arrival", {}).get(
            stop_point_id
        )
        if attractivity_virtual_duration:
            location.attractivity = attractivity_virtual_duration.attractivity

    for stop_point_id, access_duration in origins.items():
        location = req.journeys.origin.add()
        location.place = stop_point_id
        location.access_duration = access_duration
        _set_departure_attractivity(stop_point_id, location)

    for stop_point_id, access_duration in destinations.items():
        location = req.journeys.destination.add()
        location.place = stop_point_id
        location.access_duration = access_duration
        _set_arrival_attractivity(stop_point_id, location)

    req.journeys.night_bus_filter_max_factor = journey_parameters.night_bus_filter_max_factor
    req.journeys.night_bus_filter_base_factor = journey_parameters.night_bus_filter_base_factor

    req.journeys.datetimes.append(datetime)
    req.journeys.clockwise = clockwise
    req.journeys.realtime_level = realtime_level_to_pbf(journey_parameters.realtime_level)
    req.journeys.max_duration = journey_parameters.max_duration
    req.journeys.max_transfers = journey_parameters.max_transfers
    req.journeys.wheelchair = journey_parameters.wheelchair
    if journey_parameters.max_extra_second_pass:
        req.journeys.max_extra_second_pass = journey_parameters.max_extra_second_pass

    for uri in journey_parameters.forbidden_uris:
        req.journeys.forbidden_uris.append(uri)

    for id in journey_parameters.allowed_id:
        req.journeys.allowed_id.append(id)

    if journey_parameters.direct_path_duration is not None:
        req.journeys.direct_path_duration = journey_parameters.direct_path_duration

    req.journeys.bike_in_pt = bike_in_pt

    if journey_parameters.min_nb_journeys:
        req.journeys.min_nb_journeys = journey_parameters.min_nb_journeys

    if journey_parameters.timeframe:
        req.journeys.timeframe_duration = int(journey_parameters.timeframe)

    if journey_parameters.depth:
        req.journeys.depth = journey_parameters.depth

    if journey_parameters.isochrone_center:
        req.journeys.isochrone_center.place = journey_parameters.isochrone_center.uri
        req.journeys.isochrone_center.access_duration = 0
        req.requested_api = type_pb2.ISOCHRONE

    if journey_parameters.sn_params:
        sn_params_request = req.journeys.streetnetwork_params
        sn_params_request.origin_mode = journey_parameters.sn_params.origin_mode
        sn_params_request.destination_mode = journey_parameters.sn_params.destination_mode
        sn_params_request.walking_speed = journey_parameters.sn_params.walking_speed
        sn_params_request.bike_speed = journey_parameters.sn_params.bike_speed
        sn_params_request.car_speed = journey_parameters.sn_params.car_speed
        sn_params_request.bss_speed = journey_parameters.sn_params.bss_speed
        sn_params_request.car_no_park_speed = journey_parameters.sn_params.car_no_park_speed

    if journey_parameters.current_datetime:
        req._current_datetime = journey_parameters.current_datetime

    if journey_parameters.walking_transfer_penalty:
        req.journeys.walking_transfer_penalty = journey_parameters.walking_transfer_penalty

    if journey_parameters.arrival_transfer_penalty:
        req.journeys.arrival_transfer_penalty = journey_parameters.arrival_transfer_penalty

    if journey_parameters.criteria == "robustness":
        req.journeys.criteria = request_pb2.Robustness
    elif journey_parameters.criteria == "occupancy":
        req.journeys.criteria = request_pb2.Occupancy
    elif journey_parameters.criteria == "classic":
        req.journeys.criteria = request_pb2.Classic
    elif journey_parameters.criteria == "arrival_stop_attractivity":
        req.journeys.criteria = request_pb2.ArrivalStopAttractivity
    elif journey_parameters.criteria == "departure_stop_attractivity":
        req.journeys.criteria = request_pb2.DepartureStopAttractivity

    return req


def create_graphical_isochrones_request(
    origins, destinations, datetime, clockwise, graphical_isochrones_parameters, bike_in_pt
):
    req = create_journeys_request(
        origins,
        destinations,
        datetime,
        clockwise,
        graphical_isochrones_parameters.journeys_parameters,
        bike_in_pt,
    )
    req.requested_api = type_pb2.graphical_isochrone
    req.journeys.max_duration = graphical_isochrones_parameters.journeys_parameters.max_duration
    if graphical_isochrones_parameters.boundary_duration:
        for duration in sorted(graphical_isochrones_parameters.boundary_duration, key=int, reverse=True):
            if graphical_isochrones_parameters.min_duration < duration < req.journeys.max_duration:
                req.isochrone.boundary_duration.append(duration)
    req.isochrone.boundary_duration.insert(0, req.journeys.max_duration)
    req.isochrone.boundary_duration.append(graphical_isochrones_parameters.min_duration)

    if req.journeys.origin:
        req.journeys.clockwise = True
    else:
        req.journeys.clockwise = False

    req.isochrone.journeys_request.CopyFrom(req.journeys)
    return req


def remove_ghost_words(query_string, ghost_words):
    for gw in ghost_words:
        query_string = re.sub(gw, '', query_string, flags=re.IGNORECASE)
    return query_string


def get_weekday(timestamp, timezone):
    try:
        date_time = datetime.fromtimestamp(timestamp, tz=timezone)
        return WEEK_DAYS_MAPPING[date_time.weekday()]
    except ValueError:
        return None


def is_stop_point(uri):
    return uri.startswith("stop_point") if uri else False


def make_origin_destination_key(from_id, to_id):
    return ORIGIN_DESTINATION_KEY.format(from_id, to_id)


def read_best_boarding_positions(file_path):
    logger = logging.getLogger(__name__)
    if not os.path.exists(file_path):
        logger.warning("file: %s does not exist", file_path)
        return None

    logger.info("reading best boarding position from file: %s", file_path)
    position_str_to_enum = {
        'front': response_pb2.BoardingPosition.FRONT,
        'middle': response_pb2.BoardingPosition.MIDDLE,
        'back': response_pb2.BoardingPosition.BACK,
    }
    try:
        my_dict = defaultdict(set)
        fieldnames = ['from_id', 'to_id', 'positionnement_navitia']
        with open(file_path) as f:
            csv_reader = csv.DictReader(f, fieldnames)
            # skip the header
            next(csv_reader)

            for line in csv_reader:
                key = make_origin_destination_key(line['from_id'], line['to_id'])
                pos_str = line['positionnement_navitia']
                pos_enum = position_str_to_enum.get(pos_str.lower())
                if pos_enum is None:
                    logger.warning(
                        "Error occurs when loading best_boarding_positions, wrong position string: %s", pos_str
                    )
                    continue
                my_dict[key].add(pos_enum)

        return my_dict
    except Exception as e:
        logger.exception(
            'Error while loading best_boarding_positions file: {} with exception: {}'.format(file_path, str(e))
        )
        return None


<<<<<<< HEAD
def read_stop_points_attractivities(file_path):
    logger = logging.getLogger(__name__)
    if not os.path.exists(file_path):
        logger.warning("Reading stop points attractivities, file: %s does not exist", file_path)
        return None

    logger.info("Reading stop points attractivities from file: %s", file_path)
    try:
        fieldnames = ['stop_point_id', 'attractivity']
=======
def read_origin_destination_data(file_path):
    logger = logging.getLogger(__name__)
    if not os.path.exists(file_path):
        logger.warning("file: %s does not exist", file_path)
        return None, None, None

    logger.info("reading origin destination and allowed ids from file: %s", file_path)
    try:
        my_dict = defaultdict(set)
        stop_areas = set()
        allowed_ids = set()
        fieldnames = ['origin', 'destination', 'od_value']
>>>>>>> 867730c1
        with open(file_path) as f:
            csv_reader = csv.DictReader(f, fieldnames)
            # skip the header
            next(csv_reader)
<<<<<<< HEAD
            return {line['stop_point_id']: int(line['attractivity']) for line in csv_reader}

=======

            for line in csv_reader:
                allowed_id = line['od_value']
                if allowed_id:
                    key = make_origin_destination_key(line['origin'], line['destination'])
                    my_dict[key].add(allowed_id)

                    stop_areas.add(line['origin'])
                    stop_areas.add(line['destination'])
                    allowed_ids.add(allowed_id)

        return my_dict, stop_areas, allowed_ids
>>>>>>> 867730c1
    except Exception as e:
        logger.exception(
            'Error while loading od_allowed_ids file: {} with exception: {}'.format(file_path, str(e))
        )
<<<<<<< HEAD
        return None
=======
        return None, None, None
>>>>>>> 867730c1


def ceil_by_half(f):
    """Return f ceiled by 0.5.
    >>> ceil_by_half(1.0)
    1.0
    >>> ceil_by_half(0.6)
    1.0
    >>> ceil_by_half(0.5)
    0.5
    >>> ceil_by_half(0.1)
    0.5
    >>> ceil_by_half(0.0)
    0.0
    """
    return 0.5 * math.ceil(2.0 * float(f))


def content_is_too_large(instance, endpoint, response):
    if not instance:
        return False
    if instance.resp_content_limit_bytes is None:
        return False
    if endpoint in instance.resp_content_limit_endpoints_whitelist:
        return False
    if response.content_length is None:
        return False
    if response.content_length <= instance.resp_content_limit_bytes:
        return False

    return True<|MERGE_RESOLUTION|>--- conflicted
+++ resolved
@@ -1123,62 +1123,6 @@
         return None
 
 
-<<<<<<< HEAD
-def read_stop_points_attractivities(file_path):
-    logger = logging.getLogger(__name__)
-    if not os.path.exists(file_path):
-        logger.warning("Reading stop points attractivities, file: %s does not exist", file_path)
-        return None
-
-    logger.info("Reading stop points attractivities from file: %s", file_path)
-    try:
-        fieldnames = ['stop_point_id', 'attractivity']
-=======
-def read_origin_destination_data(file_path):
-    logger = logging.getLogger(__name__)
-    if not os.path.exists(file_path):
-        logger.warning("file: %s does not exist", file_path)
-        return None, None, None
-
-    logger.info("reading origin destination and allowed ids from file: %s", file_path)
-    try:
-        my_dict = defaultdict(set)
-        stop_areas = set()
-        allowed_ids = set()
-        fieldnames = ['origin', 'destination', 'od_value']
->>>>>>> 867730c1
-        with open(file_path) as f:
-            csv_reader = csv.DictReader(f, fieldnames)
-            # skip the header
-            next(csv_reader)
-<<<<<<< HEAD
-            return {line['stop_point_id']: int(line['attractivity']) for line in csv_reader}
-
-=======
-
-            for line in csv_reader:
-                allowed_id = line['od_value']
-                if allowed_id:
-                    key = make_origin_destination_key(line['origin'], line['destination'])
-                    my_dict[key].add(allowed_id)
-
-                    stop_areas.add(line['origin'])
-                    stop_areas.add(line['destination'])
-                    allowed_ids.add(allowed_id)
-
-        return my_dict, stop_areas, allowed_ids
->>>>>>> 867730c1
-    except Exception as e:
-        logger.exception(
-            'Error while loading od_allowed_ids file: {} with exception: {}'.format(file_path, str(e))
-        )
-<<<<<<< HEAD
-        return None
-=======
-        return None, None, None
->>>>>>> 867730c1
-
-
 def ceil_by_half(f):
     """Return f ceiled by 0.5.
     >>> ceil_by_half(1.0)
