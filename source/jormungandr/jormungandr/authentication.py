# encoding: utf-8

#  Copyright (c) 2001-2014, Canal TP and/or its affiliates. All rights reserved.
#
# This file is part of Navitia,
#     the software to build cool stuff with public transport.
#
# Hope you'll enjoy and contribute to this project,
#     powered by Canal TP (www.canaltp.fr).
# Help us simplify mobility and open public transport:
#     a non ending quest to the responsive locomotion way of traveling!
#
# LICENCE: This program is free software; you can redistribute it and/or modify
# it under the terms of the GNU Affero General Public License as published by
# the Free Software Foundation, either version 3 of the License, or
# (at your option) any later version.
#
# This program is distributed in the hope that it will be useful,
# but WITHOUT ANY WARRANTY; without even the implied warranty of
# MERCHANTABILITY or FITNESS FOR A PARTICULAR PURPOSE. See the
# GNU Affero General Public License for more details.
#
# You should have received a copy of the GNU Affero General Public License
# along with this program. If not, see <http://www.gnu.org/licenses/>.
#
# Stay tuned using
# twitter @navitia
# IRC #navitia on freenode
# https://groups.google.com/d/forum/navitia
# www.navitia.io
import logging

from flask_restful import reqparse, abort
import flask_restful
from flask import request, g
from functools import wraps
from jormungandr.exceptions import RegionNotFound
import datetime
import base64
from navitiacommon.models import User, Instance, db
from jormungandr import cache, app as current_app


def authentication_required(func):
    """
    decorateur chargé de l'authentification des requetes
    fonctionne pour chaque API prenant un paramétre la région
    """
    @wraps(func)
    def wrapper(*args, **kwargs):
        logging.info('authentication_required')
        region = None
        if 'region' in kwargs:
            region = kwargs['region']
            #TODO revoir comment on gere le lon/lat
        elif 'lon' in kwargs and 'lat' in kwargs:
            try:  # quick fix to avoid circular dependencies
                from jormungandr import i_manager
                region = i_manager.get_region(lon=kwargs['lon'],
                                                lat=kwargs['lat'])
            except RegionNotFound:
                pass
        user = get_user(token=get_token())
        if not region:
            #we could not find any regions, we abort
            abort_request(user=user)
        if has_access(region, 'ALL', abort=True, user=user):
            return func(*args, **kwargs)

    return wrapper


def get_token():
    """
    find the Token in the "Authorization" HTTP header
    two cases are handle:
        - the token is the only value in the header
        - Basic Authentication is used and the token is in the username part
          In this case the Value of the header look like this:
          "BASIC 54651a4ae4rae"
          The second part is the username and the password separate by a ":"
          and encoded in base64
    """
    if 'Authorization' not in request.headers:
        return None

    args = request.headers['Authorization'].split(' ')
    if len(args) == 2:
        try:
            b64 = args[1]
            decoded = base64.decodestring(b64)
            return decoded.split(':')[0]
        except ValueError:
            return None
    else:
        return request.headers['Authorization']


@cache.memoize(current_app.config['CACHE_CONFIGURATION'].get('TIMEOUT_AUTHENTICATION', 300))
def has_access(region, api, abort, user):
    """
    Check the Authorization of the current user for this region and this API.
    If abort is True, the request is aborted with the appropriate HTTP code.
    Warning: Please this function is cached therefore it should not be
    dependent of the request context, so keep it as a pure function.
    """
    if current_app.config.get('PUBLIC', False):
        #if jormungandr is on public mode we skip the authentification process
        return True

    if not user:
        #no user --> no need to continue, we can abort, a user is mandatory even for free region
        abort_request(user=user)

    model_instance = Instance.get_by_name(region)

<<<<<<< HEAD
    user = get_user(token=get_token())
    if user:
        if has_access(region, api, abort=False, user=user):
            return True
        else:
            if abort:
                abort_request(user=user)
            else:
                return False
=======
    if model_instance.is_free or user.has_access(model_instance.id, api):
        return True
>>>>>>> c3794ce3
    else:
        if abort:
            abort_request(user=user)
        else:
            return False


@cache.memoize(current_app.config['CACHE_CONFIGURATION'].get('TIMEOUT_AUTHENTICATION', 300))
def cache_get_user(token):
    """
    We allow this method to be cached even if it depends on the current time
    because we assume the cache time is small and the error can be tolerated.
    """
    return User.get_from_token(token, datetime.datetime.now())


def get_user(token, abort_if_no_token=True):
    """
    return the current authenticated User or None
    """
    if hasattr(g, 'user'):
        return g.user
    else:
        if not token:
            #a token is mandatory for non public jormungandr
            if not current_app.config.get('PUBLIC', False):
                if abort_if_no_token:
                    flask_restful.abort(401)
                else:
                    return None
            else:  # for public one we allow unknown user
                g.user = User(login="unknown_user")
                g.user.id = 0
        else:
            g.user = cache_get_user(token)

        logging.debug('user %s', g.user)

        return g.user

<<<<<<< HEAD
def has_access(instance, api, abort=False, user=None):
    if 'PUBLIC' in current_app.config \
            and current_app.config['PUBLIC']:
        #if jormungandr is on public mode we skip the authentification process
        return True
    res = user.has_access(instance, api)
    if abort and not res:
        abort_request(user=user)
    else:
        return res
=======
>>>>>>> c3794ce3

def abort_request(user=None):
    """
    abort a request with the proper http status in case of authentification
    issues
    """
    if user:
        flask_restful.abort(403)
    else:
        flask_restful.abort(401)<|MERGE_RESOLUTION|>--- conflicted
+++ resolved
@@ -32,7 +32,7 @@
 
 from flask_restful import reqparse, abort
 import flask_restful
-from flask import request, g
+from flask import current_app, request, g
 from functools import wraps
 from jormungandr.exceptions import RegionNotFound
 import datetime
@@ -48,7 +48,6 @@
     """
     @wraps(func)
     def wrapper(*args, **kwargs):
-        logging.info('authentication_required')
         region = None
         if 'region' in kwargs:
             region = kwargs['region']
@@ -114,20 +113,8 @@
 
     model_instance = Instance.get_by_name(region)
 
-<<<<<<< HEAD
-    user = get_user(token=get_token())
-    if user:
-        if has_access(region, api, abort=False, user=user):
-            return True
-        else:
-            if abort:
-                abort_request(user=user)
-            else:
-                return False
-=======
     if model_instance.is_free or user.has_access(model_instance.id, api):
         return True
->>>>>>> c3794ce3
     else:
         if abort:
             abort_request(user=user)
@@ -168,19 +155,6 @@
 
         return g.user
 
-<<<<<<< HEAD
-def has_access(instance, api, abort=False, user=None):
-    if 'PUBLIC' in current_app.config \
-            and current_app.config['PUBLIC']:
-        #if jormungandr is on public mode we skip the authentification process
-        return True
-    res = user.has_access(instance, api)
-    if abort and not res:
-        abort_request(user=user)
-    else:
-        return res
-=======
->>>>>>> c3794ce3
 
 def abort_request(user=None):
     """
