--- conflicted
+++ resolved
@@ -35,7 +35,7 @@
 from jormungandr import app
 import json
 from flask_restful import abort
-from jormungandr.exceptions import UnableToParse, TechnicalError, InvalidArguments, ApiNotFound
+from jormungandr.exceptions import UnableToParse, TechnicalError, InvalidArguments
 from flask import g
 from jormungandr.utils import is_url, kilometers_to_meters
 from copy import deepcopy
@@ -58,17 +58,10 @@
         self.breaker = pybreaker.CircuitBreaker(fail_max=app.config['CIRCUIT_BREAKER_MAX_VALHALLA_FAIL'],
                                                 reset_timeout=app.config['CIRCUIT_BREAKER_VALHALLA_TIMEOUT_S'])
 
-<<<<<<< HEAD
     def _call_valhalla(self, url, method=requests.post, data=None):
         logging.getLogger(__name__).debug('Valhalla routing service , call url : {}'.format(url))
         try:
             return self.breaker.call(method, url, timeout=self.timeout, data=data, headers={'api_key': self.api_key})
-=======
-    def _call_valhalla(self, url, method=requests.get, data=None):
-        logging.getLogger(__name__).debug('Valhalla routing service , call url : {}'.format(url))
-        try:
-            return self.breaker.call(method, url, timeout=self.timeout, data=data)
->>>>>>> 071e65e6
         except pybreaker.CircuitBreakerError as e:
             logging.getLogger(__name__).error('Valhalla routing service dead (error: {})'.format(e))
         except requests.Timeout as t:
@@ -219,21 +212,13 @@
             raise InvalidArguments('Valhalla, mode {} not implemented'.format(kraken_mode))
         return map_mode.get(kraken_mode)
 
-<<<<<<< HEAD
     def _make_data(self, mode, pt_object_origin, pt_object_destinations, api='route', max_duration=None):
-=======
-    def _get_args(self, mode, pt_object_origin, pt_object_destinations, api='route', max_duration=None):
->>>>>>> 071e65e6
 
         valhalla_mode = self._get_valhalla_mode(mode)
         destinations = [self._format_coord(destination, api) for destination in pt_object_destinations]
         args = {
             'locations': [self._format_coord(pt_object_origin)] + destinations,
-<<<<<<< HEAD
             'costing': valhalla_mode
-=======
-            "costing": valhalla_mode
->>>>>>> 071e65e6
         }
 
         costing_options = self._get_costing_options(valhalla_mode)
@@ -247,7 +232,6 @@
                 args[key] = value
         return json.dumps(args)
 
-<<<<<<< HEAD
 
     def direct_path(self, mode, pt_object_origin, pt_object_destination, datetime, clockwise):
         data = self._make_data(mode, pt_object_origin, [pt_object_destination], 'route')
@@ -275,58 +259,10 @@
     def get_street_network_routing_matrix(self, origins, destinations, mode, max_duration):
         data = self._make_data(mode, origins[0], destinations, 'one_to_many')
         r = self._call_valhalla('{}/{}'.format(self.service_url, 'one_to_many'), requests.post, data)
-=======
-        if api == 'route':
-            args["directions_options"] = self.directions_options
-        if api == 'one_to_many':
-            for key, value in self.directions_options.items():
-                args[key] = value
-        return json.dumps(args)
-
-    def _format_url(self, mode, pt_object_origin, pt_object_destination, api='route'):
-        args = self._get_args(mode, pt_object_origin, pt_object_destination, api)
-        if self.api_key:
-            return '{}/{}?json={}&api_key={}'.format(self.service_url, api, args, self.api_key)
-        else:
-            return '{}/{}?json={}'.format(self.service_url, api, args)
-
-    def direct_path(self, mode, pt_object_origin, pt_object_destination, datetime, clockwise):
-        url = self._format_url(mode, pt_object_origin, [pt_object_destination])
-        r = self._call_valhalla(url)
->>>>>>> 071e65e6
         if r == None:
             raise TechnicalError('impossible to access valhalla service')
         if r.status_code != 200:
             logging.getLogger(__name__).error('Valhalla service unavailable, impossible to query : {}'.format(r.url))
             raise TechnicalError('Valhalla service unavailable, impossible to query : {}'.format(r.url))
         resp_json = r.json()
-<<<<<<< HEAD
-=======
-        return self._get_response(resp_json, mode, pt_object_origin, pt_object_destination, datetime)
-
-    def _get_matrix(self, json_response):
-        sn_routing_matrix = response_pb2.StreetNetworkRoutingMatrix()
-        for one_to_many in json_response['one_to_many']:
-            row = sn_routing_matrix.rows.add()
-            for one in one_to_many[1:]:
-                if one['time']:
-                    time = one['time']
-                else:
-                    time = 0
-                row.duration.append(time)
-        return sn_routing_matrix
-
-    def get_street_network_routing_matrix(self, origins, destinations, mode, max_duration):
-        args = self._get_args(mode, origins[0], destinations, 'one_to_many')
-        r = self._call_valhalla('{}/{}'.format(self.service_url, 'one_to_many'), requests.post, args)
-        if r == None:
-            raise TechnicalError('impossible to access valhalla service')
-        if r.status_code != 200:
-            logging.getLogger(__name__).error('Valhalla service unavailable, impossible to query : {}'.format(r.url))
-            resp = response_pb2.Response()
-            resp.status_code = r.status_code
-            resp.error.message = 'Valhalla service unavailable, impossible to query : {}'.format(r.url)
-            return resp
-        resp_json = r.json()
->>>>>>> 071e65e6
         return self._get_matrix(resp_json)