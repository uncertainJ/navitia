--- conflicted
+++ resolved
@@ -40,14 +40,7 @@
 )
 from jormungandr import utils
 
-<<<<<<< HEAD
-=======
 
-def get_uri_pt_object(obj):
-    return 'coord:{c.lon}:{c.lat}'.format(c=get_pt_object_coord(obj))
-
-
->>>>>>> 0a889090
 class Kraken(AbstractStreetNetworkService):
     def __init__(self, instance, service_url, modes=[], id='kraken', timeout=10, api_key=None, **kwargs):
         self.instance = instance
