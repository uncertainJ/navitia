--- conflicted
+++ resolved
@@ -117,11 +117,7 @@
                         (objects['embedded_type'] == 'address' or
                          objects['embedded_type'] == 'poi' or
                          objects['embedded_type'] == 'administrative_region') and\
-<<<<<<< HEAD
-			objects['embedded_type'] in objects:
-=======
                          objects['embedded_type'] in objects:
->>>>>>> c3794ce3
                         objects["id"] = objects[objects['embedded_type']]["id"]
             if self.resource.region:
                 add_id(objects, self.resource.region)
