--- conflicted
+++ resolved
@@ -48,15 +48,11 @@
         mode,
         max_duration,
         max_nb_crowfly,
-<<<<<<< HEAD
         object_type,
         filter,
         stop_points_nearby_duration,
         request,
-=======
-        request,
         request_id,
->>>>>>> 0478d8f4
     ):
         self._future_manager = future_manager
         self._instance = instance
@@ -81,13 +77,10 @@
                 self._mode,
                 self._max_duration,
                 self._max_nb_crowfly,
-<<<<<<< HEAD
                 self._object_type,
                 self._filter,
                 self._stop_points_nearby_duration,
-=======
                 self._request_id,
->>>>>>> 0478d8f4
                 **self._speed_switcher
             )
 
