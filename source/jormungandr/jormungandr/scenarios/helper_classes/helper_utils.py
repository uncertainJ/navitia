--- conflicted
+++ resolved
@@ -533,17 +533,13 @@
                 orig_obj = orig_fallback_durations_pool.wait_and_get(dep_mode)[pt_orig.uri].car_park
 
             streetnetwork_path_pool.add_async_request(
-<<<<<<< HEAD
-                from_obj, orig_obj, dep_mode, fallback_extremity_dep, request, direct_path_type
-=======
                 from_obj,
-                pt_orig,
+                orig_obj,
                 dep_mode,
                 fallback_extremity_dep,
                 request,
                 direct_path_type,
                 from_sub_request_id,
->>>>>>> 0478d8f4
             )
 
         # to
@@ -559,11 +555,7 @@
                 dest_obj = dest_fallback_durations_pool.wait_and_get(arr_mode)[pt_dest.uri].car_park
 
             streetnetwork_path_pool.add_async_request(
-<<<<<<< HEAD
-                dest_obj, to_obj, arr_mode, fallback_extremity_arr, request, direct_path_type
-=======
-                pt_dest, to_obj, arr_mode, fallback_extremity_arr, request, direct_path_type, to_sub_request_id
->>>>>>> 0478d8f4
+                dest_obj, to_obj, arr_mode, fallback_extremity_arr, request, direct_path_type, to_sub_request_id
             )
 
 
