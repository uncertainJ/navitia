# Copyright (c) 2001-2015, Canal TP and/or its affiliates. All rights reserved.
#
# This file is part of Navitia,
#     the software to build cool stuff with public transport.
#
# Hope you'll enjoy and contribute to this project,
#     powered by Canal TP (www.canaltp.fr).
# Help us simplify mobility and open public transport:
#     a non ending quest to the responsive locomotion way of traveling!
#
# LICENCE: This program is free software; you can redistribute it and/or modify
# it under the terms of the GNU Affero General Public License as published by
# the Free Software Foundation, either version 3 of the License, or
# (at your option) any later version.
#
# This program is distributed in the hope that it will be useful,
# but WITHOUT ANY WARRANTY; without even the implied warranty of
# MERCHANTABILITY or FITNESS FOR A PARTICULAR PURPOSE. See the
# GNU Affero General Public License for more details.
#
# You should have received a copy of the GNU Affero General Public License
# along with this program. If not, see <http://www.gnu.org/licenses/>.
#
# Stay tuned using
# twitter @navitia
# IRC #navitia on freenode
# https://groups.google.com/d/forum/navitia
# www.navitia.io

from __future__ import absolute_import, print_function, unicode_literals, division
import logging
from flask.ext.restful import abort
from jormungandr.scenarios import new_default
from navitiacommon import type_pb2, response_pb2, request_pb2
import uuid
from jormungandr.scenarios.utils import fill_uris
from jormungandr.planner import JourneyParameters
from flask import g
from jormungandr.utils import get_uri_pt_object
from jormungandr import app


def create_crowfly(_from, to, begin, end, mode='walking'):
    section = response_pb2.Section()
    section.type = response_pb2.CROW_FLY
    section.origin.CopyFrom(_from)
    section.destination.CopyFrom(to)
    section.duration = end-begin;
    section.begin_date_time = begin
    section.end_date_time = end
    section.street_network.mode = response_pb2.Walking
    section.id = unicode(uuid.uuid4())
    return section


class SectionSorter(object):
    def __call__(self, a, b):
        if a.begin_date_time != b.begin_date_time:
            return -1 if a.begin_date_time < b.begin_date_time else 1
        else:
            return -1 if a.end_date_time < b.end_date_time else 1


def get_max_fallback_duration(request, mode):
    if mode == 'walking':
        return request['max_walking_duration_to_pt']
    if mode == 'bss':
        return request['max_bss_duration_to_pt']
    if mode == 'bike':
        return request['max_bike_duration_to_pt']
    if mode == 'car':
        return request['max_car_duration_to_pt']
    raise ValueError('unknown mode: {}'.format(mode))


#TODO: make this work, it's dynamically imported, so the function is register too late
#@app.before_request
def _init_g():
    g.origins_fallback = {}
    g.destinations_fallback = {}
    g.fallback_direct_path = {}
    g.requested_origin = None
    g.requested_destination = None


def create_parameters(request):
    return JourneyParameters(max_duration=request['max_duration'],
                             max_transfers=request['max_transfers'],
                             wheelchair=request['wheelchair'] or False,
                             realtime_level=request['data_freshness'],
                             max_extra_second_pass=request['max_extra_second_pass'],
                             walking_transfer_penalty=request['_walking_transfer_penalty'],
                             forbidden_uris=request['forbidden_uris[]'])


def update_crowfly_duration(instance, fallback_list, mode, stop_area_uri):
    if 'stop_area' not in stop_area_uri:
        return
    stop_points = instance.georef.get_stop_points_for_stop_area(stop_area_uri)
    for stop_point in stop_points:
        if fallback_list[mode].get(stop_point.uri):
            fallback_list[mode][stop_point.uri] = 0


def _rename_journey_sections_ids(start_idx, sections):
    for s in sections:
        s.id = "dp_section_{}".format(start_idx)
        start_idx += 1


def _extend_pt_sections_with_direct_path(pt_journey, dp_journey):
    if getattr(dp_journey, 'journeys', []) and hasattr(dp_journey.journeys[0], 'sections'):
        _rename_journey_sections_ids(len(pt_journey.sections), dp_journey.journeys[0].sections)
        pt_journey.sections.extend(dp_journey.journeys[0].sections)


def _reverse_journeys(res):
    if not getattr(res, "journeys"):
        return res
    for j in res.journeys:
        if not getattr(j, "sections"):
            continue
        previous_section_begin = j.arrival_date_time
        for s in j.sections:
            from copy import deepcopy
            o = deepcopy(s.origin)
            d = deepcopy(s.destination)
            s.origin.CopyFrom(d)
            s.destination.CopyFrom(o)
            s.end_date_time = previous_section_begin
            previous_section_begin = s.begin_date_time = s.end_date_time - s.duration
    return res


class Scenario(new_default.Scenario):

    def __init__(self):
        super(Scenario, self).__init__()

    def _get_direct_path(self, instance, mode, pt_object_origin, pt_object_destination, datetime, clockwise, reverse_sections=False):
        # TODO: cache by (mode, origin, destination) and redate with datetime and clockwise
        dp_key = (mode, pt_object_origin.uri, pt_object_destination.uri, datetime, clockwise, reverse_sections)
        dp = g.fallback_direct_path.get(dp_key)
        if not dp:
            dp = g.fallback_direct_path[dp_key] = instance.street_network_service.direct_path(mode,
                                                                                              pt_object_origin,
                                                                                              pt_object_destination,
                                                                                              datetime,
                                                                                              clockwise)
            if reverse_sections:
                _reverse_journeys(dp)
        return dp

    def _build_journey(self, journey, instance, _from, to, dep_mode, arr_mode):
        import copy
        origins = g.origins_fallback[dep_mode]
        destinations = g.destinations_fallback[arr_mode]

        departure = journey.sections[0].origin
        arrival = journey.sections[-1].destination
        last_section_end = journey.sections[-1].end_date_time

        journey.departure_date_time = journey.departure_date_time - origins[departure.uri]
        journey.arrival_date_time = journey.arrival_date_time + destinations[arrival.uri]

        if _from.uri != departure.uri:
            if origins[departure.uri] == 0:
                journey.sections.extend([create_crowfly(_from, departure, journey.departure_date_time,
                                         journey.sections[0].begin_date_time)])
            else:
                departure_dp = self._get_direct_path(instance,
                                                     dep_mode,
                                                     _from,
                                                     departure,
                                                     journey.departure_date_time,
                                                     True)
            if origins[departure.uri] != 0:
                journey.duration += origins[departure.uri]
                departure_direct_path = copy.deepcopy(departure_dp)
                journey.durations.walking += departure_direct_path.journeys[0].durations.walking
                _extend_pt_sections_with_direct_path(journey, departure_direct_path)

        if to.uri != arrival.uri:
            if destinations[arrival.uri] == 0:
                journey.sections.extend([create_crowfly(arrival, to, last_section_end,
                                                        journey.arrival_date_time)])
            else:
                o = arrival
                d = to
                reverse_sections = False
                if arr_mode == 'car':
                    o, d, reverse_sections = d, o, True
                dp_journey = self._get_direct_path(instance,
                                                   arr_mode,
                                                   o,
                                                   d,
                                                   journey.arrival_date_time,
                                                   False,
                                                   reverse_sections)
            if destinations[arrival.uri] != 0:
                journey.duration += destinations[arrival.uri]
                arrival_direct_path = copy.deepcopy(dp_journey)
                journey.durations.walking += arrival_direct_path.journeys[0].durations.walking
                _extend_pt_sections_with_direct_path(journey, arrival_direct_path)

        journey.durations.total = journey.duration
        #it's not possible to insert in a protobuf list, so we add the sections at the end, then we sort them
        journey.sections.sort(SectionSorter())

    def _get_stop_points(self, instance, place, mode, max_duration, reverse=False, max_nb_crowfly=5000):
        # we use place_nearby of kraken at the first place to get stop_points around the place, then call the
        # one_to_many(or many_to_one according to the arg "reverse") service to take street network into consideration
        # TODO: reverse is not handled as so far
        places_crowfly = instance.georef.get_crow_fly(get_uri_pt_object(place), mode, max_duration, max_nb_crowfly)

        sn_routing_matrix = instance.street_network_service.get_street_network_routing_matrix([place],
                                                                                             places_crowfly,
                                                                                             mode,
                                                                                             max_duration)
        if not sn_routing_matrix.rows[0].duration:
            return {}
        import numpy as np
        durations = np.array(sn_routing_matrix.rows[0].duration)
        valid_duration_idx = np.argwhere((durations > -1) & (durations < max_duration)).flatten()
        return dict(zip([places_crowfly[i].uri for i in valid_duration_idx],
                        durations[(durations > -1) & (durations < max_duration)].flatten()))

    def call_kraken(self, request_type, request, instance, krakens_call):
        """
        For all krakens_call, call the kraken and aggregate the responses

        return the list of all responses
        """
        logger = logging.getLogger(__name__)
        logger.debug('datetime: %s', request['datetime'])

        if not g.requested_origin:
            g.requested_origin = instance.georef.place(request['origin'])
        if not g.requested_destination:
            g.requested_destination = instance.georef.place(request['destination'])

        for dep_mode, arr_mode in krakens_call:
            if dep_mode not in g.origins_fallback:
<<<<<<< HEAD
                g.origins_fallback[dep_mode] = self._get_stop_points(instance,
                                                                     g.requested_origin, dep_mode,
                                                                     get_max_fallback_duration(request, dep_mode))


                #logger.debug('origins %s: %s', dep_mode, g.origins_fallback[dep_mode])

=======
                g.origins_fallback[dep_mode] = instance.georef.get_stop_points(request['origin'],
                        dep_mode,
                        get_max_fallback_duration(request, dep_mode))
>>>>>>> faedf100
            #Fetch all the stop points of this stop_area and replaces all the durations by 0 in the table
            #g.origins_fallback[dep_mode]
            update_crowfly_duration(instance, g.origins_fallback, dep_mode,  request['origin'])

            if arr_mode not in g.destinations_fallback:
<<<<<<< HEAD
                g.destinations_fallback[arr_mode] = self._get_stop_points(instance,
                                                                          g.requested_destination, arr_mode,
                                                                          get_max_fallback_duration(request, arr_mode),
                                                                          reverse=True)
                #logger.debug('destinations %s: %s', arr_mode, g.destinations_fallback[arr_mode])
=======
                g.destinations_fallback[arr_mode] = instance.georef.get_stop_points(request['destination'],
                        arr_mode,
                        get_max_fallback_duration(request, arr_mode), reverse=True)
>>>>>>> faedf100
            #Fetch all the stop points of this stop_area and replaces all the durations by 0 in the table
            #g.destinations_fallback[arr_mode]
            update_crowfly_duration(instance, g.destinations_fallback, arr_mode, request['destination'])

        resp = []
        journey_parameters = create_parameters(request)
        for dep_mode, arr_mode in krakens_call:
            #todo: this is probably shared between multiple thread
            self.nb_kraken_calls += 1
            direct_path = self._get_direct_path(instance,
                                                dep_mode,
                                                g.requested_origin,
                                                g.requested_destination,
                                                request['datetime'],
                                                request['clockwise'])
            if direct_path.journeys:
                journey_parameters.direct_path_duration = direct_path.journeys[0].durations.total
                resp.append(direct_path)
            else:
                journey_parameters.direct_path_duration = None
            local_resp = instance.planner.journeys(g.origins_fallback[dep_mode],
                                                   g.destinations_fallback[arr_mode],
                                                   request['datetime'],
                                                   request['clockwise'],
                                                   journey_parameters)

            if local_resp.HasField(b"error") and local_resp.error.id == response_pb2.Error.error_id.Value('no_solution') \
                    and direct_path.journeys:
                local_resp.ClearField(b"error")
            if local_resp.HasField(b"error"):
                return [local_resp]

            # for log purpose we put and id in each journeys
            for idx, j in enumerate(local_resp.journeys):
                j.internal_id = "{resp}-{j}".format(resp=self.nb_kraken_calls, j=idx)

            for journey in local_resp.journeys:
                self._build_journey(journey,
                                    instance,
                                    g.requested_origin,
                                    g.requested_destination,
                                    dep_mode,
                                    arr_mode)

            resp.append(local_resp)
            logger.debug("for mode %s|%s we have found %s journeys", dep_mode, arr_mode, len(local_resp.journeys))
            logger.debug("for mode %s|%s we have found %s direct path", dep_mode, arr_mode, len(direct_path.journeys))

        for r in resp:
            fill_uris(r)
        return resp

    def isochrone(self, request, instance):
        return self.__on_journeys(type_pb2.ISOCHRONE, request, instance)

    def journeys(self, request, instance):
        logger = logging.getLogger(__name__)
        logger.warn('using experimental scenario!!!')
        _init_g()
        return self.__on_journeys(type_pb2.PLANNER, request, instance)<|MERGE_RESOLUTION|>--- conflicted
+++ resolved
@@ -150,6 +150,25 @@
             if reverse_sections:
                 _reverse_journeys(dp)
         return dp
+
+    def _get_stop_points(self, instance, place, mode, max_duration, reverse=False, max_nb_crowfly=5000):
+        # we use place_nearby of kraken at the first place to get stop_points around the place, then call the
+        # one_to_many(or many_to_one according to the arg "reverse") service to take street network into consideration
+        # TODO: reverse is not handled as so far
+        places_crowfly = instance.georef.get_crow_fly(get_uri_pt_object(place), mode, max_duration, max_nb_crowfly)
+
+        sn_routing_matrix = instance.street_network_service.get_street_network_routing_matrix([place],
+                                                                                             places_crowfly,
+                                                                                             mode,
+                                                                                             max_duration)
+        if not sn_routing_matrix.rows[0].duration:
+            return {}
+        import numpy as np
+        durations = np.array(sn_routing_matrix.rows[0].duration)
+        valid_duration_idx = np.argwhere((durations > -1) & (durations < max_duration)).flatten()
+        return dict(zip([places_crowfly[i].uri for i in valid_duration_idx],
+                        durations[(durations > -1) & (durations < max_duration)].flatten()))
+
 
     def _build_journey(self, journey, instance, _from, to, dep_mode, arr_mode):
         import copy
@@ -207,24 +226,6 @@
         #it's not possible to insert in a protobuf list, so we add the sections at the end, then we sort them
         journey.sections.sort(SectionSorter())
 
-    def _get_stop_points(self, instance, place, mode, max_duration, reverse=False, max_nb_crowfly=5000):
-        # we use place_nearby of kraken at the first place to get stop_points around the place, then call the
-        # one_to_many(or many_to_one according to the arg "reverse") service to take street network into consideration
-        # TODO: reverse is not handled as so far
-        places_crowfly = instance.georef.get_crow_fly(get_uri_pt_object(place), mode, max_duration, max_nb_crowfly)
-
-        sn_routing_matrix = instance.street_network_service.get_street_network_routing_matrix([place],
-                                                                                             places_crowfly,
-                                                                                             mode,
-                                                                                             max_duration)
-        if not sn_routing_matrix.rows[0].duration:
-            return {}
-        import numpy as np
-        durations = np.array(sn_routing_matrix.rows[0].duration)
-        valid_duration_idx = np.argwhere((durations > -1) & (durations < max_duration)).flatten()
-        return dict(zip([places_crowfly[i].uri for i in valid_duration_idx],
-                        durations[(durations > -1) & (durations < max_duration)].flatten()))
-
     def call_kraken(self, request_type, request, instance, krakens_call):
         """
         For all krakens_call, call the kraken and aggregate the responses
@@ -241,7 +242,6 @@
 
         for dep_mode, arr_mode in krakens_call:
             if dep_mode not in g.origins_fallback:
-<<<<<<< HEAD
                 g.origins_fallback[dep_mode] = self._get_stop_points(instance,
                                                                      g.requested_origin, dep_mode,
                                                                      get_max_fallback_duration(request, dep_mode))
@@ -249,27 +249,16 @@
 
                 #logger.debug('origins %s: %s', dep_mode, g.origins_fallback[dep_mode])
 
-=======
-                g.origins_fallback[dep_mode] = instance.georef.get_stop_points(request['origin'],
-                        dep_mode,
-                        get_max_fallback_duration(request, dep_mode))
->>>>>>> faedf100
             #Fetch all the stop points of this stop_area and replaces all the durations by 0 in the table
             #g.origins_fallback[dep_mode]
             update_crowfly_duration(instance, g.origins_fallback, dep_mode,  request['origin'])
 
             if arr_mode not in g.destinations_fallback:
-<<<<<<< HEAD
                 g.destinations_fallback[arr_mode] = self._get_stop_points(instance,
                                                                           g.requested_destination, arr_mode,
                                                                           get_max_fallback_duration(request, arr_mode),
                                                                           reverse=True)
                 #logger.debug('destinations %s: %s', arr_mode, g.destinations_fallback[arr_mode])
-=======
-                g.destinations_fallback[arr_mode] = instance.georef.get_stop_points(request['destination'],
-                        arr_mode,
-                        get_max_fallback_duration(request, arr_mode), reverse=True)
->>>>>>> faedf100
             #Fetch all the stop points of this stop_area and replaces all the durations by 0 in the table
             #g.destinations_fallback[arr_mode]
             update_crowfly_duration(instance, g.destinations_fallback, arr_mode, request['destination'])
@@ -290,6 +279,7 @@
                 resp.append(direct_path)
             else:
                 journey_parameters.direct_path_duration = None
+
             local_resp = instance.planner.journeys(g.origins_fallback[dep_mode],
                                                    g.destinations_fallback[arr_mode],
                                                    request['datetime'],
@@ -299,6 +289,7 @@
             if local_resp.HasField(b"error") and local_resp.error.id == response_pb2.Error.error_id.Value('no_solution') \
                     and direct_path.journeys:
                 local_resp.ClearField(b"error")
+
             if local_resp.HasField(b"error"):
                 return [local_resp]
 
