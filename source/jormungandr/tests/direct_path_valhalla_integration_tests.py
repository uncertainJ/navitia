--- conflicted
+++ resolved
@@ -163,12 +163,7 @@
         return response
 
 
-<<<<<<< HEAD
 @dataset({'main_routing_test': {'scenario': 'experimental', 'street_network': MOCKED_VALHALLA_CONF}})
-=======
-
-@dataset({"main_routing_test": {'scenario': 'experimental', "street_network": MOCKED_VALHALLA_CONF}})
->>>>>>> faedf100
 class TestValhallaDirectPath(AbstractTestFixture):
 
     def test_journey_with_bike_direct_path(self):
@@ -195,4 +190,4 @@
         # walking from valhalla
         assert('walking' in response['journeys'][2]['tags'])
         assert len(response['journeys'][2]['sections']) == 1
-        assert response['journeys'][2]['duration'] == 20+        assert response['journeys'][2]['duration'] == 20
