--- conflicted
+++ resolved
@@ -172,16 +172,14 @@
 class TestDistributedMinNbJourneys(JourneysMinNbJourneys, NewDefaultScenarioAbstractTestFixture):
     pass
 
-
 @config({"scenario": "distributed"})
 class TestDistributedWithNightBusFilter(JourneysWithNightBusFilter, NewDefaultScenarioAbstractTestFixture):
     pass
 
-<<<<<<< HEAD
 @config({"scenario": "distributed"})
 class TestDistributedTimeFrameDuration(JourneysTimeFrameDuration, NewDefaultScenarioAbstractTestFixture):
     pass
-=======
+
 
 @config({"scenario": "distributed",
          'instance_config': {
@@ -221,5 +219,4 @@
         """
         This feature is not supported
         """
-        pass
->>>>>>> 989ae10f
+        pass