--- conflicted
+++ resolved
@@ -13,24 +13,13 @@
 class Places(ResourceUri):
     parsers = {}
     def __init__(self):
-<<<<<<< HEAD
-        super(Places, self).__init__(self)
-        self.parser = reqparse.RequestParser()
-        self.parser.add_argument("q", type=unicode, required=True)
-        self.parser.add_argument("type[]", type=str, action="append",
-                                 default=["stop_area","address", 
-					  "poi", "administrative_region"])
-        self.parser.add_argument("count", type=int,  default=10)
-        self.parser.add_argument("admin_uri[]", type=str, action="append")
-        self.parser.add_argument("depth", type=int, default=1)
-=======
         super(Places, self).__init__()
         self.parsers["get"] = reqparse.RequestParser(argument_class=ArgumentDoc)
-        self.parsers["get"].add_argument("q", type=str, required=True,
+        self.parsers["get"].add_argument("q", type=unicode, required=True,
                 description="The data to search")
         self.parsers["get"].add_argument("type[]", type=str, action="append",
-                                 default=["stop_area", "stop_point",
-                                          "address", "poi"],
+                                 default=["stop_area","address", 
+					  "poi", "administrative_region"],
                 description="The type of data to search")
         self.parsers["get"].add_argument("count", type=int,  default=10,
                 description="The maximum number of places returned")
@@ -39,7 +28,6 @@
                                given admin uris""")
         self.parsers["get"].add_argument("depth", type=depth_argument, default=1,
                 description="The depth of the objects")
->>>>>>> e222c2ee
 
     @marshal_with(places)
     def get(self, region=None, lon=None, lat=None):
