--- conflicted
+++ resolved
@@ -222,39 +222,4 @@
             else:
                 return data
 
-        return wrapper
-
-class manage_response_status(object):
-    def __init__(self, resource):
-        self.resource = resource
-
-    def __call__(self, f):
-        @wraps(f)
-        def wrapper(*args, **kwargs):
-            objects = f(*args, **kwargs)
-            if isinstance(objects, tuple):
-                data, code, header = unpack(objects)
-            else:
-                data = objects
-
-            if 'stop_schedules' in data.keys():
-                stop_schedules = data["stop_schedules"]
-                for one_stop_schedule in stop_schedules:
-                    if 'date_times' in one_stop_schedule.keys():
-                        if len(one_stop_schedule["date_times"]) == 0:
-<<<<<<< HEAD
-                                one_stop_schedule["status"] = "no_departure_this_day"
-                    else:
-                        one_stop_schedule["status"] = "no_departure_this_day"
-=======
-                                one_stop_schedule["status"] = "no_departure_this_date"
-                    else:
-                        one_stop_schedule["status"] = "no_departure_this_date"
->>>>>>> f0d262d5
-
-            if isinstance(objects, tuple):
-                return data, code, header
-            else:
-                return data
-
         return wrapper