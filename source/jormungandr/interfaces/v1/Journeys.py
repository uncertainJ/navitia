#coding=utf-8
from flask import Flask, request, url_for
from flask.ext.restful import fields, reqparse, marshal_with
from instance_manager import NavitiaManager, RegionNotFound
from protobuf_to_dict import protobuf_to_dict
from find_extrem_datetimes import extremes
from fields import stop_point, stop_area, route, line, physical_mode,\
                   commercial_mode, company, network, pagination, place,\
                   PbField, stop_date_time, enum_type, NonNullList, NonNullNested,\
                   display_informations_vj,additional_informations_vj

from interfaces.parsers import option_value
from ResourceUri import ResourceUri, add_notes
import datetime
from functools import wraps
from make_links import add_id_links, clean_links
<<<<<<< HEAD
from errors import ManageError

=======
from interfaces.argument import ArgumentDoc
from interfaces.parsers import depth_argument
>>>>>>> ab35f486

class SectionLinks(fields.Raw):
    def __init__(self, **kwargs):
        super(SectionLinks, self).__init__(**kwargs)

    def output(self, key, obj):
        links = None
        try:
            if obj.HasField("uris"):
                links = obj.uris.ListFields()
        except ValueError:
            return None
        response = []
        if links:
            for type_, value in links:
                response.append({"type": type_.name, "id": value})
        return response

class GeoJson(fields.Raw):
    def __init__(self, **kwargs):
        super(GeoJson, self).__init__(**kwargs)

    def output(self, key, obj):
        coords = []
        length = 0
        enum = obj.DESCRIPTOR.fields_by_name['type'].enum_type.values_by_name
        if obj.type == enum['STREET_NETWORK'].number:
            try:
                if obj.HasField("street_network"):
                    coords = obj.street_network.coordinates
                    length = obj.street_network.length
                else:
                    return None
            except ValueError:
                return None
        elif obj.type == enum['PUBLIC_TRANSPORT'].number:
            coords = [sdt.stop_point.coord for sdt in obj.stop_date_times]
        elif obj.type == enum['TRANSFER'].number:
            coords.append(obj.origin.stop_point.coord)
            coords.append(obj.destination.stop_point.coord)
        else:
            return None

        response = {
                "type" : "LineString",
                "coordinates" : [],
                "properties" : [{
                    "length" : length
                    }]
        }
        for coord in coords:
            response["coordinates"].append([coord.lon, coord.lat])
        return response


class section_type(enum_type):
    def output(self, key, obj):
        try:
            if obj.HasField("pt_display_informations"):
                infos = obj.pt_display_informations
                if infos.HasField("vehicle_journey_type"):
                    infos_desc = infos.DESCRIPTOR
                    odt_enum = infos_desc.fields_by_name['vehicle_journey_type'].enum_type
                    if infos.vehicle_journey_type != odt_enum.values_by_name['regular'].number:
                        return "on_demand_transport"
        except ValueError:
            pass
        return super(section_type, self).output(key, obj)


class section_place(PbField):
    def output(self, key, obj):
        enum_t = obj.DESCRIPTOR.fields_by_name['type'].enum_type.values_by_name
        if obj.type == enum_t['WAITING'].number:
            return None
        else:
            return super(PbField, self).output(key, obj)

section = {
    "type": section_type(attribute="type"),
    "mode" : enum_type(attribute="street_network.mode"),
    "duration": fields.Integer(),
    "from" : section_place(place, attribute="origin"),
    "to": section_place(place, attribute="destination"),
    "links" : SectionLinks(attribute="uris"),
    "display_informations" : display_informations_vj(),
    "additional_informations" : additional_informations_vj(),
    "geojson" : GeoJson(),
    "path" : NonNullList(NonNullNested({"length":fields.Integer(),
                                        "name":fields.String()}),
                         attribute="street_network.path_items"),
    "transfer_type" : enum_type(),
    "stop_date_times" : NonNullList(NonNullNested(stop_date_time)),
    "departure_date_time" : fields.String(attribute="begin_date_time"),
    "arrival_date_time" : fields.String(attribute="end_date_time")
}


journey = {
    'duration' : fields.Integer(),
    'nb_transfers' : fields.Integer(),
    'departure_date_time' : fields.String(),
    'arrival_date_time' : fields.String(),
    'requested_date_time' : fields.String(),
    'sections' : NonNullList(NonNullNested(section)),
    'from' : PbField(place, attribute='origin'),
    'to' : PbField(place, attribute='destination'),
    'type' : fields.String()
}

error = {
    "id": enum_type(),
    "message":fields.String(attribute="comment")
}

journeys = {
    "journeys" : NonNullList(NonNullNested(journey)),
    "error": PbField(error)
        }

def dt_represents(value):
    if value == "arrival":
        return True
    elif value == "departure":
        return False
    else:
        raise ValueError("Unable to parse datetime_represents")

class add_journey_href(object):
    def __call__(self, f):
        @wraps(f)
        def wrapper(*args, **kwargs):
            objects = f(*args, **kwargs)
            if not "journeys" in objects[0].keys():
                return objects
            if "region" in kwargs.keys():
                del kwargs["region"]
            if "uri" in kwargs.keys():
                kwargs["from"] = kwargs["uri"].split("/")[-1]
                del kwargs["uri"]
            if "lon" in kwargs.keys() and "lat" in kwargs.keys():
                if not "from" in kwargs.keys():
                    kwargs["from"] = kwargs["lon"] + ';' + kwargs["lat"]
                del kwargs["lon"]
                del kwargs["lat"]
            kwargs["_external"] = True
            for journey in objects[0]['journeys']:
                if not "sections" in journey.keys():
                    kwargs["datetime"] = journey["requested_date_time"]
                    kwargs["to"] = journey["to"]["id"]
                    journey['links'] = [
                            {
                                "type" : "journeys",
                                "href" : url_for("v1.journeys", **kwargs),
                                "templated" : False
                                }
                    ]
            return objects
        return wrapper

class Journeys(ResourceUri):
    def __init__(self):
        modes = ["walking", "car", "bike", "br"]
        types = ["all", "asap"]
        self.parsers = {}
        self.parsers["get"] = reqparse.RequestParser(argument_class=ArgumentDoc)
        parser_get = self.parsers["get"]
        parser_get.add_argument("from", type=str, dest="origin")
        parser_get.add_argument("to", type=str, dest="destination")
        parser_get.add_argument("datetime", type=str)
        parser_get.add_argument("datetime_represents", dest="clockwise",
                           type=dt_represents, default=True)
        parser_get.add_argument("max_nb_transfers", type=int, default=10,
                           dest="max_transfers")
        parser_get.add_argument("first_section_mode",
                           type=option_value(modes),
                           default="walking",
                           dest="origin_mode")
        parser_get.add_argument("last_section_mode",
                           type=option_value(modes),
                           default="walking",
                           dest="destination_mode")
        parser_get.add_argument("walking_speed", type=float, default=1.68)
        parser_get.add_argument("walking_distance", type=int, default=1000)
        parser_get.add_argument("bike_speed", type=float, default=8.8)
        parser_get.add_argument("bike_distance", type=int, default=5000)
        parser_get.add_argument("br_speed", type=float, default=8.8,)
        parser_get.add_argument("br_distance", type=int, default=5000)
        parser_get.add_argument("car_speed", type=float, default=16.8)
        parser_get.add_argument("car_distance", type=int, default=15000)
        parser_get.add_argument("forbidden_uris[]", type=str, action="append")
        parser_get.add_argument("count", type=int)
        parser_get.add_argument("type", type=option_value(types), default="all")
#a supprimer
        parser_get.add_argument("max_duration", type=int, default=36000)
        self.method_decorators.append(add_notes(self))


    @clean_links()
    @add_id_links()
    @add_journey_href()
    @marshal_with(journeys)
    def get(self, region=None, lon=None, lat=None, uri=None):
        args = self.parsers["get"].parse_args()
        #TODO : Changer le protobuff pour que ce soit propre
        args["destination_mode"] = "vls" if args["destination_mode"] == "br" else args["destination_mode"]
        args["origin_mode"] = "vls" if args["origin_mode"] == "br" else args["origin_mode"]
        if not region is None or (not lon is None and not lat is None):
            self.region = NavitiaManager().get_region(region, lon, lat)
            if uri:
                objects = uri.split("/")
                if objects and len(objects) % 2 == 0:
                    args["origin"] = objects[-1]
                else:
                    return {"error" : "Unable to compute journeys from this \
                                       object"}, 503
        else:
            if "origin" in args.keys():
                self.region = NavitiaManager().key_of_id(args["origin"])
		args["origin"] = self.transform_id(args["origin"])
            elif "destination" in args.keys():
                self.region = NavitiaManager().key_of_id(args["destination"])
            if "destination" in args.keys():
                args["destination"] = self.transform_id(args["destination"])
            else:
                raise RegionNotFound("")
        if not args["datetime"]:
            args["datetime"] = datetime.datetime.now().strftime("%Y%m%dT1337")
        api = None
        if "destination" in args.keys() and args["destination"]:
            api = "journeys"
        else:
            api = "isochrone"
        response = NavitiaManager().dispatch(args, self.region, api)
        if response.HasField("error"):
            return ManageError(response)
	return response ,200

    def transform_id(self, id):
        splitted_coord = id.split(";")
        splitted_address = id.split(":")
        if len(splitted_coord) == 2:
            return "coord:"+id.replace(";", ":")
        if len(splitted_address) >=3 and splitted_address[0] == 'address':
            del splitted_address[1]
            return ':'.join(splitted_address)
        return id<|MERGE_RESOLUTION|>--- conflicted
+++ resolved
@@ -10,17 +10,13 @@
                    display_informations_vj,additional_informations_vj
 
 from interfaces.parsers import option_value
-from ResourceUri import ResourceUri, add_notes
+from ResourceUri import ResourceUri
 import datetime
 from functools import wraps
 from make_links import add_id_links, clean_links
-<<<<<<< HEAD
 from errors import ManageError
-
-=======
 from interfaces.argument import ArgumentDoc
 from interfaces.parsers import depth_argument
->>>>>>> ab35f486
 
 class SectionLinks(fields.Raw):
     def __init__(self, **kwargs):
@@ -131,14 +127,9 @@
     'type' : fields.String()
 }
 
-error = {
-    "id": enum_type(),
-    "message":fields.String(attribute="comment")
-}
-
 journeys = {
     "journeys" : NonNullList(NonNullNested(journey)),
-    "error": PbField(error)
+    "error": fields.String()
         }
 
 def dt_represents(value):
@@ -229,7 +220,7 @@
         args["destination_mode"] = "vls" if args["destination_mode"] == "br" else args["destination_mode"]
         args["origin_mode"] = "vls" if args["origin_mode"] == "br" else args["origin_mode"]
         if not region is None or (not lon is None and not lat is None):
-            self.region = NavitiaManager().get_region(region, lon, lat)
+	    self.region = NavitiaManager().get_region(region, lon, lat)
             if uri:
                 objects = uri.split("/")
                 if objects and len(objects) % 2 == 0:
