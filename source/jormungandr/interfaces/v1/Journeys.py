#coding=utf-8
from flask import Flask, request, url_for
from flask.ext.restful import fields, reqparse, marshal_with
from instance_manager import NavitiaManager, RegionNotFound
from protobuf_to_dict import protobuf_to_dict
from fields import stop_point, stop_area, route, line, physical_mode,\
                   commercial_mode, company, network, pagination, place,\
                   PbField, stop_date_time, enum_type, NonNullList, NonNullNested,\
<<<<<<< HEAD
                   display_informations_vj,additional_informations_vj, error
=======
                   display_informations_vj,additional_informations_vj,error
>>>>>>> 3ac80713

from interfaces.parsers import option_value
from ResourceUri import ResourceUri, add_notes
import datetime
from functools import wraps
from make_links import add_id_links, clean_links
from errors import ManageError
from interfaces.argument import ArgumentDoc
from interfaces.parsers import depth_argument
from operator import itemgetter
from datetime import datetime, timedelta
import sys
from copy import copy

class SectionLinks(fields.Raw):
    def __init__(self, **kwargs):
        super(SectionLinks, self).__init__(**kwargs)

    def output(self, key, obj):
        links = None
        try:
            if obj.HasField("uris"):
                links = obj.uris.ListFields()
        except ValueError:
            return None
        response = []
        if links:
            for type_, value in links:
                response.append({"type": type_.name, "id": value})
        return response

class GeoJson(fields.Raw):
    def __init__(self, **kwargs):
        super(GeoJson, self).__init__(**kwargs)

    def output(self, key, obj):
        coords = []
        length = 0
        enum = obj.DESCRIPTOR.fields_by_name['type'].enum_type.values_by_name
        if obj.type == enum['STREET_NETWORK'].number:
            try:
                if obj.HasField("street_network"):
                    coords = obj.street_network.coordinates
                    length = obj.street_network.length
                else:
                    return None
            except ValueError:
                return None
        elif obj.type == enum['PUBLIC_TRANSPORT'].number:
            coords = [sdt.stop_point.coord for sdt in obj.stop_date_times]
        elif obj.type == enum['TRANSFER'].number:
            coords.append(obj.origin.stop_point.coord)
            coords.append(obj.destination.stop_point.coord)
        else:
            return None

        response = {
                "type" : "LineString",
                "coordinates" : [],
                "properties" : [{
                    "length" : length
                    }]
        }
        for coord in coords:
            response["coordinates"].append([coord.lon, coord.lat])
        return response


class section_type(enum_type):
    def output(self, key, obj):
        try:
            if obj.HasField("pt_display_informations"):
                infos = obj.pt_display_informations
                if infos.HasField("vehicle_journey_type"):
                    infos_desc = infos.DESCRIPTOR
                    odt_enum = infos_desc.fields_by_name['vehicle_journey_type'].enum_type
                    if infos.vehicle_journey_type != odt_enum.values_by_name['regular'].number:
                        return "on_demand_transport"
        except ValueError:
            pass
        return super(section_type, self).output(key, obj)


class section_place(PbField):
    def output(self, key, obj):
        enum_t = obj.DESCRIPTOR.fields_by_name['type'].enum_type.values_by_name
        if obj.type == enum_t['WAITING'].number:
            return None
        else:
            return super(PbField, self).output(key, obj)

section = {
    "type": section_type(attribute="type"),
    "mode" : enum_type(attribute="street_network.mode"),
    "duration": fields.Integer(),
    "from" : section_place(place, attribute="origin"),
    "to": section_place(place, attribute="destination"),
    "links" : SectionLinks(attribute="uris"),
    "display_informations" : display_informations_vj(),
    "additional_informations" : additional_informations_vj(),
    "geojson" : GeoJson(),
    "path" : NonNullList(NonNullNested({"length":fields.Integer(),
                                        "name":fields.String()}),
                         attribute="street_network.path_items"),
    "transfer_type" : enum_type(),
    "stop_date_times" : NonNullList(NonNullNested(stop_date_time)),
    "departure_date_time" : fields.String(attribute="begin_date_time"),
    "arrival_date_time" : fields.String(attribute="end_date_time")
}


journey = {
    'duration' : fields.Integer(),
    'nb_transfers' : fields.Integer(),
    'departure_date_time' : fields.String(),
    'arrival_date_time' : fields.String(),
    'requested_date_time' : fields.String(),
    'sections' : NonNullList(NonNullNested(section)),
    'from' : PbField(place, attribute='origin'),
    'to' : PbField(place, attribute='destination'),
    'type' : fields.String()
}

journeys = {
    "journeys" : NonNullList(NonNullNested(journey)),
    "error": PbField(error,attribute='error')
}

def dt_represents(value):
    if value == "arrival":
        return True
    elif value == "departure":
        return False
    else:
        raise ValueError("Unable to parse datetime_represents")

class add_journey_href(object):
    def __call__(self, f):
        @wraps(f)
        def wrapper(*args, **kwargs):
            objects = f(*args, **kwargs)
            if objects[1] != 200:
                return objects
            if not "journeys" in objects[0].keys():
                return objects
            if "region" in kwargs.keys():
                del kwargs["region"]
            if "uri" in kwargs.keys():
                kwargs["from"] = kwargs["uri"].split("/")[-1]
                del kwargs["uri"]
            if "lon" in kwargs.keys() and "lat" in kwargs.keys():
                if not "from" in kwargs.keys():
                    kwargs["from"] = kwargs["lon"] + ';' + kwargs["lat"]
                del kwargs["lon"]
                del kwargs["lat"]
            kwargs["_external"] = True
            for journey in objects[0]['journeys']:
                if not "sections" in journey.keys():
                    kwargs["datetime"] = journey["requested_date_time"]
                    kwargs["to"] = journey["to"]["id"]
                    journey['links'] = [
                            {
                                "type" : "journeys",
                                "href" : url_for("v1.journeys", **kwargs),
                                "templated" : False
                                }
                    ]
            return objects
        return wrapper


class add_journey_pagination(object):
    def __call__(self, f):
        @wraps(f)
        def wrapper(*args, **kwargs):
            objects = f(*args, **kwargs)
            if objects[1] != 200:
                return objects
            datetime_after, datetime_before = self.extremes(objects[0])
            if not datetime_before is None and not datetime_after is None:
                if not "links" in objects[0]:
                    objects[0]["links"] = []
                args = copy(request.args)
                args["datetime"] = datetime_before
                args["datetime_represents"] = "arrival"
                objects[0]["links"].append({
                    "href" : url_for("v1.journeys", args),
                    "templated" : False,
                    "type" : "prev"
                    })
                args["datetime"] = datetime_after
                args["datetime_represents"] = "departure"
                objects[0]["links"].append({
                    "href" : url_for("v1.journeys", args),
                    "templated" : False,
                    "type" : "next"
                    })
            return objects
        return wrapper

    def extremes(self, resp):
        datetime_before = None
        datetime_after = None
        try:
            list_journeys = [journey for journey in resp['journeys']\
                                if 'arrival_date_time' in journey.keys() and\
                                    journey['arrival_date_time'] != '']
            asap_journey = min(list_journeys, key=itemgetter('arrival_date_time'))
        except:
            return (None, None)
        if asap_journey['arrival_date_time'] and ['asap_journey.departure_date_time']:
            minute = timedelta(minutes = 1)
            datetime_after = datetime.strptime(asap_journey['departure_date_time'], "%Y%m%dT%H%M%S") + minute
            datetime_before = datetime.strptime(asap_journey['arrival_date_time'], "%Y%m%dT%H%M%S") - minute

        return (datetime_before, datetime_after)

class Journeys(ResourceUri):
    def __init__(self):
        modes = ["walking", "car", "bike", "br"]
        types = ["all", "asap"]
        self.parsers = {}
        self.parsers["get"] = reqparse.RequestParser(argument_class=ArgumentDoc)
        parser_get = self.parsers["get"]
        parser_get.add_argument("from", type=str, dest="origin")
        parser_get.add_argument("to", type=str, dest="destination")
        parser_get.add_argument("datetime", type=str)
        parser_get.add_argument("datetime_represents", dest="clockwise",
                           type=dt_represents, default=True)
        parser_get.add_argument("max_nb_transfers", type=int, default=10,
                           dest="max_transfers")
        parser_get.add_argument("first_section_mode",
                           type=option_value(modes),
                           default="walking",
                           dest="origin_mode")
        parser_get.add_argument("last_section_mode",
                           type=option_value(modes),
                           default="walking",
                           dest="destination_mode")
        parser_get.add_argument("walking_speed", type=float, default=1.68)
        parser_get.add_argument("walking_distance", type=int, default=1000)
        parser_get.add_argument("bike_speed", type=float, default=8.8)
        parser_get.add_argument("bike_distance", type=int, default=5000)
        parser_get.add_argument("br_speed", type=float, default=8.8,)
        parser_get.add_argument("br_distance", type=int, default=5000)
        parser_get.add_argument("car_speed", type=float, default=16.8)
        parser_get.add_argument("car_distance", type=int, default=15000)
        parser_get.add_argument("forbidden_uris[]", type=str, action="append")
        parser_get.add_argument("count", type=int)
        parser_get.add_argument("type", type=option_value(types), default="all")
#a supprimer
        parser_get.add_argument("max_duration", type=int, default=36000)
        self.method_decorators.append(add_notes(self))


    @clean_links()
    @add_id_links()
    @add_journey_href()
    @marshal_with(journeys)
    @ManageError()
    def get(self, region=None, lon=None, lat=None, uri=None):
        args = self.parsers["get"].parse_args()
        #TODO : Changer le protobuff pour que ce soit propre
        args["destination_mode"] = "vls" if args["destination_mode"] == "br" else args["destination_mode"]
        args["origin_mode"] = "vls" if args["origin_mode"] == "br" else args["origin_mode"]
        if not region is None or (not lon is None and not lat is None):
            self.region = NavitiaManager().get_region(region, lon, lat)
            if uri:
                objects = uri.split("/")
                if objects and len(objects) % 2 == 0:
                    args["origin"] = objects[-1]
                else:
                    return {"error" : "Unable to compute journeys from this \
                                       object"}, 503
        else:
            if "origin" in args.keys():
                self.region = NavitiaManager().key_of_id(args["origin"])
                args["origin"] = self.transform_id(args["origin"])
            elif "destination" in args.keys():
                self.region = NavitiaManager().key_of_id(args["destination"])
            if "destination" in args.keys():
                args["destination"] = self.transform_id(args["destination"])
            else:
                raise RegionNotFound("")
        if not args["datetime"]:
            args["datetime"] = datetime.now().strftime("%Y%m%dT1337")
        api = None
        if "destination" in args.keys() and args["destination"]:
            api = "journeys"
        else:
            api = "isochrone"
        response = NavitiaManager().dispatch(args, self.region, api)
        return response

    def transform_id(self, id):
        splitted_coord = id.split(";")
        splitted_address = id.split(":")
        if len(splitted_coord) == 2:
            return "coord:"+id.replace(";", ":")
        if len(splitted_address) >=3 and splitted_address[0] == 'address':
            del splitted_address[1]
            return ':'.join(splitted_address)
        return id<|MERGE_RESOLUTION|>--- conflicted
+++ resolved
@@ -6,11 +6,7 @@
 from fields import stop_point, stop_area, route, line, physical_mode,\
                    commercial_mode, company, network, pagination, place,\
                    PbField, stop_date_time, enum_type, NonNullList, NonNullNested,\
-<<<<<<< HEAD
-                   display_informations_vj,additional_informations_vj, error
-=======
                    display_informations_vj,additional_informations_vj,error
->>>>>>> 3ac80713
 
 from interfaces.parsers import option_value
 from ResourceUri import ResourceUri, add_notes
