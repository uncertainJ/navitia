#coding=utf-8
from flask import Flask, request, url_for
from flask.ext.restful import fields, reqparse, marshal_with
from instance_manager import NavitiaManager, RegionNotFound
from protobuf_to_dict import protobuf_to_dict
from fields import stop_point, stop_area, route, line, physical_mode,\
                   commercial_mode, company, network, pagination, place,\
                   PbField, stop_date_time, enum_type, NonNullList, NonNullNested,\
                   display_informations_vj,additional_informations_vj, error

from interfaces.parsers import option_value
from ResourceUri import ResourceUri, add_notes
import datetime
from functools import wraps
from make_links import add_id_links, clean_links
from errors import ManageError
from interfaces.argument import ArgumentDoc
from interfaces.parsers import depth_argument
from operator import itemgetter
from datetime import datetime, timedelta
import sys
from copy import copy

class SectionLinks(fields.Raw):
    def __init__(self, **kwargs):
        super(SectionLinks, self).__init__(**kwargs)

    def output(self, key, obj):
        links = None
        try:
            if obj.HasField("uris"):
                links = obj.uris.ListFields()
        except ValueError:
            return None
        response = []
        if links:
            for type_, value in links:
                response.append({"type": type_.name, "id": value})
        return response

class GeoJson(fields.Raw):
    def __init__(self, **kwargs):
        super(GeoJson, self).__init__(**kwargs)

    def output(self, key, obj):
        coords = []
        length = 0
        enum = obj.DESCRIPTOR.fields_by_name['type'].enum_type.values_by_name
        if obj.type == enum['STREET_NETWORK'].number:
            try:
                if obj.HasField("street_network"):
                    coords = obj.street_network.coordinates
                    length = obj.street_network.length
                else:
                    return None
            except ValueError:
                return None
        elif obj.type == enum['PUBLIC_TRANSPORT'].number:
            coords = [sdt.stop_point.coord for sdt in obj.stop_date_times]
        elif obj.type == enum['TRANSFER'].number:
            coords.append(obj.origin.stop_point.coord)
            coords.append(obj.destination.stop_point.coord)
        else:
            return None

        response = {
                "type" : "LineString",
                "coordinates" : [],
                "properties" : [{
                    "length" : length
                    }]
        }
        for coord in coords:
            response["coordinates"].append([coord.lon, coord.lat])
        return response


class section_type(enum_type):
    def output(self, key, obj):
        try:
            if obj.HasField("pt_display_informations"):
                infos = obj.pt_display_informations
                if infos.HasField("vehicle_journey_type"):
                    infos_desc = infos.DESCRIPTOR
                    odt_enum = infos_desc.fields_by_name['vehicle_journey_type'].enum_type
                    if infos.vehicle_journey_type != odt_enum.values_by_name['regular'].number:
                        return "on_demand_transport"
        except ValueError:
            pass
        return super(section_type, self).output(key, obj)


class section_place(PbField):
    def output(self, key, obj):
        enum_t = obj.DESCRIPTOR.fields_by_name['type'].enum_type.values_by_name
        if obj.type == enum_t['WAITING'].number:
            return None
        else:
            return super(PbField, self).output(key, obj)

section = {
    "type": section_type(attribute="type"),
    "mode" : enum_type(attribute="street_network.mode"),
    "duration": fields.Integer(),
    "from" : section_place(place, attribute="origin"),
    "to": section_place(place, attribute="destination"),
    "links" : SectionLinks(attribute="uris"),
    "display_informations" : display_informations_vj(),
    "additional_informations" : additional_informations_vj(),
    "geojson" : GeoJson(),
    "path" : NonNullList(NonNullNested({"length":fields.Integer(),
                                        "name":fields.String()}),
                         attribute="street_network.path_items"),
    "transfer_type" : enum_type(),
    "stop_date_times" : NonNullList(NonNullNested(stop_date_time)),
    "departure_date_time" : fields.String(attribute="begin_date_time"),
    "arrival_date_time" : fields.String(attribute="end_date_time")
}


journey = {
    'duration' : fields.Integer(),
    'nb_transfers' : fields.Integer(),
    'departure_date_time' : fields.String(),
    'arrival_date_time' : fields.String(),
    'requested_date_time' : fields.String(),
    'sections' : NonNullList(NonNullNested(section)),
    'from' : PbField(place, attribute='origin'),
    'to' : PbField(place, attribute='destination'),
    'type' : fields.String()
}

journeys = {
    "journeys" : NonNullList(NonNullNested(journey)),
    "error": PbField(error,attribute='error')
        }

def dt_represents(value):
    if value == "arrival":
        return True
    elif value == "departure":
        return False
    else:
        raise ValueError("Unable to parse datetime_represents")

class add_journey_href(object):
    def __call__(self, f):
        @wraps(f)
        def wrapper(*args, **kwargs):
            objects = f(*args, **kwargs)
            if not "journeys" in objects[0].keys():
                return objects
            if "region" in kwargs.keys():
                del kwargs["region"]
            if "uri" in kwargs.keys():
                kwargs["from"] = kwargs["uri"].split("/")[-1]
                del kwargs["uri"]
            if "lon" in kwargs.keys() and "lat" in kwargs.keys():
                if not "from" in kwargs.keys():
                    kwargs["from"] = kwargs["lon"] + ';' + kwargs["lat"]
                del kwargs["lon"]
                del kwargs["lat"]
            kwargs["_external"] = True
            for journey in objects[0]['journeys']:
                if not "sections" in journey.keys():
                    kwargs["datetime"] = journey["requested_date_time"]
                    kwargs["to"] = journey["to"]["id"]
                    journey['links'] = [
                            {
                                "type" : "journeys",
                                "href" : url_for("v1.journeys", **kwargs),
                                "templated" : False
                                }
                    ]
            return objects
        return wrapper


class add_journey_pagination(object):
    def __call__(self, f):
        @wraps(f)
        def wrapper(*args, **kwargs):
            objects = f(*args, **kwargs)
            datetime_after, datetime_before = self.extremes(objects[0])
            if not datetime_before is None and not datetime_after is None:
                if not "links" in objects[0]:
                    objects[0]["links"] = []
                args = copy(request.args)
                args["datetime"] = datetime_before
                args["datetime_represents"] = "arrival"
                objects[0]["links"].append({
                    "href" : url_for("v1.journeys", args),
                    "templated" : False,
                    "type" : "prev"
                    })
                args["datetime"] = datetime_after
                args["datetime_represents"] = "departure"
                objects[0]["links"].append({
                    "href" : url_for("v1.journeys", args),
                    "templated" : False,
                    "type" : "next"
                    })
            return objects
        return wrapper

    def extremes(self, resp):
        datetime_before = None
        datetime_after = None
        try:
            list_journeys = [journey for journey in resp['journeys']\
                                if 'arrival_date_time' in journey.keys() and\
                                    journey['arrival_date_time'] != '']
            asap_journey = min(list_journeys, key=itemgetter('arrival_date_time'))
        except:
            return (None, None)
        if asap_journey['arrival_date_time'] and ['asap_journey.departure_date_time']:
            minute = timedelta(minutes = 1)
            datetime_after = datetime.strptime(asap_journey['departure_date_time'], "%Y%m%dT%H%M%S") + minute
            datetime_before = datetime.strptime(asap_journey['arrival_date_time'], "%Y%m%dT%H%M%S") - minute

        return (datetime_before, datetime_after)

class Journeys(ResourceUri):
    def __init__(self):
        modes = ["walking", "car", "bike", "br"]
        types = ["all", "asap"]
        self.parsers = {}
        self.parsers["get"] = reqparse.RequestParser(argument_class=ArgumentDoc)
        parser_get = self.parsers["get"]
        parser_get.add_argument("from", type=str, dest="origin")
        parser_get.add_argument("to", type=str, dest="destination")
        parser_get.add_argument("datetime", type=str)
        parser_get.add_argument("datetime_represents", dest="clockwise",
                           type=dt_represents, default=True)
        parser_get.add_argument("max_nb_transfers", type=int, default=10,
                           dest="max_transfers")
        parser_get.add_argument("first_section_mode",
                           type=option_value(modes),
                           default="walking",
                           dest="origin_mode")
        parser_get.add_argument("last_section_mode",
                           type=option_value(modes),
                           default="walking",
                           dest="destination_mode")
        parser_get.add_argument("walking_speed", type=float, default=1.68)
        parser_get.add_argument("walking_distance", type=int, default=1000)
        parser_get.add_argument("bike_speed", type=float, default=8.8)
        parser_get.add_argument("bike_distance", type=int, default=5000)
        parser_get.add_argument("br_speed", type=float, default=8.8,)
        parser_get.add_argument("br_distance", type=int, default=5000)
        parser_get.add_argument("car_speed", type=float, default=16.8)
        parser_get.add_argument("car_distance", type=int, default=15000)
        parser_get.add_argument("forbidden_uris[]", type=str, action="append")
        parser_get.add_argument("count", type=int)
        parser_get.add_argument("type", type=option_value(types), default="all")
#a supprimer
        parser_get.add_argument("max_duration", type=int, default=36000)
        self.method_decorators.append(add_notes(self))

    @clean_links()
    @add_id_links()
    @add_journey_pagination()
    @add_journey_href()
    @marshal_with(journeys)

    def get(self, region=None, lon=None, lat=None, uri=None):
        args = self.parsers["get"].parse_args()
        args["destination_mode"] = "vls" if args["destination_mode"] == "br" else args["destination_mode"]
        args["origin_mode"] = "vls" if args["origin_mode"] == "br" else args["origin_mode"]
        if not region is None or (not lon is None and not lat is None):
	    self.region = NavitiaManager().get_region(region, lon, lat)
            if uri:
                objects = uri.split("/")
                if objects and len(objects) % 2 == 0:
                    args["origin"] = objects[-1]
                else:
                    return {"error" : "Unable to compute journeys from this \
                                       object"}, 503
        else:
            if "origin" in args.keys():
                self.region = NavitiaManager().key_of_id(args["origin"])
                args["origin"] = self.transform_id(args["origin"])
            elif "destination" in args.keys():
                self.region = NavitiaManager().key_of_id(args["destination"])
            if "destination" in args.keys():
                args["destination"] = self.transform_id(args["destination"])
            else:
                raise RegionNotFound("")
        if not args["datetime"]:
            args["datetime"] = datetime.datetime.now().strftime("%Y%m%dT1337")
        api = None
        if "destination" in args.keys() and args["destination"]:
            api = "journeys"
        else:
            api = "isochrone"
        response = NavitiaManager().dispatch(args, self.region, api)
<<<<<<< HEAD
        return response, 200
=======
        if response.HasField("error"):
            return ManageError(response)
	return response ,200
>>>>>>> bd966307

    def transform_id(self, id):
        splitted_coord = id.split(";")
        splitted_address = id.split(":")
        if len(splitted_coord) == 2:
            return "coord:"+id.replace(";", ":")
        if len(splitted_address) >=3 and splitted_address[0] == 'address':
            del splitted_address[1]
            return ':'.join(splitted_address)
        return id<|MERGE_RESOLUTION|>--- conflicted
+++ resolved
@@ -6,7 +6,7 @@
 from fields import stop_point, stop_area, route, line, physical_mode,\
                    commercial_mode, company, network, pagination, place,\
                    PbField, stop_date_time, enum_type, NonNullList, NonNullNested,\
-                   display_informations_vj,additional_informations_vj, error
+                   display_informations_vj,additional_informations_vj
 
 from interfaces.parsers import option_value
 from ResourceUri import ResourceUri, add_notes
@@ -257,18 +257,18 @@
         parser_get.add_argument("max_duration", type=int, default=36000)
         self.method_decorators.append(add_notes(self))
 
+
     @clean_links()
     @add_id_links()
-    @add_journey_pagination()
     @add_journey_href()
     @marshal_with(journeys)
-
     def get(self, region=None, lon=None, lat=None, uri=None):
         args = self.parsers["get"].parse_args()
+        #TODO : Changer le protobuff pour que ce soit propre
         args["destination_mode"] = "vls" if args["destination_mode"] == "br" else args["destination_mode"]
         args["origin_mode"] = "vls" if args["origin_mode"] == "br" else args["origin_mode"]
         if not region is None or (not lon is None and not lat is None):
-	    self.region = NavitiaManager().get_region(region, lon, lat)
+            self.region = NavitiaManager().get_region(region, lon, lat)
             if uri:
                 objects = uri.split("/")
                 if objects and len(objects) % 2 == 0:
@@ -279,7 +279,7 @@
         else:
             if "origin" in args.keys():
                 self.region = NavitiaManager().key_of_id(args["origin"])
-                args["origin"] = self.transform_id(args["origin"])
+		args["origin"] = self.transform_id(args["origin"])
             elif "destination" in args.keys():
                 self.region = NavitiaManager().key_of_id(args["destination"])
             if "destination" in args.keys():
@@ -294,13 +294,9 @@
         else:
             api = "isochrone"
         response = NavitiaManager().dispatch(args, self.region, api)
-<<<<<<< HEAD
-        return response, 200
-=======
         if response.HasField("error"):
             return ManageError(response)
 	return response ,200
->>>>>>> bd966307
 
     def transform_id(self, id):
         splitted_coord = id.split(";")
