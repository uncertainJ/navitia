# coding=utf-8
from flask import Flask
from flask.ext.restful import Resource, fields
from instance_manager import NavitiaManager
from protobuf_to_dict import protobuf_to_dict
from flask.ext.restful import reqparse
from interfaces.parsers import depth_argument
from interfaces.argument import ArgumentDoc

class Places(Resource):
    """Retreives places"""
    def __init__(self):
<<<<<<< HEAD
        self.parser = reqparse.RequestParser()
        self.parser.add_argument("q", type=unicode, required=True)
        self.parser.add_argument("type[]", type=str, action="append",
                                 default=["stop_area","address", 
					  "poi", "administrative_region"])
        self.parser.add_argument("count", type=int,  default=10)
        self.parser.add_argument("admin_uri[]", type=str, action="append")
        self.parser.add_argument("depth", type=depth_argument, default=1)
=======
        self.parsers = {}
        self.parsers["get"] = reqparse.RequestParser(argument_class=ArgumentDoc)
        self.parsers["get"].add_argument("q", type=str, required=True,
                description="The data to search")
        self.parsers["get"].add_argument("type[]", type=str, action="append",
                                 default=["stop_area", "stop_point",
                                          "address", "poi"],
                description="The type of data to search")
        self.parsers["get"].add_argument("count", type=int,  default=10,
                description="The maximum number of places returned")
        self.parsers["get"].add_argument("admin_uri[]", type=str, action="append",
                description="""If filled, will restrained the search within the
                    ²           given admin uris""")
        self.parsers["get"].add_argument("depth", type=depth_argument, default=1,
                description="The depth of the objects")
>>>>>>> e222c2ee

    def get(self, region):
        args = self.parsers["get"].parse_args()
        response = NavitiaManager().dispatch(args, region, "places")
        return protobuf_to_dict(response), 200<|MERGE_RESOLUTION|>--- conflicted
+++ resolved
@@ -10,23 +10,13 @@
 class Places(Resource):
     """Retreives places"""
     def __init__(self):
-<<<<<<< HEAD
-        self.parser = reqparse.RequestParser()
-        self.parser.add_argument("q", type=unicode, required=True)
-        self.parser.add_argument("type[]", type=str, action="append",
-                                 default=["stop_area","address", 
-					  "poi", "administrative_region"])
-        self.parser.add_argument("count", type=int,  default=10)
-        self.parser.add_argument("admin_uri[]", type=str, action="append")
-        self.parser.add_argument("depth", type=depth_argument, default=1)
-=======
         self.parsers = {}
         self.parsers["get"] = reqparse.RequestParser(argument_class=ArgumentDoc)
         self.parsers["get"].add_argument("q", type=str, required=True,
                 description="The data to search")
         self.parsers["get"].add_argument("type[]", type=str, action="append",
-                                 default=["stop_area", "stop_point",
-                                          "address", "poi"],
+                                 default=["stop_area","address", 
+					  "poi", "administrative_region"],
                 description="The type of data to search")
         self.parsers["get"].add_argument("count", type=int,  default=10,
                 description="The maximum number of places returned")
@@ -35,7 +25,6 @@
                     ²           given admin uris""")
         self.parsers["get"].add_argument("depth", type=depth_argument, default=1,
                 description="The depth of the objects")
->>>>>>> e222c2ee
 
     def get(self, region):
         args = self.parsers["get"].parse_args()
