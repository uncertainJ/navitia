--- conflicted
+++ resolved
@@ -8,7 +8,6 @@
 #désactivation de l'authentification
 PUBLIC = True
 
-<<<<<<< HEAD
 REDIS_HOST = 'localhost'
 
 REDIS_PORT = 6379
@@ -23,8 +22,7 @@
 
 #durée de vie des info d'authentification dans le cache en secondes
 AUTH_CACHE_TTL = 300
-=======
+
 ERROR_HANDLER_FILE = 'jormungandr.log'
 ERROR_HANDLER_TYPE = 'rotating' # can be timedrotating
-ERROR_HANDLER_PARAMS = {'maxBytes' : 20000000, 'backupCount' : 5}
->>>>>>> 6ad8545f
+ERROR_HANDLER_PARAMS = {'maxBytes' : 20000000, 'backupCount' : 5}