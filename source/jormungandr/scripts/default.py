--- conflicted
+++ resolved
@@ -28,59 +28,20 @@
                      "journey_pattern_points", "journey_patterns", "companies",
                      "vehicle_journeys", "pois", "poi_types", "journeys",
                      "isochrone", "metadatas", "status", "load"]
+
+
+
+
     def __pagination(self, request, ressource_name, resp):
-<<<<<<< HEAD
-        request_pagination = response_pb2.Pagination()
-        request_pagination.startPage = request["startPage"]
-        request_pagination.itemsPerPage = request["count"]
-        objects = None
-        if resp.ListFields():
-            for fd in resp.ListFields():
-                if fd[0].name == ressource_name:
-                    objects = fd[1]
-                    request_pagination.totalResult = len(fd[1])
-        else:
-            request_pagination.totalResult = 0
-
-        if objects:
-            begin = int(request_pagination.startPage) * int(request_pagination.itemsPerPage)
-            end = begin + int(request_pagination.itemsPerPage)
-            if end > request_pagination.totalResult:
-                end = request_pagination.totalResult
-
-            toDelete = []
-            if begin < request_pagination.totalResult :
-                del objects[end:]# todo -1 valable ?
-                del objects[0:begin]
-            else:
-                del objects[0:]
-
-            request_pagination.itemsOnPage = len(objects)
+        if resp.pagination.totalResult > 0:
             query_args = ""
             for key, value in request.iteritems():
                 if key != "startPage":
-=======
-        if resp.pagination.totalResult > 0:
-            query_args = ""
-            for key, value in request.arguments.iteritems():
-                if key != "start_page":
->>>>>>> 62911704
                     if type(value) == type([]):
                         for v in value:
                             query_args += key + "=" +unicode(v) + "&"
                     else:
                         query_args += key + "=" +unicode(value) + "&"
-<<<<<<< HEAD
-            if request_pagination.startPage > 0:
-                request_pagination.previousPage = query_args+"startPage=%i"%(request_pagination.startPage-1)
-
-            if end<request_pagination.totalResult:
-                request_pagination.nextPage = query_args+"startPage=%i"%(request_pagination.startPage+1)
-        resp.pagination.CopyFrom(request_pagination)
-
-
-
-=======
             if resp.pagination.startPage > 0:
                 page = resp.pagination.startPage-1
                 resp.pagination.previousPage = query_args+"start_page=%i"% page
@@ -88,7 +49,6 @@
             if last_id_page  < resp.pagination.totalResult:
                 page = resp.pagination.startPage+1
                 resp.pagination.nextPage = query_args+"start_page=%i"% page
->>>>>>> 62911704
 
 
     def status(self, request, region):
@@ -131,22 +91,14 @@
             if place.HasField("address"):
                 post_code = place.address.name
             if place.address.house_number > 0:
-<<<<<<< HEAD
-               post_code = str(place.address.house_number) + " " + place.address.name
-=======
                 post_code = str(place.address.house_number) + " " + place.address.name
 
->>>>>>> 62911704
             for ad in place.address.administrative_regions:
                 if ad.zip_code != "":
                     post_code = post_code + ", " + ad.zip_code + " " + ad.name
                 else:
                     post_code = post_code + ", " + ad.name
-<<<<<<< HEAD
-            place.name = post_code
-=======
                 place.name = post_code
->>>>>>> 62911704
 
         return resp
 
@@ -273,17 +225,11 @@
         req.requested_api = type_pb2.PTREFERENTIAL
 
         req.ptref.requested_type = requested_type
-<<<<<<< HEAD
-        req.ptref.filter = request["filter"]
-        req.ptref.depth = request["depth"]
-        print req
-=======
-        req.ptref.filter = request.arguments["filter"]
-        req.ptref.depth = request.arguments["depth"]
-        req.ptref.start_page = request.arguments["start_page"]
-        req.ptref.count = request.arguments["count"]
-
->>>>>>> 62911704
+        req.ptref.filter     = request["filter"]
+        req.ptref.depth      = request["depth"]
+        req.ptref.start_page = request["start_page"]
+        req.ptref.count      = request["count"]
+
         resp = NavitiaManager().send_and_receive(req, region)
         self.__pagination(request, resource_name, resp)
         return resp
