--- conflicted
+++ resolved
@@ -2,14 +2,12 @@
 # coding=utf-8
 import sys
 import signal
-import os
 from conf import base_url
 from instance_manager import NavitiaManager, RegionNotFound
 from flask import Flask, url_for
 from flask.ext.restful import Api
 from interfaces.v0_routing import v0_routing
 from interfaces.v1_routing import v1_routing
-from interfaces.documentation import v0_documentation, v1_documentation
 
 app = Flask(__name__)
 api = Api(app)
@@ -31,17 +29,9 @@
 if __name__ == '__main__':
     signal.signal(signal.SIGINT, kill_thread)
     signal.signal(signal.SIGTERM, kill_thread)
-<<<<<<< HEAD
     NavitiaManager().set_config_file(config_file)
     NavitiaManager().initialisation()
     app.run(debug=True)
 else:
     NavitiaManager().set_config_file(config_file)
-=======
-    NavitiaManager().set_config_file('/home/vlara/navitiagit/source/jormungandr/Jörmungandr.ini')
-    NavitiaManager().initialisation()
-    app.run(debug=True)
-else:
-    NavitiaManager().set_config_file('Jörmungandr.ini')
->>>>>>> e222c2ee
     NavitiaManager().initialisation()