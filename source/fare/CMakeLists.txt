--- conflicted
+++ resolved
@@ -1,20 +1,12 @@
 FIND_PACKAGE(Boost 1.40.0 COMPONENTS graph unit_test_framework REQUIRED)
 link_directories ( ${Boost_LIBRARY_DIRS} )
 include_directories (${Boost_INCLUDE_DIRS}
-<<<<<<< HEAD
-                     ${CMAKE_SOURCE_DIR})
+                     ${CMAKE_SOURCE_DIR}
+                     ${CMAKE_SOURCE_DIR}/utils )
  
 add_executable (fare main.cpp fare.cpp fare.h ${CMAKE_SOURCE_DIR}/utils/csv.cpp ${CMAKE_SOURCE_DIR}/utils/encoding_converter.cpp)
 
 
 add_executable (fare_tests fare.cpp fare.h test.cpp ${CMAKE_SOURCE_DIR}/utils/csv.cpp ${CMAKE_SOURCE_DIR}/utils/encoding_converter.cpp)
-=======
-                     ${CMAKE_SOURCE_DIR}/utils )
- 
-add_executable (fare main.cpp fare.cpp fare.h ${CMAKE_SOURCE_DIR}/utils/csv.cpp)
-
-
-add_executable (fare_tests fare.cpp fare.h test.cpp ${CMAKE_SOURCE_DIR}/utils/csv.cpp)
->>>>>>> e725f656
 target_link_libraries(fare_tests ${Boost_LIBRARIES})
 ADD_TEST(test_fare ${EXECUTABLE_OUTPUT_PATH}/fare_tests --report_level=no)
